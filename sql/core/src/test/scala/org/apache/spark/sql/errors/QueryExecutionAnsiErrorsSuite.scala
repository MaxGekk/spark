--- conflicted
+++ resolved
@@ -33,18 +33,10 @@
       },
       errorClass = "CAST_OVERFLOW",
       msg =
-<<<<<<< HEAD
-        "Casting TIMESTAMP '9999-12-.*.56789' to \"INT\" causes overflow. " +
-        "To return NULL instead, use `try_cast`. " +
-        s"""If necessary set $ansiConf to "false" to bypass this error.""",
-      sqlState = Some("22005"),
-      matchMsg = true)
-=======
         "The value TIMESTAMP '9999-12-31 04:13:14.56789' of the type \"TIMESTAMP\" cannot be cast" +
         " to \"INT\" due to an overflow. To return NULL instead, use `try_cast`. " +
-        s"If necessary set $ansiConf to false to bypass this error.",
+        s"""If necessary set $ansiConf to "false" to bypass this error.""",
       sqlState = Some("22005"))
->>>>>>> 5fab58f0
   }
 
   test("DIVIDE_BY_ZERO: can't divide an integer by zero") {
@@ -137,17 +129,10 @@
       exception = intercept[SparkNumberFormatException] {
         sql("select CAST('111111111111xe23' AS DOUBLE)").collect()
       },
-<<<<<<< HEAD
-      errorClass = "INVALID_SYNTAX_FOR_CAST",
-      msg = """Invalid input syntax for type "DOUBLE": '111111111111xe23'. """ +
-        """To return NULL instead, use `try_cast`. If necessary set """ +
-        s"""$ansiConf to \"false\" to bypass this error.
-=======
       errorClass = "CAST_INVALID_INPUT",
       msg = """The value '111111111111xe23' of the type "STRING" cannot be cast to "DOUBLE" """ +
         """because it is malformed. To return NULL instead, use `try_cast`. If necessary set """ +
-        s"""$ansiConf to false to bypass this error.
->>>>>>> 5fab58f0
+        s"""$ansiConf to \"false\" to bypass this error.
           |== SQL(line 1, position 7) ==
           |select CAST('111111111111xe23' AS DOUBLE)
           |       ^^^^^^^^^^^^^^^^^^^^^^^^^^^^^^^^^^
