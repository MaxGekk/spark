/*
 * Licensed to the Apache Software Foundation (ASF) under one or more
 * contributor license agreements.  See the NOTICE file distributed with
 * this work for additional information regarding copyright ownership.
 * The ASF licenses this file to You under the Apache License, Version 2.0
 * (the "License"); you may not use this file except in compliance with
 * the License.  You may obtain a copy of the License at
 *
 *    http://www.apache.org/licenses/LICENSE-2.0
 *
 * Unless required by applicable law or agreed to in writing, software
 * distributed under the License is distributed on an "AS IS" BASIS,
 * WITHOUT WARRANTIES OR CONDITIONS OF ANY KIND, either express or implied.
 * See the License for the specific language governing permissions and
 * limitations under the License.
 */

package org.apache.spark.sql.catalyst.parser

import java.util.Locale

import org.apache.spark.sql.AnalysisException
import org.apache.spark.sql.catalyst.analysis.{AnalysisTest, GlobalTempView, LocalTempView, PersistedView, UnresolvedAttribute, UnresolvedFunc, UnresolvedNamespace, UnresolvedRelation, UnresolvedStar, UnresolvedTable, UnresolvedTableOrView, UnresolvedView}
import org.apache.spark.sql.catalyst.catalog.{ArchiveResource, BucketSpec, FileResource, FunctionResource, JarResource}
import org.apache.spark.sql.catalyst.expressions.{EqualTo, Literal}
import org.apache.spark.sql.catalyst.plans.logical._
import org.apache.spark.sql.connector.catalog.TableChange.ColumnPosition.{after, first}
import org.apache.spark.sql.connector.expressions.{ApplyTransform, BucketTransform, DaysTransform, FieldReference, HoursTransform, IdentityTransform, LiteralValue, MonthsTransform, Transform, YearsTransform}
import org.apache.spark.sql.types.{IntegerType, LongType, StringType, StructType, TimestampType}
import org.apache.spark.unsafe.types.UTF8String

class DDLParserSuite extends AnalysisTest {
  import CatalystSqlParser._

  private def assertUnsupported(sql: String, containsThesePhrases: Seq[String] = Seq()): Unit = {
    val e = intercept[ParseException] {
      parsePlan(sql)
    }
    assert(e.getMessage.toLowerCase(Locale.ROOT).contains("operation not allowed"))
    containsThesePhrases.foreach { p =>
      assert(e.getMessage.toLowerCase(Locale.ROOT).contains(p.toLowerCase(Locale.ROOT)))
    }
  }

  private def intercept(sqlCommand: String, messages: String*): Unit =
    interceptParseException(parsePlan)(sqlCommand, messages: _*)

  private def parseCompare(sql: String, expected: LogicalPlan): Unit = {
    comparePlans(parsePlan(sql), expected, checkAnalysis = false)
  }

  test("create/replace table using - schema") {
    val createSql = "CREATE TABLE my_tab(a INT COMMENT 'test', b STRING NOT NULL) USING parquet"
    val replaceSql = "REPLACE TABLE my_tab(a INT COMMENT 'test', b STRING NOT NULL) USING parquet"
    val expectedTableSpec = TableSpec(
      Seq("my_tab"),
      Some(new StructType()
        .add("a", IntegerType, nullable = true, "test")
        .add("b", StringType, nullable = false)),
      Seq.empty[Transform],
      None,
      Map.empty[String, String],
      Some("parquet"),
      Map.empty[String, String],
      None,
      None,
      None)

    Seq(createSql, replaceSql).foreach { sql =>
      testCreateOrReplaceDdl(sql, expectedTableSpec, expectedIfNotExists = false)
    }

    intercept("CREATE TABLE my_tab(a: INT COMMENT 'test', b: STRING) USING parquet",
      "extraneous input ':'")
  }

  test("create/replace table - with IF NOT EXISTS") {
    val sql = "CREATE TABLE IF NOT EXISTS my_tab(a INT, b STRING) USING parquet"
    testCreateOrReplaceDdl(
      sql,
      TableSpec(
        Seq("my_tab"),
        Some(new StructType().add("a", IntegerType).add("b", StringType)),
        Seq.empty[Transform],
        None,
        Map.empty[String, String],
        Some("parquet"),
        Map.empty[String, String],
        None,
        None,
        None),
      expectedIfNotExists = true)
  }

  test("create/replace table - with partitioned by") {
    val createSql = "CREATE TABLE my_tab(a INT comment 'test', b STRING) " +
        "USING parquet PARTITIONED BY (a)"
    val replaceSql = "REPLACE TABLE my_tab(a INT comment 'test', b STRING) " +
      "USING parquet PARTITIONED BY (a)"
    val expectedTableSpec = TableSpec(
      Seq("my_tab"),
      Some(new StructType()
        .add("a", IntegerType, nullable = true, "test")
        .add("b", StringType)),
      Seq(IdentityTransform(FieldReference("a"))),
      None,
      Map.empty[String, String],
      Some("parquet"),
      Map.empty[String, String],
      None,
      None,
      None)
    Seq(createSql, replaceSql).foreach { sql =>
      testCreateOrReplaceDdl(sql, expectedTableSpec, expectedIfNotExists = false)
    }
  }

  test("create/replace table - partitioned by transforms") {
    val createSql =
      """
        |CREATE TABLE my_tab (a INT, b STRING, ts TIMESTAMP) USING parquet
        |PARTITIONED BY (
        |    a,
        |    bucket(16, b),
        |    years(ts),
        |    months(ts),
        |    days(ts),
        |    hours(ts),
        |    foo(a, "bar", 34))
      """.stripMargin

    val replaceSql =
      """
        |REPLACE TABLE my_tab (a INT, b STRING, ts TIMESTAMP) USING parquet
        |PARTITIONED BY (
        |    a,
        |    bucket(16, b),
        |    years(ts),
        |    months(ts),
        |    days(ts),
        |    hours(ts),
        |    foo(a, "bar", 34))
      """.stripMargin
    val expectedTableSpec = TableSpec(
      Seq("my_tab"),
      Some(new StructType()
        .add("a", IntegerType)
        .add("b", StringType)
        .add("ts", TimestampType)),
      Seq(
        IdentityTransform(FieldReference("a")),
        BucketTransform(LiteralValue(16, IntegerType), Seq(FieldReference("b"))),
        YearsTransform(FieldReference("ts")),
        MonthsTransform(FieldReference("ts")),
        DaysTransform(FieldReference("ts")),
        HoursTransform(FieldReference("ts")),
        ApplyTransform("foo", Seq(
          FieldReference("a"),
          LiteralValue(UTF8String.fromString("bar"), StringType),
          LiteralValue(34, IntegerType)))),
      None,
      Map.empty[String, String],
      Some("parquet"),
      Map.empty[String, String],
      None,
      None,
      None)
    Seq(createSql, replaceSql).foreach { sql =>
      testCreateOrReplaceDdl(sql, expectedTableSpec, expectedIfNotExists = false)
    }
  }

  test("create/replace table - with bucket") {
    val createSql = "CREATE TABLE my_tab(a INT, b STRING) USING parquet " +
        "CLUSTERED BY (a) SORTED BY (b) INTO 5 BUCKETS"

    val replaceSql = "REPLACE TABLE my_tab(a INT, b STRING) USING parquet " +
      "CLUSTERED BY (a) SORTED BY (b) INTO 5 BUCKETS"

    val expectedTableSpec = TableSpec(
      Seq("my_tab"),
      Some(new StructType().add("a", IntegerType).add("b", StringType)),
      Seq.empty[Transform],
      Some(BucketSpec(5, Seq("a"), Seq("b"))),
      Map.empty[String, String],
      Some("parquet"),
      Map.empty[String, String],
      None,
      None,
      None)
    Seq(createSql, replaceSql).foreach { sql =>
      testCreateOrReplaceDdl(sql, expectedTableSpec, expectedIfNotExists = false)
    }
  }

  test("create/replace table - with comment") {
    val createSql = "CREATE TABLE my_tab(a INT, b STRING) USING parquet COMMENT 'abc'"
    val replaceSql = "REPLACE TABLE my_tab(a INT, b STRING) USING parquet COMMENT 'abc'"
    val expectedTableSpec = TableSpec(
      Seq("my_tab"),
      Some(new StructType().add("a", IntegerType).add("b", StringType)),
      Seq.empty[Transform],
      None,
      Map.empty[String, String],
      Some("parquet"),
      Map.empty[String, String],
      None,
      Some("abc"),
      None)
    Seq(createSql, replaceSql).foreach{ sql =>
      testCreateOrReplaceDdl(sql, expectedTableSpec, expectedIfNotExists = false)
    }
  }

  test("create/replace table - with table properties") {
    val createSql = "CREATE TABLE my_tab(a INT, b STRING) USING parquet" +
      " TBLPROPERTIES('test' = 'test')"
    val replaceSql = "REPLACE TABLE my_tab(a INT, b STRING) USING parquet" +
      " TBLPROPERTIES('test' = 'test')"
    val expectedTableSpec = TableSpec(
      Seq("my_tab"),
      Some(new StructType().add("a", IntegerType).add("b", StringType)),
      Seq.empty[Transform],
      None,
      Map("test" -> "test"),
      Some("parquet"),
      Map.empty[String, String],
      None,
      None,
      None)
    Seq(createSql, replaceSql).foreach { sql =>
      testCreateOrReplaceDdl(sql, expectedTableSpec, expectedIfNotExists = false)
    }
  }

  test("create/replace table - with location") {
    val createSql = "CREATE TABLE my_tab(a INT, b STRING) USING parquet LOCATION '/tmp/file'"
    val replaceSql = "REPLACE TABLE my_tab(a INT, b STRING) USING parquet LOCATION '/tmp/file'"
    val expectedTableSpec = TableSpec(
        Seq("my_tab"),
        Some(new StructType().add("a", IntegerType).add("b", StringType)),
        Seq.empty[Transform],
        None,
        Map.empty[String, String],
        Some("parquet"),
        Map.empty[String, String],
        Some("/tmp/file"),
        None,
        None)
    Seq(createSql, replaceSql).foreach { sql =>
      testCreateOrReplaceDdl(sql, expectedTableSpec, expectedIfNotExists = false)
    }
  }

  test("create/replace table - byte length literal table name") {
    val createSql = "CREATE TABLE 1m.2g(a INT) USING parquet"
    val replaceSql = "REPLACE TABLE 1m.2g(a INT) USING parquet"
    val expectedTableSpec = TableSpec(
      Seq("1m", "2g"),
      Some(new StructType().add("a", IntegerType)),
      Seq.empty[Transform],
      None,
      Map.empty[String, String],
      Some("parquet"),
      Map.empty[String, String],
      None,
      None,
      None)
    Seq(createSql, replaceSql).foreach { sql =>
      testCreateOrReplaceDdl(sql, expectedTableSpec, expectedIfNotExists = false)
    }
  }

  test("create/replace table - partition column definitions") {
    val createSql = "CREATE TABLE my_tab (id bigint) PARTITIONED BY (part string)"
    val replaceSql = "REPLACE TABLE my_tab (id bigint) PARTITIONED BY (part string)"
    val expectedTableSpec = TableSpec(
      Seq("my_tab"),
      Some(new StructType().add("id", LongType).add("part", StringType)),
      Seq(IdentityTransform(FieldReference("part"))),
      None,
      Map.empty[String, String],
      None,
      Map.empty[String, String],
      None,
      None,
      None)
    Seq(createSql, replaceSql).foreach { sql =>
      testCreateOrReplaceDdl(sql, expectedTableSpec, expectedIfNotExists = false)
    }
  }

  test("create/replace table - empty columns list") {
    val createSql = "CREATE TABLE my_tab PARTITIONED BY (part string)"
    val replaceSql = "REPLACE TABLE my_tab PARTITIONED BY (part string)"
    val expectedTableSpec = TableSpec(
      Seq("my_tab"),
      Some(new StructType().add("part", StringType)),
      Seq(IdentityTransform(FieldReference("part"))),
      None,
      Map.empty[String, String],
      None,
      Map.empty[String, String],
      None,
      None,
      None)
    Seq(createSql, replaceSql).foreach { sql =>
      testCreateOrReplaceDdl(sql, expectedTableSpec, expectedIfNotExists = false)
    }
  }

  test("create/replace table - using with partition column definitions") {
    val createSql = "CREATE TABLE my_tab (id bigint) USING parquet PARTITIONED BY (part string)"
    val replaceSql = "REPLACE TABLE my_tab (id bigint) USING parquet PARTITIONED BY (part string)"
    val expectedTableSpec = TableSpec(
      Seq("my_tab"),
      Some(new StructType().add("id", LongType).add("part", StringType)),
      Seq(IdentityTransform(FieldReference("part"))),
      None,
      Map.empty[String, String],
      Some("parquet"),
      Map.empty[String, String],
      None,
      None,
      None)
    Seq(createSql, replaceSql).foreach { sql =>
      testCreateOrReplaceDdl(sql, expectedTableSpec, expectedIfNotExists = false)
    }
  }

  test("create/replace table - mixed partition references and column definitions") {
    val createSql = "CREATE TABLE my_tab (id bigint, p1 string) PARTITIONED BY (p1, p2 string)"
    val replaceSql = createSql.replaceFirst("CREATE", "REPLACE")
    Seq(createSql, replaceSql).foreach { sql =>
      assertUnsupported(sql, Seq(
        "PARTITION BY: Cannot mix partition expressions and partition columns",
        "Expressions: p1",
        "Columns: p2 string"))
    }

    val createSqlWithExpr =
      "CREATE TABLE my_tab (id bigint, p1 string) PARTITIONED BY (p2 string, truncate(p1, 16))"
    val replaceSqlWithExpr = createSqlWithExpr.replaceFirst("CREATE", "REPLACE")
    Seq(createSqlWithExpr, replaceSqlWithExpr).foreach { sql =>
      assertUnsupported(sql, Seq(
        "PARTITION BY: Cannot mix partition expressions and partition columns",
        "Expressions: truncate(p1, 16)",
        "Columns: p2 string"))
    }
  }

  test("create/replace table - stored as") {
    val createSql =
      """CREATE TABLE my_tab (id bigint)
        |PARTITIONED BY (part string)
        |STORED AS parquet
        """.stripMargin
    val replaceSql = createSql.replaceFirst("CREATE", "REPLACE")
    val expectedTableSpec = TableSpec(
      Seq("my_tab"),
      Some(new StructType().add("id", LongType).add("part", StringType)),
      Seq(IdentityTransform(FieldReference("part"))),
      None,
      Map.empty[String, String],
      None,
      Map.empty[String, String],
      None,
      None,
      Some(SerdeInfo(storedAs = Some("parquet"))))
    Seq(createSql, replaceSql).foreach { sql =>
      testCreateOrReplaceDdl(sql, expectedTableSpec, expectedIfNotExists = false)
    }
  }

  test("create/replace table - stored as format with serde") {
    Seq("sequencefile", "textfile", "rcfile").foreach { format =>
      val createSql =
        s"""CREATE TABLE my_tab (id bigint)
          |PARTITIONED BY (part string)
          |STORED AS $format
          |ROW FORMAT SERDE 'customSerde'
          |WITH SERDEPROPERTIES ('prop'='value')
        """.stripMargin
      val replaceSql = createSql.replaceFirst("CREATE", "REPLACE")
      val expectedTableSpec = TableSpec(
        Seq("my_tab"),
        Some(new StructType().add("id", LongType).add("part", StringType)),
        Seq(IdentityTransform(FieldReference("part"))),
        None,
        Map.empty[String, String],
        None,
        Map.empty[String, String],
        None,
        None,
        Some(SerdeInfo(storedAs = Some(format), serde = Some("customSerde"), serdeProperties = Map(
          "prop" -> "value"
        ))))
      Seq(createSql, replaceSql).foreach { sql =>
        testCreateOrReplaceDdl(sql, expectedTableSpec, expectedIfNotExists = false)
      }
    }

    val createSql =
      s"""CREATE TABLE my_tab (id bigint)
         |PARTITIONED BY (part string)
         |STORED AS otherFormat
         |ROW FORMAT SERDE 'customSerde'
         |WITH SERDEPROPERTIES ('prop'='value')
         """.stripMargin
    val replaceSql = createSql.replaceFirst("CREATE", "REPLACE")
    Seq(createSql, replaceSql).foreach { sql =>
      assertUnsupported(sql, Seq("ROW FORMAT SERDE is incompatible with format 'otherFormat'"))
    }
  }

  test("create/replace table - stored as format with delimited clauses") {
    val createSql =
      s"""CREATE TABLE my_tab (id bigint)
         |PARTITIONED BY (part string)
         |STORED AS textfile
         |ROW FORMAT DELIMITED
         |FIELDS TERMINATED BY ',' ESCAPED BY '\\\\' -- double escape for Scala and for SQL
         |COLLECTION ITEMS TERMINATED BY '#'
         |MAP KEYS TERMINATED BY '='
         |LINES TERMINATED BY '\\n'
      """.stripMargin
    val replaceSql = createSql.replaceFirst("CREATE", "REPLACE")
    val expectedTableSpec = TableSpec(
      Seq("my_tab"),
      Some(new StructType().add("id", LongType).add("part", StringType)),
      Seq(IdentityTransform(FieldReference("part"))),
      None,
      Map.empty[String, String],
      None,
      Map.empty[String, String],
      None,
      None,
      Some(SerdeInfo(storedAs = Some("textfile"), serdeProperties = Map(
        "field.delim" -> ",", "serialization.format" -> ",", "escape.delim" -> "\\",
        "colelction.delim" -> "#", "mapkey.delim" -> "=", "line.delim" -> "\n"
      ))))
    Seq(createSql, replaceSql).foreach { sql =>
      testCreateOrReplaceDdl(sql, expectedTableSpec, expectedIfNotExists = false)
    }

    val createFailSql =
      s"""CREATE TABLE my_tab (id bigint)
         |PARTITIONED BY (part string)
         |STORED AS otherFormat
         |ROW FORMAT DELIMITED
         |FIELDS TERMINATED BY ','
         """.stripMargin
    val replaceFailSql = createFailSql.replaceFirst("CREATE", "REPLACE")
    Seq(createFailSql, replaceFailSql).foreach { sql =>
      assertUnsupported(sql, Seq(
        "ROW FORMAT DELIMITED is only compatible with 'textfile', not 'otherFormat'"))
    }
  }

  test("create/replace table - stored as inputformat/outputformat") {
    val createSql =
      """CREATE TABLE my_tab (id bigint)
        |PARTITIONED BY (part string)
        |STORED AS INPUTFORMAT 'inFormat' OUTPUTFORMAT 'outFormat'
        """.stripMargin
    val replaceSql = createSql.replaceFirst("CREATE", "REPLACE")
    val expectedTableSpec = TableSpec(
      Seq("my_tab"),
      Some(new StructType().add("id", LongType).add("part", StringType)),
      Seq(IdentityTransform(FieldReference("part"))),
      None,
      Map.empty[String, String],
      None,
      Map.empty[String, String],
      None,
      None,
      Some(SerdeInfo(formatClasses = Some(FormatClasses("inFormat", "outFormat")))))
    Seq(createSql, replaceSql).foreach { sql =>
      testCreateOrReplaceDdl(sql, expectedTableSpec, expectedIfNotExists = false)
    }
  }

  test("create/replace table - stored as inputformat/outputformat with serde") {
    val createSql =
      """CREATE TABLE my_tab (id bigint)
        |PARTITIONED BY (part string)
        |STORED AS INPUTFORMAT 'inFormat' OUTPUTFORMAT 'outFormat'
        |ROW FORMAT SERDE 'customSerde'
        """.stripMargin
    val replaceSql = createSql.replaceFirst("CREATE", "REPLACE")
    val expectedTableSpec = TableSpec(
      Seq("my_tab"),
      Some(new StructType().add("id", LongType).add("part", StringType)),
      Seq(IdentityTransform(FieldReference("part"))),
      None,
      Map.empty[String, String],
      None,
      Map.empty[String, String],
      None,
      None,
      Some(SerdeInfo(
        formatClasses = Some(FormatClasses("inFormat", "outFormat")),
        serde = Some("customSerde"))))
    Seq(createSql, replaceSql).foreach { sql =>
      testCreateOrReplaceDdl(sql, expectedTableSpec, expectedIfNotExists = false)
    }
  }

  test("create/replace table - using with stored as") {
    val createSql =
      """CREATE TABLE my_tab (id bigint, part string)
        |USING parquet
        |STORED AS parquet
        """.stripMargin
    val replaceSql = createSql.replaceFirst("CREATE", "REPLACE")
    Seq(createSql, replaceSql).foreach { sql =>
      assertUnsupported(sql, Seq("CREATE TABLE ... USING ... STORED AS"))
    }
  }

  test("create/replace table - using with row format serde") {
    val createSql =
      """CREATE TABLE my_tab (id bigint, part string)
        |USING parquet
        |ROW FORMAT SERDE 'customSerde'
        """.stripMargin
    val replaceSql = createSql.replaceFirst("CREATE", "REPLACE")
    Seq(createSql, replaceSql).foreach { sql =>
      assertUnsupported(sql, Seq("CREATE TABLE ... USING ... ROW FORMAT SERDE"))
    }
  }

  test("create/replace table - using with row format delimited") {
    val createSql =
      """CREATE TABLE my_tab (id bigint, part string)
        |USING parquet
        |ROW FORMAT DELIMITED FIELDS TERMINATED BY ','
        """.stripMargin
    val replaceSql = createSql.replaceFirst("CREATE", "REPLACE")
    Seq(createSql, replaceSql).foreach { sql =>
      assertUnsupported(sql, Seq("CREATE TABLE ... USING ... ROW FORMAT DELIMITED"))
    }
  }

  test("create/replace table - stored by") {
    val createSql =
      """CREATE TABLE my_tab (id bigint, p1 string)
        |STORED BY 'handler'
        """.stripMargin
    val replaceSql = createSql.replaceFirst("CREATE", "REPLACE")
    Seq(createSql, replaceSql).foreach { sql =>
      assertUnsupported(sql, Seq("stored by"))
    }
  }

  test("Unsupported skew clause - create/replace table") {
    intercept("CREATE TABLE my_tab (id bigint) SKEWED BY (id) ON (1,2,3)",
      "CREATE TABLE ... SKEWED BY")
    intercept("REPLACE TABLE my_tab (id bigint) SKEWED BY (id) ON (1,2,3)",
      "CREATE TABLE ... SKEWED BY")
  }

  test("Duplicate clauses - create/replace table") {
    def createTableHeader(duplicateClause: String): String = {
      s"CREATE TABLE my_tab(a INT, b STRING) $duplicateClause $duplicateClause"
    }

    def replaceTableHeader(duplicateClause: String): String = {
      s"CREATE TABLE my_tab(a INT, b STRING) $duplicateClause $duplicateClause"
    }

    intercept(createTableHeader("TBLPROPERTIES('test' = 'test2')"),
      "Found duplicate clauses: TBLPROPERTIES")
    intercept(createTableHeader("LOCATION '/tmp/file'"),
      "Found duplicate clauses: LOCATION")
    intercept(createTableHeader("COMMENT 'a table'"),
      "Found duplicate clauses: COMMENT")
    intercept(createTableHeader("CLUSTERED BY(b) INTO 256 BUCKETS"),
      "Found duplicate clauses: CLUSTERED BY")
    intercept(createTableHeader("PARTITIONED BY (b)"),
      "Found duplicate clauses: PARTITIONED BY")
    intercept(createTableHeader("PARTITIONED BY (c int)"),
      "Found duplicate clauses: PARTITIONED BY")
    intercept(createTableHeader("STORED AS parquet"),
      "Found duplicate clauses: STORED AS")
    intercept(createTableHeader("STORED AS INPUTFORMAT 'in' OUTPUTFORMAT 'out'"),
      "Found duplicate clauses: STORED AS")
    intercept(createTableHeader("ROW FORMAT SERDE 'serde'"),
      "Found duplicate clauses: ROW FORMAT")

    intercept(replaceTableHeader("TBLPROPERTIES('test' = 'test2')"),
      "Found duplicate clauses: TBLPROPERTIES")
    intercept(replaceTableHeader("LOCATION '/tmp/file'"),
      "Found duplicate clauses: LOCATION")
    intercept(replaceTableHeader("COMMENT 'a table'"),
      "Found duplicate clauses: COMMENT")
    intercept(replaceTableHeader("CLUSTERED BY(b) INTO 256 BUCKETS"),
      "Found duplicate clauses: CLUSTERED BY")
    intercept(replaceTableHeader("PARTITIONED BY (b)"),
      "Found duplicate clauses: PARTITIONED BY")
    intercept(replaceTableHeader("PARTITIONED BY (c int)"),
      "Found duplicate clauses: PARTITIONED BY")
    intercept(replaceTableHeader("STORED AS parquet"),
      "Found duplicate clauses: STORED AS")
    intercept(replaceTableHeader("STORED AS INPUTFORMAT 'in' OUTPUTFORMAT 'out'"),
      "Found duplicate clauses: STORED AS")
    intercept(replaceTableHeader("ROW FORMAT SERDE 'serde'"),
      "Found duplicate clauses: ROW FORMAT")
  }

  test("support for other types in OPTIONS") {
    val createSql =
      """
        |CREATE TABLE table_name USING json
        |OPTIONS (a 1, b 0.1, c TRUE)
      """.stripMargin
    val replaceSql =
      """
        |REPLACE TABLE table_name USING json
        |OPTIONS (a 1, b 0.1, c TRUE)
      """.stripMargin
    Seq(createSql, replaceSql).foreach { sql =>
      testCreateOrReplaceDdl(
        sql,
        TableSpec(
          Seq("table_name"),
          Some(new StructType),
          Seq.empty[Transform],
          Option.empty[BucketSpec],
          Map.empty[String, String],
          Some("json"),
          Map("a" -> "1", "b" -> "0.1", "c" -> "true"),
          None,
          None,
          None),
        expectedIfNotExists = false)
    }
  }

  test("Test CTAS against native tables") {
    val s1 =
      """
        |CREATE TABLE IF NOT EXISTS mydb.page_view
        |USING parquet
        |COMMENT 'This is the staging page view table'
        |LOCATION '/user/external/page_view'
        |TBLPROPERTIES ('p1'='v1', 'p2'='v2')
        |AS SELECT * FROM src
      """.stripMargin

    val s2 =
      """
        |CREATE TABLE IF NOT EXISTS mydb.page_view
        |USING parquet
        |LOCATION '/user/external/page_view'
        |COMMENT 'This is the staging page view table'
        |TBLPROPERTIES ('p1'='v1', 'p2'='v2')
        |AS SELECT * FROM src
      """.stripMargin

    val s3 =
      """
        |CREATE TABLE IF NOT EXISTS mydb.page_view
        |USING parquet
        |COMMENT 'This is the staging page view table'
        |LOCATION '/user/external/page_view'
        |TBLPROPERTIES ('p1'='v1', 'p2'='v2')
        |AS SELECT * FROM src
      """.stripMargin

    val s4 =
      """
        |REPLACE TABLE mydb.page_view
        |USING parquet
        |COMMENT 'This is the staging page view table'
        |LOCATION '/user/external/page_view'
        |TBLPROPERTIES ('p1'='v1', 'p2'='v2')
        |AS SELECT * FROM src
      """.stripMargin

    val expectedTableSpec = TableSpec(
        Seq("mydb", "page_view"),
        None,
        Seq.empty[Transform],
        None,
        Map("p1" -> "v1", "p2" -> "v2"),
        Some("parquet"),
        Map.empty[String, String],
        Some("/user/external/page_view"),
        Some("This is the staging page view table"),
        None)
    Seq(s1, s2, s3, s4).foreach { sql =>
      testCreateOrReplaceDdl(sql, expectedTableSpec, expectedIfNotExists = true)
    }
  }

  test("drop view") {
    val cmd = "DROP VIEW"
    val hint = Some("Please use DROP TABLE instead.")
    parseCompare(s"DROP VIEW testcat.db.view",
      DropView(UnresolvedView(Seq("testcat", "db", "view"), cmd, true, hint), ifExists = false))
    parseCompare(s"DROP VIEW db.view",
      DropView(UnresolvedView(Seq("db", "view"), cmd, true, hint), ifExists = false))
    parseCompare(s"DROP VIEW IF EXISTS db.view",
      DropView(UnresolvedView(Seq("db", "view"), cmd, true, hint), ifExists = true))
    parseCompare(s"DROP VIEW view",
      DropView(UnresolvedView(Seq("view"), cmd, true, hint), ifExists = false))
    parseCompare(s"DROP VIEW IF EXISTS view",
      DropView(UnresolvedView(Seq("view"), cmd, true, hint), ifExists = true))
  }

  private def testCreateOrReplaceDdl(
      sqlStatement: String,
      tableSpec: TableSpec,
      expectedIfNotExists: Boolean): Unit = {
    val parsedPlan = parsePlan(sqlStatement)
    val newTableToken = sqlStatement.split(" ")(0).trim.toUpperCase(Locale.ROOT)
    parsedPlan match {
      case create: CreateTableStatement if newTableToken == "CREATE" =>
        assert(create.ifNotExists == expectedIfNotExists)
      case ctas: CreateTableAsSelectStatement if newTableToken == "CREATE" =>
        assert(ctas.ifNotExists == expectedIfNotExists)
      case replace: ReplaceTableStatement if newTableToken == "REPLACE" =>
      case replace: ReplaceTableAsSelectStatement if newTableToken == "REPLACE" =>
      case other =>
        fail("First token in statement does not match the expected parsed plan; CREATE TABLE" +
          " should create a CreateTableStatement, and REPLACE TABLE should create a" +
          s" ReplaceTableStatement. Statement: $sqlStatement, plan type:" +
          s" ${parsedPlan.getClass.getName}.")
    }
    assert(TableSpec(parsedPlan) === tableSpec)
  }

  // ALTER VIEW view_name SET TBLPROPERTIES ('comment' = new_comment);
  // ALTER VIEW view_name UNSET TBLPROPERTIES [IF EXISTS] ('comment', 'key');
  test("alter view: alter view properties") {
    val sql1_view = "ALTER VIEW table_name SET TBLPROPERTIES ('test' = 'test', " +
        "'comment' = 'new_comment')"
    val sql2_view = "ALTER VIEW table_name UNSET TBLPROPERTIES ('comment', 'test')"
    val sql3_view = "ALTER VIEW table_name UNSET TBLPROPERTIES IF EXISTS ('comment', 'test')"
    val hint = Some("Please use ALTER TABLE instead.")

    comparePlans(parsePlan(sql1_view),
      AlterViewSetProperties(
        UnresolvedView(Seq("table_name"), "ALTER VIEW ... SET TBLPROPERTIES", false, hint),
        Map("test" -> "test", "comment" -> "new_comment")))
    comparePlans(parsePlan(sql2_view),
      AlterViewUnsetProperties(
        UnresolvedView(Seq("table_name"), "ALTER VIEW ... UNSET TBLPROPERTIES", false, hint),
        Seq("comment", "test"),
        ifExists = false))
    comparePlans(parsePlan(sql3_view),
      AlterViewUnsetProperties(
        UnresolvedView(Seq("table_name"), "ALTER VIEW ... UNSET TBLPROPERTIES", false, hint),
        Seq("comment", "test"),
        ifExists = true))
  }

  // ALTER TABLE table_name SET TBLPROPERTIES ('comment' = new_comment);
  // ALTER TABLE table_name UNSET TBLPROPERTIES [IF EXISTS] ('comment', 'key');
  test("alter table: alter table properties") {
    val sql1_table = "ALTER TABLE table_name SET TBLPROPERTIES ('test' = 'test', " +
        "'comment' = 'new_comment')"
    val sql2_table = "ALTER TABLE table_name UNSET TBLPROPERTIES ('comment', 'test')"
    val sql3_table = "ALTER TABLE table_name UNSET TBLPROPERTIES IF EXISTS ('comment', 'test')"

    comparePlans(
      parsePlan(sql1_table),
      AlterTableSetPropertiesStatement(
        Seq("table_name"), Map("test" -> "test", "comment" -> "new_comment")))
    comparePlans(
      parsePlan(sql2_table),
      AlterTableUnsetPropertiesStatement(
        Seq("table_name"), Seq("comment", "test"), ifExists = false))
    comparePlans(
      parsePlan(sql3_table),
      AlterTableUnsetPropertiesStatement(
        Seq("table_name"), Seq("comment", "test"), ifExists = true))
  }

  test("alter table: add column") {
    comparePlans(
      parsePlan("ALTER TABLE table_name ADD COLUMN x int"),
      AlterTableAddColumnsStatement(Seq("table_name"), Seq(
        QualifiedColType(Seq("x"), IntegerType, true, None, None)
      )))
  }

  test("alter table: add multiple columns") {
    comparePlans(
      parsePlan("ALTER TABLE table_name ADD COLUMNS x int, y string"),
      AlterTableAddColumnsStatement(Seq("table_name"), Seq(
        QualifiedColType(Seq("x"), IntegerType, true, None, None),
        QualifiedColType(Seq("y"), StringType, true, None, None)
      )))
  }

  test("alter table: add column with COLUMNS") {
    comparePlans(
      parsePlan("ALTER TABLE table_name ADD COLUMNS x int"),
      AlterTableAddColumnsStatement(Seq("table_name"), Seq(
        QualifiedColType(Seq("x"), IntegerType, true, None, None)
      )))
  }

  test("alter table: add column with COLUMNS (...)") {
    comparePlans(
      parsePlan("ALTER TABLE table_name ADD COLUMNS (x int)"),
      AlterTableAddColumnsStatement(Seq("table_name"), Seq(
        QualifiedColType(Seq("x"), IntegerType, true, None, None)
      )))
  }

  test("alter table: add column with COLUMNS (...) and COMMENT") {
    comparePlans(
      parsePlan("ALTER TABLE table_name ADD COLUMNS (x int COMMENT 'doc')"),
      AlterTableAddColumnsStatement(Seq("table_name"), Seq(
        QualifiedColType(Seq("x"), IntegerType, true, Some("doc"), None)
      )))
  }

  test("alter table: add non-nullable column") {
    comparePlans(
      parsePlan("ALTER TABLE table_name ADD COLUMN x int NOT NULL"),
      AlterTableAddColumnsStatement(Seq("table_name"), Seq(
        QualifiedColType(Seq("x"), IntegerType, false, None, None)
      )))
  }

  test("alter table: add column with COMMENT") {
    comparePlans(
      parsePlan("ALTER TABLE table_name ADD COLUMN x int COMMENT 'doc'"),
      AlterTableAddColumnsStatement(Seq("table_name"), Seq(
        QualifiedColType(Seq("x"), IntegerType, true, Some("doc"), None)
      )))
  }

  test("alter table: add column with position") {
    comparePlans(
      parsePlan("ALTER TABLE table_name ADD COLUMN x int FIRST"),
      AlterTableAddColumnsStatement(Seq("table_name"), Seq(
        QualifiedColType(Seq("x"), IntegerType, true, None, Some(first()))
      )))

    comparePlans(
      parsePlan("ALTER TABLE table_name ADD COLUMN x int AFTER y"),
      AlterTableAddColumnsStatement(Seq("table_name"), Seq(
        QualifiedColType(Seq("x"), IntegerType, true, None, Some(after("y")))
      )))
  }

  test("alter table: add column with nested column name") {
    comparePlans(
      parsePlan("ALTER TABLE table_name ADD COLUMN x.y.z int COMMENT 'doc'"),
      AlterTableAddColumnsStatement(Seq("table_name"), Seq(
        QualifiedColType(Seq("x", "y", "z"), IntegerType, true, Some("doc"), None)
      )))
  }

  test("alter table: add multiple columns with nested column name") {
    comparePlans(
      parsePlan("ALTER TABLE table_name ADD COLUMN x.y.z int COMMENT 'doc', a.b string FIRST"),
      AlterTableAddColumnsStatement(Seq("table_name"), Seq(
        QualifiedColType(Seq("x", "y", "z"), IntegerType, true, Some("doc"), None),
        QualifiedColType(Seq("a", "b"), StringType, true, None, Some(first()))
      )))
  }

  test("alter table: set location") {
    val hint = Some("Please use ALTER VIEW instead.")
    comparePlans(
      parsePlan("ALTER TABLE a.b.c SET LOCATION 'new location'"),
      AlterTableSetLocation(
        UnresolvedTable(Seq("a", "b", "c"), "ALTER TABLE ... SET LOCATION ...", hint),
        None,
        "new location"))

    comparePlans(
      parsePlan("ALTER TABLE a.b.c PARTITION(ds='2017-06-10') SET LOCATION 'new location'"),
      AlterTableSetLocation(
        UnresolvedTable(Seq("a", "b", "c"), "ALTER TABLE ... SET LOCATION ...", hint),
        Some(Map("ds" -> "2017-06-10")),
        "new location"))
  }

  test("alter table: rename column") {
    comparePlans(
      parsePlan("ALTER TABLE table_name RENAME COLUMN a.b.c TO d"),
      AlterTableRenameColumnStatement(
        Seq("table_name"),
        Seq("a", "b", "c"),
        "d"))
  }

  test("alter table: update column type using ALTER") {
    comparePlans(
      parsePlan("ALTER TABLE table_name ALTER COLUMN a.b.c TYPE bigint"),
      AlterTableAlterColumnStatement(
        Seq("table_name"),
        Seq("a", "b", "c"),
        Some(LongType),
        None,
        None,
        None))
  }

  test("alter table: update column type invalid type") {
    val msg = intercept[ParseException] {
      parsePlan("ALTER TABLE table_name ALTER COLUMN a.b.c TYPE bad_type")
    }.getMessage
    assert(msg.contains("DataType bad_type is not supported"))
  }

  test("alter table: update column type") {
    comparePlans(
      parsePlan("ALTER TABLE table_name CHANGE COLUMN a.b.c TYPE bigint"),
      AlterTableAlterColumnStatement(
        Seq("table_name"),
        Seq("a", "b", "c"),
        Some(LongType),
        None,
        None,
        None))
  }

  test("alter table: update column comment") {
    comparePlans(
      parsePlan("ALTER TABLE table_name CHANGE COLUMN a.b.c COMMENT 'new comment'"),
      AlterTableAlterColumnStatement(
        Seq("table_name"),
        Seq("a", "b", "c"),
        None,
        None,
        Some("new comment"),
        None))
  }

  test("alter table: update column position") {
    comparePlans(
      parsePlan("ALTER TABLE table_name CHANGE COLUMN a.b.c FIRST"),
      AlterTableAlterColumnStatement(
        Seq("table_name"),
        Seq("a", "b", "c"),
        None,
        None,
        None,
        Some(first())))
  }

  test("alter table: multiple property changes are not allowed") {
    intercept[ParseException] {
      parsePlan("ALTER TABLE table_name ALTER COLUMN a.b.c " +
        "TYPE bigint COMMENT 'new comment'")}

    intercept[ParseException] {
      parsePlan("ALTER TABLE table_name ALTER COLUMN a.b.c " +
        "TYPE bigint COMMENT AFTER d")}

    intercept[ParseException] {
      parsePlan("ALTER TABLE table_name ALTER COLUMN a.b.c " +
        "TYPE bigint COMMENT 'new comment' AFTER d")}
  }

  test("alter table: SET/DROP NOT NULL") {
    comparePlans(
      parsePlan("ALTER TABLE table_name ALTER COLUMN a.b.c SET NOT NULL"),
      AlterTableAlterColumnStatement(
        Seq("table_name"),
        Seq("a", "b", "c"),
        None,
        Some(false),
        None,
        None))

    comparePlans(
      parsePlan("ALTER TABLE table_name ALTER COLUMN a.b.c DROP NOT NULL"),
      AlterTableAlterColumnStatement(
        Seq("table_name"),
        Seq("a", "b", "c"),
        None,
        Some(true),
        None,
        None))
  }

  test("alter table: drop column") {
    comparePlans(
      parsePlan("ALTER TABLE table_name DROP COLUMN a.b.c"),
      AlterTableDropColumnsStatement(Seq("table_name"), Seq(Seq("a", "b", "c"))))
  }

  test("alter table: drop multiple columns") {
    val sql = "ALTER TABLE table_name DROP COLUMN x, y, a.b.c"
    Seq(sql, sql.replace("COLUMN", "COLUMNS")).foreach { drop =>
      comparePlans(
        parsePlan(drop),
        AlterTableDropColumnsStatement(
          Seq("table_name"),
          Seq(Seq("x"), Seq("y"), Seq("a", "b", "c"))))
    }
  }

  test("alter table: hive style change column") {
    val sql1 = "ALTER TABLE table_name CHANGE COLUMN a.b.c c INT"
    val sql2 = "ALTER TABLE table_name CHANGE COLUMN a.b.c c INT COMMENT 'new_comment'"
    val sql3 = "ALTER TABLE table_name CHANGE COLUMN a.b.c c INT AFTER other_col"

    comparePlans(
      parsePlan(sql1),
      AlterTableAlterColumnStatement(
        Seq("table_name"),
        Seq("a", "b", "c"),
        Some(IntegerType),
        None,
        None,
        None))

    comparePlans(
      parsePlan(sql2),
      AlterTableAlterColumnStatement(
        Seq("table_name"),
        Seq("a", "b", "c"),
        Some(IntegerType),
        None,
        Some("new_comment"),
        None))

    comparePlans(
      parsePlan(sql3),
      AlterTableAlterColumnStatement(
        Seq("table_name"),
        Seq("a", "b", "c"),
        Some(IntegerType),
        None,
        None,
        Some(after("other_col"))))

    // renaming column not supported in hive style ALTER COLUMN.
    intercept("ALTER TABLE table_name CHANGE COLUMN a.b.c new_name INT",
      "please run RENAME COLUMN instead")

    // ALTER COLUMN for a partition is not supported.
    intercept("ALTER TABLE table_name PARTITION (a='1') CHANGE COLUMN a.b.c c INT")
  }

  test("alter table: hive style replace columns") {
    val sql1 = "ALTER TABLE table_name REPLACE COLUMNS (x string)"
    val sql2 = "ALTER TABLE table_name REPLACE COLUMNS (x string COMMENT 'x1')"
    val sql3 = "ALTER TABLE table_name REPLACE COLUMNS (x string COMMENT 'x1', y int)"
    val sql4 = "ALTER TABLE table_name REPLACE COLUMNS (x string COMMENT 'x1', y int COMMENT 'y1')"

    comparePlans(
      parsePlan(sql1),
      AlterTableReplaceColumnsStatement(
        Seq("table_name"),
        Seq(QualifiedColType(Seq("x"), StringType, true, None, None))))

    comparePlans(
      parsePlan(sql2),
      AlterTableReplaceColumnsStatement(
        Seq("table_name"),
        Seq(QualifiedColType(Seq("x"), StringType, true, Some("x1"), None))))

    comparePlans(
      parsePlan(sql3),
      AlterTableReplaceColumnsStatement(
        Seq("table_name"),
        Seq(
          QualifiedColType(Seq("x"), StringType, true, Some("x1"), None),
          QualifiedColType(Seq("y"), IntegerType, true, None, None)
        )))

    comparePlans(
      parsePlan(sql4),
      AlterTableReplaceColumnsStatement(
        Seq("table_name"),
        Seq(
          QualifiedColType(Seq("x"), StringType, true, Some("x1"), None),
          QualifiedColType(Seq("y"), IntegerType, true, Some("y1"), None)
        )))

    intercept("ALTER TABLE table_name PARTITION (a='1') REPLACE COLUMNS (x string)",
      "Operation not allowed: ALTER TABLE table PARTITION partition_spec REPLACE COLUMNS")

    intercept("ALTER TABLE table_name REPLACE COLUMNS (x string NOT NULL)",
      "NOT NULL is not supported in Hive-style REPLACE COLUMNS")

    intercept("ALTER TABLE table_name REPLACE COLUMNS (x string FIRST)",
      "Column position is not supported in Hive-style REPLACE COLUMNS")
  }

  test("alter table/view: rename table/view") {
    comparePlans(
      parsePlan("ALTER TABLE a.b.c RENAME TO x.y.z"),
      RenameTable(
        UnresolvedTableOrView(Seq("a", "b", "c"), "ALTER TABLE ... RENAME TO", true),
        Seq("x", "y", "z"),
        isView = false))
    comparePlans(
      parsePlan("ALTER VIEW a.b.c RENAME TO x.y.z"),
      RenameTable(
        UnresolvedTableOrView(Seq("a", "b", "c"), "ALTER VIEW ... RENAME TO", true),
        Seq("x", "y", "z"),
        isView = true))
  }

  test("describe table column") {
    comparePlans(parsePlan("DESCRIBE t col"),
      DescribeColumn(
        UnresolvedTableOrView(Seq("t"), "DESCRIBE TABLE", true),
        UnresolvedAttribute(Seq("col")),
        isExtended = false))
    comparePlans(parsePlan("DESCRIBE t `abc.xyz`"),
      DescribeColumn(
        UnresolvedTableOrView(Seq("t"), "DESCRIBE TABLE", true),
        UnresolvedAttribute(Seq("abc.xyz")),
        isExtended = false))
    comparePlans(parsePlan("DESCRIBE t abc.xyz"),
      DescribeColumn(
        UnresolvedTableOrView(Seq("t"), "DESCRIBE TABLE", true),
        UnresolvedAttribute(Seq("abc", "xyz")),
        isExtended = false))
    comparePlans(parsePlan("DESCRIBE t `a.b`.`x.y`"),
      DescribeColumn(
        UnresolvedTableOrView(Seq("t"), "DESCRIBE TABLE", true),
        UnresolvedAttribute(Seq("a.b", "x.y")),
        isExtended = false))

    comparePlans(parsePlan("DESCRIBE TABLE t col"),
      DescribeColumn(
        UnresolvedTableOrView(Seq("t"), "DESCRIBE TABLE", true),
        UnresolvedAttribute(Seq("col")),
        isExtended = false))
    comparePlans(parsePlan("DESCRIBE TABLE EXTENDED t col"),
      DescribeColumn(
        UnresolvedTableOrView(Seq("t"), "DESCRIBE TABLE", true),
        UnresolvedAttribute(Seq("col")),
        isExtended = true))
    comparePlans(parsePlan("DESCRIBE TABLE FORMATTED t col"),
      DescribeColumn(
        UnresolvedTableOrView(Seq("t"), "DESCRIBE TABLE", true),
        UnresolvedAttribute(Seq("col")),
        isExtended = true))

    val caught = intercept[AnalysisException](
      parsePlan("DESCRIBE TABLE t PARTITION (ds='1970-01-01') col"))
    assert(caught.getMessage.contains(
        "DESC TABLE COLUMN for a specific partition is not supported"))
  }

  test("describe database") {
    val sql1 = "DESCRIBE DATABASE EXTENDED a.b"
    val sql2 = "DESCRIBE DATABASE a.b"
    comparePlans(parsePlan(sql1),
      DescribeNamespace(UnresolvedNamespace(Seq("a", "b")), extended = true))
    comparePlans(parsePlan(sql2),
      DescribeNamespace(UnresolvedNamespace(Seq("a", "b")), extended = false))
  }

  test("SPARK-17328 Fix NPE with EXPLAIN DESCRIBE TABLE") {
    comparePlans(parsePlan("describe t"),
      DescribeRelation(
        UnresolvedTableOrView(Seq("t"), "DESCRIBE TABLE", true), Map.empty, isExtended = false))
    comparePlans(parsePlan("describe table t"),
      DescribeRelation(
        UnresolvedTableOrView(Seq("t"), "DESCRIBE TABLE", true), Map.empty, isExtended = false))
    comparePlans(parsePlan("describe table extended t"),
      DescribeRelation(
        UnresolvedTableOrView(Seq("t"), "DESCRIBE TABLE", true), Map.empty, isExtended = true))
    comparePlans(parsePlan("describe table formatted t"),
      DescribeRelation(
        UnresolvedTableOrView(Seq("t"), "DESCRIBE TABLE", true), Map.empty, isExtended = true))
  }

  test("insert table: basic append") {
    Seq(
      "INSERT INTO TABLE testcat.ns1.ns2.tbl SELECT * FROM source",
      "INSERT INTO testcat.ns1.ns2.tbl SELECT * FROM source"
    ).foreach { sql =>
      parseCompare(sql,
        InsertIntoStatement(
          UnresolvedRelation(Seq("testcat", "ns1", "ns2", "tbl")),
          Map.empty,
          Nil,
          Project(Seq(UnresolvedStar(None)), UnresolvedRelation(Seq("source"))),
          overwrite = false, ifPartitionNotExists = false))
    }
  }

  test("insert table: basic append with a column list") {
    Seq(
      "INSERT INTO TABLE testcat.ns1.ns2.tbl (a, b) SELECT * FROM source",
      "INSERT INTO testcat.ns1.ns2.tbl (a, b) SELECT * FROM source"
    ).foreach { sql =>
      parseCompare(sql,
        InsertIntoStatement(
          UnresolvedRelation(Seq("testcat", "ns1", "ns2", "tbl")),
          Map.empty,
          Seq("a", "b"),
          Project(Seq(UnresolvedStar(None)), UnresolvedRelation(Seq("source"))),
          overwrite = false, ifPartitionNotExists = false))
    }
  }

  test("insert table: append from another catalog") {
    parseCompare("INSERT INTO TABLE testcat.ns1.ns2.tbl SELECT * FROM testcat2.db.tbl",
      InsertIntoStatement(
        UnresolvedRelation(Seq("testcat", "ns1", "ns2", "tbl")),
        Map.empty,
        Nil,
        Project(Seq(UnresolvedStar(None)), UnresolvedRelation(Seq("testcat2", "db", "tbl"))),
        overwrite = false, ifPartitionNotExists = false))
  }

  test("insert table: append with partition") {
    parseCompare(
      """
        |INSERT INTO testcat.ns1.ns2.tbl
        |PARTITION (p1 = 3, p2)
        |SELECT * FROM source
      """.stripMargin,
      InsertIntoStatement(
        UnresolvedRelation(Seq("testcat", "ns1", "ns2", "tbl")),
        Map("p1" -> Some("3"), "p2" -> None),
        Nil,
        Project(Seq(UnresolvedStar(None)), UnresolvedRelation(Seq("source"))),
        overwrite = false, ifPartitionNotExists = false))
  }

  test("insert table: append with partition and a column list") {
    parseCompare(
      """
        |INSERT INTO testcat.ns1.ns2.tbl
        |PARTITION (p1 = 3, p2) (a, b)
        |SELECT * FROM source
      """.stripMargin,
      InsertIntoStatement(
        UnresolvedRelation(Seq("testcat", "ns1", "ns2", "tbl")),
        Map("p1" -> Some("3"), "p2" -> None),
        Seq("a", "b"),
        Project(Seq(UnresolvedStar(None)), UnresolvedRelation(Seq("source"))),
        overwrite = false, ifPartitionNotExists = false))
  }

  test("insert table: overwrite") {
    Seq(
      "INSERT OVERWRITE TABLE testcat.ns1.ns2.tbl SELECT * FROM source",
      "INSERT OVERWRITE testcat.ns1.ns2.tbl SELECT * FROM source"
    ).foreach { sql =>
      parseCompare(sql,
        InsertIntoStatement(
          UnresolvedRelation(Seq("testcat", "ns1", "ns2", "tbl")),
          Map.empty,
          Nil,
          Project(Seq(UnresolvedStar(None)), UnresolvedRelation(Seq("source"))),
          overwrite = true, ifPartitionNotExists = false))
    }
  }

  test("insert table: overwrite with column list") {
    Seq(
      "INSERT OVERWRITE TABLE testcat.ns1.ns2.tbl (a, b) SELECT * FROM source",
      "INSERT OVERWRITE testcat.ns1.ns2.tbl (a, b) SELECT * FROM source"
    ).foreach { sql =>
      parseCompare(sql,
        InsertIntoStatement(
          UnresolvedRelation(Seq("testcat", "ns1", "ns2", "tbl")),
          Map.empty,
          Seq("a", "b"),
          Project(Seq(UnresolvedStar(None)), UnresolvedRelation(Seq("source"))),
          overwrite = true, ifPartitionNotExists = false))
    }
  }

  test("insert table: overwrite with partition") {
    parseCompare(
      """
        |INSERT OVERWRITE TABLE testcat.ns1.ns2.tbl
        |PARTITION (p1 = 3, p2)
        |SELECT * FROM source
      """.stripMargin,
      InsertIntoStatement(
        UnresolvedRelation(Seq("testcat", "ns1", "ns2", "tbl")),
        Map("p1" -> Some("3"), "p2" -> None),
        Nil,
        Project(Seq(UnresolvedStar(None)), UnresolvedRelation(Seq("source"))),
        overwrite = true, ifPartitionNotExists = false))
  }

  test("insert table: overwrite with partition and column list") {
    parseCompare(
      """
        |INSERT OVERWRITE TABLE testcat.ns1.ns2.tbl
        |PARTITION (p1 = 3, p2) (a, b)
        |SELECT * FROM source
      """.stripMargin,
      InsertIntoStatement(
        UnresolvedRelation(Seq("testcat", "ns1", "ns2", "tbl")),
        Map("p1" -> Some("3"), "p2" -> None),
        Seq("a", "b"),
        Project(Seq(UnresolvedStar(None)), UnresolvedRelation(Seq("source"))),
        overwrite = true, ifPartitionNotExists = false))
  }

  test("insert table: overwrite with partition if not exists") {
    parseCompare(
      """
        |INSERT OVERWRITE TABLE testcat.ns1.ns2.tbl
        |PARTITION (p1 = 3) IF NOT EXISTS
        |SELECT * FROM source
      """.stripMargin,
      InsertIntoStatement(
        UnresolvedRelation(Seq("testcat", "ns1", "ns2", "tbl")),
        Map("p1" -> Some("3")),
        Nil,
        Project(Seq(UnresolvedStar(None)), UnresolvedRelation(Seq("source"))),
        overwrite = true, ifPartitionNotExists = true))
  }

  test("insert table: if not exists with dynamic partition fails") {
    val exc = intercept[AnalysisException] {
      parsePlan(
        """
          |INSERT OVERWRITE TABLE testcat.ns1.ns2.tbl
          |PARTITION (p1 = 3, p2) IF NOT EXISTS
          |SELECT * FROM source
        """.stripMargin)
    }

    assert(exc.getMessage.contains("IF NOT EXISTS with dynamic partitions"))
    assert(exc.getMessage.contains("p2"))
  }

  test("insert table: if not exists without overwrite fails") {
    val exc = intercept[AnalysisException] {
      parsePlan(
        """
          |INSERT INTO TABLE testcat.ns1.ns2.tbl
          |PARTITION (p1 = 3) IF NOT EXISTS
          |SELECT * FROM source
        """.stripMargin)
    }

    assert(exc.getMessage.contains("INSERT INTO ... IF NOT EXISTS"))
  }

  test("delete from table: delete all") {
    parseCompare("DELETE FROM testcat.ns1.ns2.tbl",
      DeleteFromTable(
        UnresolvedRelation(Seq("testcat", "ns1", "ns2", "tbl")),
        None))
  }

  test("delete from table: with alias and where clause") {
    parseCompare("DELETE FROM testcat.ns1.ns2.tbl AS t WHERE t.a = 2",
      DeleteFromTable(
        SubqueryAlias("t", UnresolvedRelation(Seq("testcat", "ns1", "ns2", "tbl"))),
        Some(EqualTo(UnresolvedAttribute("t.a"), Literal(2)))))
  }

  test("delete from table: columns aliases is not allowed") {
    val exc = intercept[ParseException] {
      parsePlan("DELETE FROM testcat.ns1.ns2.tbl AS t(a,b,c,d) WHERE d = 2")
    }

    assert(exc.getMessage.contains("Columns aliases are not allowed in DELETE."))
  }

  test("update table: basic") {
    parseCompare(
      """
        |UPDATE testcat.ns1.ns2.tbl
        |SET a='Robert', b=32
      """.stripMargin,
      UpdateTable(
        UnresolvedRelation(Seq("testcat", "ns1", "ns2", "tbl")),
        Seq(Assignment(UnresolvedAttribute("a"), Literal("Robert")),
          Assignment(UnresolvedAttribute("b"), Literal(32))),
        None))
  }

  test("update table: with alias and where clause") {
    parseCompare(
      """
        |UPDATE testcat.ns1.ns2.tbl AS t
        |SET t.a='Robert', t.b=32
        |WHERE t.c=2
      """.stripMargin,
      UpdateTable(
        SubqueryAlias("t", UnresolvedRelation(Seq("testcat", "ns1", "ns2", "tbl"))),
        Seq(Assignment(UnresolvedAttribute("t.a"), Literal("Robert")),
          Assignment(UnresolvedAttribute("t.b"), Literal(32))),
        Some(EqualTo(UnresolvedAttribute("t.c"), Literal(2)))))
  }

  test("update table: columns aliases is not allowed") {
    val exc = intercept[ParseException] {
      parsePlan(
        """
          |UPDATE testcat.ns1.ns2.tbl AS t(a,b,c,d)
          |SET b='Robert', c=32
          |WHERE d=2
        """.stripMargin)
    }

    assert(exc.getMessage.contains("Columns aliases are not allowed in UPDATE."))
  }

  test("merge into table: basic") {
    parseCompare(
      """
        |MERGE INTO testcat1.ns1.ns2.tbl AS target
        |USING testcat2.ns1.ns2.tbl AS source
        |ON target.col1 = source.col1
        |WHEN MATCHED AND (target.col2='delete') THEN DELETE
        |WHEN MATCHED AND (target.col2='update') THEN UPDATE SET target.col2 = source.col2
        |WHEN NOT MATCHED AND (target.col2='insert')
        |THEN INSERT (target.col1, target.col2) values (source.col1, source.col2)
      """.stripMargin,
      MergeIntoTable(
        SubqueryAlias("target", UnresolvedRelation(Seq("testcat1", "ns1", "ns2", "tbl"))),
        SubqueryAlias("source", UnresolvedRelation(Seq("testcat2", "ns1", "ns2", "tbl"))),
        EqualTo(UnresolvedAttribute("target.col1"), UnresolvedAttribute("source.col1")),
        Seq(DeleteAction(Some(EqualTo(UnresolvedAttribute("target.col2"), Literal("delete")))),
          UpdateAction(Some(EqualTo(UnresolvedAttribute("target.col2"), Literal("update"))),
            Seq(Assignment(UnresolvedAttribute("target.col2"),
              UnresolvedAttribute("source.col2"))))),
        Seq(InsertAction(Some(EqualTo(UnresolvedAttribute("target.col2"), Literal("insert"))),
          Seq(Assignment(UnresolvedAttribute("target.col1"), UnresolvedAttribute("source.col1")),
            Assignment(UnresolvedAttribute("target.col2"), UnresolvedAttribute("source.col2")))))))
  }

  test("merge into table: using subquery") {
    parseCompare(
      """
        |MERGE INTO testcat1.ns1.ns2.tbl AS target
        |USING (SELECT * FROM testcat2.ns1.ns2.tbl) AS source
        |ON target.col1 = source.col1
        |WHEN MATCHED AND (target.col2='delete') THEN DELETE
        |WHEN MATCHED AND (target.col2='update') THEN UPDATE SET target.col2 = source.col2
        |WHEN NOT MATCHED AND (target.col2='insert')
        |THEN INSERT (target.col1, target.col2) values (source.col1, source.col2)
      """.stripMargin,
      MergeIntoTable(
        SubqueryAlias("target", UnresolvedRelation(Seq("testcat1", "ns1", "ns2", "tbl"))),
        SubqueryAlias("source", Project(Seq(UnresolvedStar(None)),
          UnresolvedRelation(Seq("testcat2", "ns1", "ns2", "tbl")))),
        EqualTo(UnresolvedAttribute("target.col1"), UnresolvedAttribute("source.col1")),
        Seq(DeleteAction(Some(EqualTo(UnresolvedAttribute("target.col2"), Literal("delete")))),
          UpdateAction(Some(EqualTo(UnresolvedAttribute("target.col2"), Literal("update"))),
            Seq(Assignment(UnresolvedAttribute("target.col2"),
              UnresolvedAttribute("source.col2"))))),
        Seq(InsertAction(Some(EqualTo(UnresolvedAttribute("target.col2"), Literal("insert"))),
          Seq(Assignment(UnresolvedAttribute("target.col1"), UnresolvedAttribute("source.col1")),
            Assignment(UnresolvedAttribute("target.col2"), UnresolvedAttribute("source.col2")))))))
  }

  test("merge into table: cte") {
    parseCompare(
      """
        |MERGE INTO testcat1.ns1.ns2.tbl AS target
        |USING (WITH s as (SELECT * FROM testcat2.ns1.ns2.tbl) SELECT * FROM s) AS source
        |ON target.col1 = source.col1
        |WHEN MATCHED AND (target.col2='delete') THEN DELETE
        |WHEN MATCHED AND (target.col2='update') THEN UPDATE SET target.col2 = source.col2
        |WHEN NOT MATCHED AND (target.col2='insert')
        |THEN INSERT (target.col1, target.col2) values (source.col1, source.col2)
      """.stripMargin,
      MergeIntoTable(
        SubqueryAlias("target", UnresolvedRelation(Seq("testcat1", "ns1", "ns2", "tbl"))),
        SubqueryAlias("source", With(Project(Seq(UnresolvedStar(None)),
          UnresolvedRelation(Seq("s"))),
          Seq("s" -> SubqueryAlias("s", Project(Seq(UnresolvedStar(None)),
            UnresolvedRelation(Seq("testcat2", "ns1", "ns2", "tbl"))))))),
        EqualTo(UnresolvedAttribute("target.col1"), UnresolvedAttribute("source.col1")),
        Seq(DeleteAction(Some(EqualTo(UnresolvedAttribute("target.col2"), Literal("delete")))),
          UpdateAction(Some(EqualTo(UnresolvedAttribute("target.col2"), Literal("update"))),
            Seq(Assignment(UnresolvedAttribute("target.col2"),
              UnresolvedAttribute("source.col2"))))),
        Seq(InsertAction(Some(EqualTo(UnresolvedAttribute("target.col2"), Literal("insert"))),
          Seq(Assignment(UnresolvedAttribute("target.col1"), UnresolvedAttribute("source.col1")),
            Assignment(UnresolvedAttribute("target.col2"), UnresolvedAttribute("source.col2")))))))
  }

  test("merge into table: no additional condition") {
    parseCompare(
      """
        |MERGE INTO testcat1.ns1.ns2.tbl AS target
        |USING testcat2.ns1.ns2.tbl AS source
        |ON target.col1 = source.col1
        |WHEN MATCHED THEN UPDATE SET target.col2 = source.col2
        |WHEN NOT MATCHED
        |THEN INSERT (target.col1, target.col2) values (source.col1, source.col2)
      """.stripMargin,
    MergeIntoTable(
      SubqueryAlias("target", UnresolvedRelation(Seq("testcat1", "ns1", "ns2", "tbl"))),
      SubqueryAlias("source", UnresolvedRelation(Seq("testcat2", "ns1", "ns2", "tbl"))),
      EqualTo(UnresolvedAttribute("target.col1"), UnresolvedAttribute("source.col1")),
      Seq(UpdateAction(None,
        Seq(Assignment(UnresolvedAttribute("target.col2"), UnresolvedAttribute("source.col2"))))),
      Seq(InsertAction(None,
        Seq(Assignment(UnresolvedAttribute("target.col1"), UnresolvedAttribute("source.col1")),
          Assignment(UnresolvedAttribute("target.col2"), UnresolvedAttribute("source.col2")))))))
  }

  test("merge into table: star") {
    parseCompare(
      """
        |MERGE INTO testcat1.ns1.ns2.tbl AS target
        |USING testcat2.ns1.ns2.tbl AS source
        |ON target.col1 = source.col1
        |WHEN MATCHED AND (target.col2='delete') THEN DELETE
        |WHEN MATCHED AND (target.col2='update') THEN UPDATE SET *
        |WHEN NOT MATCHED AND (target.col2='insert')
        |THEN INSERT *
      """.stripMargin,
    MergeIntoTable(
      SubqueryAlias("target", UnresolvedRelation(Seq("testcat1", "ns1", "ns2", "tbl"))),
      SubqueryAlias("source", UnresolvedRelation(Seq("testcat2", "ns1", "ns2", "tbl"))),
      EqualTo(UnresolvedAttribute("target.col1"), UnresolvedAttribute("source.col1")),
      Seq(DeleteAction(Some(EqualTo(UnresolvedAttribute("target.col2"), Literal("delete")))),
        UpdateAction(Some(EqualTo(UnresolvedAttribute("target.col2"), Literal("update"))), Seq())),
      Seq(InsertAction(Some(EqualTo(UnresolvedAttribute("target.col2"), Literal("insert"))),
        Seq()))))
  }

  test("merge into table: columns aliases are not allowed") {
    Seq("target(c1, c2)" -> "source", "target" -> "source(c1, c2)").foreach {
      case (targetAlias, sourceAlias) =>
        val exc = intercept[ParseException] {
          parsePlan(
            s"""
              |MERGE INTO testcat1.ns1.ns2.tbl AS $targetAlias
              |USING testcat2.ns1.ns2.tbl AS $sourceAlias
              |ON target.col1 = source.col1
              |WHEN MATCHED AND (target.col2='delete') THEN DELETE
              |WHEN MATCHED AND (target.col2='update') THEN UPDATE SET target.col2 = source.col2
              |WHEN NOT MATCHED AND (target.col2='insert')
              |THEN INSERT (target.col1, target.col2) values (source.col1, source.col2)
            """.stripMargin)
        }

        assert(exc.getMessage.contains("Columns aliases are not allowed in MERGE."))
    }
  }

  test("merge into table: multi matched and not matched clauses") {
    parseCompare(
      """
        |MERGE INTO testcat1.ns1.ns2.tbl AS target
        |USING testcat2.ns1.ns2.tbl AS source
        |ON target.col1 = source.col1
        |WHEN MATCHED AND (target.col2='delete') THEN DELETE
        |WHEN MATCHED AND (target.col2='update1') THEN UPDATE SET target.col2 = 1
        |WHEN MATCHED AND (target.col2='update2') THEN UPDATE SET target.col2 = 2
        |WHEN NOT MATCHED AND (target.col2='insert1')
        |THEN INSERT (target.col1, target.col2) values (source.col1, 1)
        |WHEN NOT MATCHED AND (target.col2='insert2')
        |THEN INSERT (target.col1, target.col2) values (source.col1, 2)
      """.stripMargin,
      MergeIntoTable(
        SubqueryAlias("target", UnresolvedRelation(Seq("testcat1", "ns1", "ns2", "tbl"))),
        SubqueryAlias("source", UnresolvedRelation(Seq("testcat2", "ns1", "ns2", "tbl"))),
        EqualTo(UnresolvedAttribute("target.col1"), UnresolvedAttribute("source.col1")),
        Seq(DeleteAction(Some(EqualTo(UnresolvedAttribute("target.col2"), Literal("delete")))),
          UpdateAction(Some(EqualTo(UnresolvedAttribute("target.col2"), Literal("update1"))),
            Seq(Assignment(UnresolvedAttribute("target.col2"), Literal(1)))),
          UpdateAction(Some(EqualTo(UnresolvedAttribute("target.col2"), Literal("update2"))),
            Seq(Assignment(UnresolvedAttribute("target.col2"), Literal(2))))),
        Seq(InsertAction(Some(EqualTo(UnresolvedAttribute("target.col2"), Literal("insert1"))),
          Seq(Assignment(UnresolvedAttribute("target.col1"), UnresolvedAttribute("source.col1")),
            Assignment(UnresolvedAttribute("target.col2"), Literal(1)))),
          InsertAction(Some(EqualTo(UnresolvedAttribute("target.col2"), Literal("insert2"))),
            Seq(Assignment(UnresolvedAttribute("target.col1"), UnresolvedAttribute("source.col1")),
              Assignment(UnresolvedAttribute("target.col2"), Literal(2)))))))
  }

  test("merge into table: only the last matched clause can omit the condition") {
    val exc = intercept[ParseException] {
      parsePlan(
        """
          |MERGE INTO testcat1.ns1.ns2.tbl AS target
          |USING testcat2.ns1.ns2.tbl AS source
          |ON target.col1 = source.col1
          |WHEN MATCHED AND (target.col2 == 'update1') THEN UPDATE SET target.col2 = 1
          |WHEN MATCHED THEN UPDATE SET target.col2 = 2
          |WHEN MATCHED THEN DELETE
          |WHEN NOT MATCHED AND (target.col2='insert')
          |THEN INSERT (target.col1, target.col2) values (source.col1, source.col2)
        """.stripMargin)
    }

    assert(exc.getMessage.contains("only the last MATCHED clause can omit the condition"))
  }

  test("merge into table: only the last not matched clause can omit the condition") {
    val exc = intercept[ParseException] {
      parsePlan(
        """
          |MERGE INTO testcat1.ns1.ns2.tbl AS target
          |USING testcat2.ns1.ns2.tbl AS source
          |ON target.col1 = source.col1
          |WHEN MATCHED AND (target.col2 == 'update') THEN UPDATE SET target.col2 = source.col2
          |WHEN MATCHED THEN DELETE
          |WHEN NOT MATCHED AND (target.col2='insert1')
          |THEN INSERT (target.col1, target.col2) values (source.col1, 1)
          |WHEN NOT MATCHED
          |THEN INSERT (target.col1, target.col2) values (source.col1, 2)
          |WHEN NOT MATCHED
          |THEN INSERT (target.col1, target.col2) values (source.col1, source.col2)
        """.stripMargin)
    }

    assert(exc.getMessage.contains("only the last NOT MATCHED clause can omit the condition"))
  }

  test("merge into table: there must be a when (not) matched condition") {
    val exc = intercept[ParseException] {
      parsePlan(
        """
          |MERGE INTO testcat1.ns1.ns2.tbl AS target
          |USING testcat2.ns1.ns2.tbl AS source
          |ON target.col1 = source.col1
        """.stripMargin)
    }

    assert(exc.getMessage.contains("There must be at least one WHEN clause in a MERGE statement"))
  }

  test("show views") {
    comparePlans(
      parsePlan("SHOW VIEWS"),
      ShowViews(UnresolvedNamespace(Seq.empty[String]), None))
    comparePlans(
      parsePlan("SHOW VIEWS '*test*'"),
      ShowViews(UnresolvedNamespace(Seq.empty[String]), Some("*test*")))
    comparePlans(
      parsePlan("SHOW VIEWS LIKE '*test*'"),
      ShowViews(UnresolvedNamespace(Seq.empty[String]), Some("*test*")))
    comparePlans(
      parsePlan("SHOW VIEWS FROM testcat.ns1.ns2.tbl"),
      ShowViews(UnresolvedNamespace(Seq("testcat", "ns1", "ns2", "tbl")), None))
    comparePlans(
      parsePlan("SHOW VIEWS IN testcat.ns1.ns2.tbl"),
      ShowViews(UnresolvedNamespace(Seq("testcat", "ns1", "ns2", "tbl")), None))
    comparePlans(
      parsePlan("SHOW VIEWS IN ns1 '*test*'"),
      ShowViews(UnresolvedNamespace(Seq("ns1")), Some("*test*")))
    comparePlans(
      parsePlan("SHOW VIEWS IN ns1 LIKE '*test*'"),
      ShowViews(UnresolvedNamespace(Seq("ns1")), Some("*test*")))
  }

  test("create namespace -- backward compatibility with DATABASE/DBPROPERTIES") {
    val expected = CreateNamespaceStatement(
      Seq("a", "b", "c"),
      ifNotExists = true,
      Map(
        "a" -> "a",
        "b" -> "b",
        "c" -> "c",
        "comment" -> "namespace_comment",
        "location" -> "/home/user/db"))

    comparePlans(
      parsePlan(
        """
          |CREATE NAMESPACE IF NOT EXISTS a.b.c
          |WITH PROPERTIES ('a'='a', 'b'='b', 'c'='c')
          |COMMENT 'namespace_comment' LOCATION '/home/user/db'
        """.stripMargin),
      expected)

    comparePlans(
      parsePlan(
        """
          |CREATE DATABASE IF NOT EXISTS a.b.c
          |WITH DBPROPERTIES ('a'='a', 'b'='b', 'c'='c')
          |COMMENT 'namespace_comment' LOCATION '/home/user/db'
        """.stripMargin),
      expected)
  }

  test("create namespace -- check duplicates") {
    def createDatabase(duplicateClause: String): String = {
      s"""
         |CREATE NAMESPACE IF NOT EXISTS a.b.c
         |$duplicateClause
         |$duplicateClause
      """.stripMargin
    }
    val sql1 = createDatabase("COMMENT 'namespace_comment'")
    val sql2 = createDatabase("LOCATION '/home/user/db'")
    val sql3 = createDatabase("WITH PROPERTIES ('a'='a', 'b'='b', 'c'='c')")
    val sql4 = createDatabase("WITH DBPROPERTIES ('a'='a', 'b'='b', 'c'='c')")

    intercept(sql1, "Found duplicate clauses: COMMENT")
    intercept(sql2, "Found duplicate clauses: LOCATION")
    intercept(sql3, "Found duplicate clauses: WITH PROPERTIES")
    intercept(sql4, "Found duplicate clauses: WITH DBPROPERTIES")
  }

  test("create namespace - property values must be set") {
    assertUnsupported(
      sql = "CREATE NAMESPACE a.b.c WITH PROPERTIES('key_without_value', 'key_with_value'='x')",
      containsThesePhrases = Seq("key_without_value"))
  }

  test("create namespace -- either PROPERTIES or DBPROPERTIES is allowed") {
    val sql =
      s"""
         |CREATE NAMESPACE IF NOT EXISTS a.b.c
         |WITH PROPERTIES ('a'='a', 'b'='b', 'c'='c')
         |WITH DBPROPERTIES ('a'='a', 'b'='b', 'c'='c')
      """.stripMargin
    intercept(sql, "Either PROPERTIES or DBPROPERTIES is allowed")
  }

  test("create namespace - support for other types in PROPERTIES") {
    val sql =
      """
        |CREATE NAMESPACE a.b.c
        |LOCATION '/home/user/db'
        |WITH PROPERTIES ('a'=1, 'b'=0.1, 'c'=TRUE)
      """.stripMargin
    comparePlans(
      parsePlan(sql),
      CreateNamespaceStatement(
        Seq("a", "b", "c"),
        ifNotExists = false,
        Map(
          "a" -> "1",
          "b" -> "0.1",
          "c" -> "true",
          "location" -> "/home/user/db")))
  }

  test("drop namespace") {
    comparePlans(
      parsePlan("DROP NAMESPACE a.b.c"),
      DropNamespace(
        UnresolvedNamespace(Seq("a", "b", "c")), ifExists = false, cascade = false))

    comparePlans(
      parsePlan("DROP NAMESPACE IF EXISTS a.b.c"),
      DropNamespace(
        UnresolvedNamespace(Seq("a", "b", "c")), ifExists = true, cascade = false))

    comparePlans(
      parsePlan("DROP NAMESPACE IF EXISTS a.b.c RESTRICT"),
      DropNamespace(
        UnresolvedNamespace(Seq("a", "b", "c")), ifExists = true, cascade = false))

    comparePlans(
      parsePlan("DROP NAMESPACE IF EXISTS a.b.c CASCADE"),
      DropNamespace(
        UnresolvedNamespace(Seq("a", "b", "c")), ifExists = true, cascade = true))

    comparePlans(
      parsePlan("DROP NAMESPACE a.b.c CASCADE"),
      DropNamespace(
        UnresolvedNamespace(Seq("a", "b", "c")), ifExists = false, cascade = true))
  }

  test("set namespace properties") {
    comparePlans(
      parsePlan("ALTER DATABASE a.b.c SET PROPERTIES ('a'='a', 'b'='b', 'c'='c')"),
      AlterNamespaceSetProperties(
        UnresolvedNamespace(Seq("a", "b", "c")), Map("a" -> "a", "b" -> "b", "c" -> "c")))

    comparePlans(
      parsePlan("ALTER SCHEMA a.b.c SET PROPERTIES ('a'='a')"),
      AlterNamespaceSetProperties(
        UnresolvedNamespace(Seq("a", "b", "c")), Map("a" -> "a")))

    comparePlans(
      parsePlan("ALTER NAMESPACE a.b.c SET PROPERTIES ('b'='b')"),
      AlterNamespaceSetProperties(
        UnresolvedNamespace(Seq("a", "b", "c")), Map("b" -> "b")))

    comparePlans(
      parsePlan("ALTER DATABASE a.b.c SET DBPROPERTIES ('a'='a', 'b'='b', 'c'='c')"),
      AlterNamespaceSetProperties(
        UnresolvedNamespace(Seq("a", "b", "c")), Map("a" -> "a", "b" -> "b", "c" -> "c")))

    comparePlans(
      parsePlan("ALTER SCHEMA a.b.c SET DBPROPERTIES ('a'='a')"),
      AlterNamespaceSetProperties(
        UnresolvedNamespace(Seq("a", "b", "c")), Map("a" -> "a")))

    comparePlans(
      parsePlan("ALTER NAMESPACE a.b.c SET DBPROPERTIES ('b'='b')"),
      AlterNamespaceSetProperties(
        UnresolvedNamespace(Seq("a", "b", "c")), Map("b" -> "b")))
  }

  test("set namespace location") {
    comparePlans(
      parsePlan("ALTER DATABASE a.b.c SET LOCATION '/home/user/db'"),
      AlterNamespaceSetLocation(
        UnresolvedNamespace(Seq("a", "b", "c")), "/home/user/db"))

    comparePlans(
      parsePlan("ALTER SCHEMA a.b.c SET LOCATION '/home/user/db'"),
      AlterNamespaceSetLocation(
        UnresolvedNamespace(Seq("a", "b", "c")), "/home/user/db"))

    comparePlans(
      parsePlan("ALTER NAMESPACE a.b.c SET LOCATION '/home/user/db'"),
      AlterNamespaceSetLocation(
        UnresolvedNamespace(Seq("a", "b", "c")), "/home/user/db"))
  }

  test("analyze table statistics") {
    comparePlans(parsePlan("analyze table a.b.c compute statistics"),
      AnalyzeTable(
        UnresolvedTableOrView(Seq("a", "b", "c"), "ANALYZE TABLE", allowTempView = false),
        Map.empty, noScan = false))
    comparePlans(parsePlan("analyze table a.b.c compute statistics noscan"),
      AnalyzeTable(
        UnresolvedTableOrView(Seq("a", "b", "c"), "ANALYZE TABLE", allowTempView = false),
        Map.empty, noScan = true))
    comparePlans(parsePlan("analyze table a.b.c partition (a) compute statistics nOscAn"),
      AnalyzeTable(
        UnresolvedTableOrView(Seq("a", "b", "c"), "ANALYZE TABLE", allowTempView = false),
        Map("a" -> None), noScan = true))

    // Partitions specified
    comparePlans(
      parsePlan("ANALYZE TABLE a.b.c PARTITION(ds='2008-04-09', hr=11) COMPUTE STATISTICS"),
      AnalyzeTable(
        UnresolvedTableOrView(Seq("a", "b", "c"), "ANALYZE TABLE", allowTempView = false),
        Map("ds" -> Some("2008-04-09"), "hr" -> Some("11")), noScan = false))
    comparePlans(
      parsePlan("ANALYZE TABLE a.b.c PARTITION(ds='2008-04-09', hr=11) COMPUTE STATISTICS noscan"),
      AnalyzeTable(
        UnresolvedTableOrView(Seq("a", "b", "c"), "ANALYZE TABLE", allowTempView = false),
        Map("ds" -> Some("2008-04-09"), "hr" -> Some("11")), noScan = true))
    comparePlans(
      parsePlan("ANALYZE TABLE a.b.c PARTITION(ds='2008-04-09') COMPUTE STATISTICS noscan"),
      AnalyzeTable(
        UnresolvedTableOrView(Seq("a", "b", "c"), "ANALYZE TABLE", allowTempView = false),
        Map("ds" -> Some("2008-04-09")), noScan = true))
    comparePlans(
      parsePlan("ANALYZE TABLE a.b.c PARTITION(ds='2008-04-09', hr) COMPUTE STATISTICS"),
      AnalyzeTable(
        UnresolvedTableOrView(Seq("a", "b", "c"), "ANALYZE TABLE", allowTempView = false),
        Map("ds" -> Some("2008-04-09"), "hr" -> None), noScan = false))
    comparePlans(
      parsePlan("ANALYZE TABLE a.b.c PARTITION(ds='2008-04-09', hr) COMPUTE STATISTICS noscan"),
      AnalyzeTable(
        UnresolvedTableOrView(Seq("a", "b", "c"), "ANALYZE TABLE", allowTempView = false),
        Map("ds" -> Some("2008-04-09"), "hr" -> None), noScan = true))
    comparePlans(
      parsePlan("ANALYZE TABLE a.b.c PARTITION(ds, hr=11) COMPUTE STATISTICS noscan"),
      AnalyzeTable(
        UnresolvedTableOrView(Seq("a", "b", "c"), "ANALYZE TABLE", allowTempView = false),
        Map("ds" -> None, "hr" -> Some("11")), noScan = true))
    comparePlans(
      parsePlan("ANALYZE TABLE a.b.c PARTITION(ds, hr) COMPUTE STATISTICS"),
      AnalyzeTable(
        UnresolvedTableOrView(Seq("a", "b", "c"), "ANALYZE TABLE", allowTempView = false),
        Map("ds" -> None, "hr" -> None), noScan = false))
    comparePlans(
      parsePlan("ANALYZE TABLE a.b.c PARTITION(ds, hr) COMPUTE STATISTICS noscan"),
      AnalyzeTable(
        UnresolvedTableOrView(Seq("a", "b", "c"), "ANALYZE TABLE", allowTempView = false),
        Map("ds" -> None, "hr" -> None), noScan = true))

    intercept("analyze table a.b.c compute statistics xxxx",
      "Expected `NOSCAN` instead of `xxxx`")
    intercept("analyze table a.b.c partition (a) compute statistics xxxx",
      "Expected `NOSCAN` instead of `xxxx`")
  }

  test("analyze table column statistics") {
    intercept("ANALYZE TABLE a.b.c COMPUTE STATISTICS FOR COLUMNS", "")

    comparePlans(
      parsePlan("ANALYZE TABLE a.b.c COMPUTE STATISTICS FOR COLUMNS key, value"),
      AnalyzeColumn(
        UnresolvedTableOrView(Seq("a", "b", "c"), "ANALYZE TABLE ... FOR COLUMNS ...", true),
        Option(Seq("key", "value")),
        allColumns = false))

    // Partition specified - should be ignored
    comparePlans(
      parsePlan(
        s"""
           |ANALYZE TABLE a.b.c PARTITION(ds='2017-06-10')
           |COMPUTE STATISTICS FOR COLUMNS key, value
         """.stripMargin),
      AnalyzeColumn(
        UnresolvedTableOrView(Seq("a", "b", "c"), "ANALYZE TABLE ... FOR COLUMNS ...", true),
        Option(Seq("key", "value")),
        allColumns = false))

    // Partition specified should be ignored in case of COMPUTE STATISTICS FOR ALL COLUMNS
    comparePlans(
      parsePlan(
        s"""
           |ANALYZE TABLE a.b.c PARTITION(ds='2017-06-10')
           |COMPUTE STATISTICS FOR ALL COLUMNS
         """.stripMargin),
      AnalyzeColumn(
        UnresolvedTableOrView(Seq("a", "b", "c"), "ANALYZE TABLE ... FOR ALL COLUMNS", true),
        None,
        allColumns = true))

    intercept("ANALYZE TABLE a.b.c COMPUTE STATISTICS FOR ALL COLUMNS key, value",
      "mismatched input 'key' expecting {<EOF>, ';'}")
    intercept("ANALYZE TABLE a.b.c COMPUTE STATISTICS FOR ALL",
      "missing 'COLUMNS' at '<EOF>'")
  }

  test("MSCK REPAIR TABLE") {
    comparePlans(
      parsePlan("MSCK REPAIR TABLE a.b.c"),
      RepairTable(UnresolvedTable(Seq("a", "b", "c"), "MSCK REPAIR TABLE", None)))
  }

  test("LOAD DATA INTO table") {
    comparePlans(
      parsePlan("LOAD DATA INPATH 'filepath' INTO TABLE a.b.c"),
      LoadData(
        UnresolvedTable(Seq("a", "b", "c"), "LOAD DATA", None),
        "filepath",
        false,
        false,
        None))

    comparePlans(
      parsePlan("LOAD DATA LOCAL INPATH 'filepath' INTO TABLE a.b.c"),
      LoadData(
        UnresolvedTable(Seq("a", "b", "c"), "LOAD DATA", None),
        "filepath",
        true,
        false,
        None))

    comparePlans(
      parsePlan("LOAD DATA LOCAL INPATH 'filepath' OVERWRITE INTO TABLE a.b.c"),
      LoadData(
        UnresolvedTable(Seq("a", "b", "c"), "LOAD DATA", None),
        "filepath",
        true,
        true,
        None))

    comparePlans(
      parsePlan(
        s"""
           |LOAD DATA LOCAL INPATH 'filepath' OVERWRITE INTO TABLE a.b.c
           |PARTITION(ds='2017-06-10')
         """.stripMargin),
      LoadData(
        UnresolvedTable(Seq("a", "b", "c"), "LOAD DATA", None),
        "filepath",
        true,
        true,
        Some(Map("ds" -> "2017-06-10"))))
  }

  test("SHOW CREATE table") {
    comparePlans(
      parsePlan("SHOW CREATE TABLE a.b.c"),
      ShowCreateTable(
        UnresolvedTableOrView(Seq("a", "b", "c"), "SHOW CREATE TABLE", allowTempView = false)))

    comparePlans(
      parsePlan("SHOW CREATE TABLE a.b.c AS SERDE"),
      ShowCreateTable(
        UnresolvedTableOrView(Seq("a", "b", "c"), "SHOW CREATE TABLE", allowTempView = false),
        asSerde = true))
  }

  test("CACHE TABLE") {
    comparePlans(
      parsePlan("CACHE TABLE a.b.c"),
      CacheTable(
        UnresolvedRelation(Seq("a", "b", "c")), Seq("a", "b", "c"), false, Map.empty))

    comparePlans(
      parsePlan("CACHE TABLE t AS SELECT * FROM testData"),
      CacheTableAsSelect(
        "t",
        Project(Seq(UnresolvedStar(None)), UnresolvedRelation(Seq("testData"))),
        "SELECT * FROM testData",
        false,
        Map.empty))

    comparePlans(
      parsePlan("CACHE LAZY TABLE a.b.c"),
      CacheTable(
        UnresolvedRelation(Seq("a", "b", "c")), Seq("a", "b", "c"), true, Map.empty))

    comparePlans(
      parsePlan("CACHE LAZY TABLE a.b.c OPTIONS('storageLevel' 'DISK_ONLY')"),
      CacheTable(
        UnresolvedRelation(Seq("a", "b", "c")),
        Seq("a", "b", "c"),
        true,
        Map("storageLevel" -> "DISK_ONLY")))

    intercept("CACHE TABLE a.b.c AS SELECT * FROM testData",
      "It is not allowed to add catalog/namespace prefix a.b")
  }

  test("UNCACHE TABLE") {
    comparePlans(
      parsePlan("UNCACHE TABLE a.b.c"),
      UncacheTable(UnresolvedRelation(Seq("a", "b", "c")), ifExists = false))

    comparePlans(
      parsePlan("UNCACHE TABLE IF EXISTS a.b.c"),
      UncacheTable(UnresolvedRelation(Seq("a", "b", "c")), ifExists = true))
  }

<<<<<<< HEAD
=======
  test("TRUNCATE table") {
    comparePlans(
      parsePlan("TRUNCATE TABLE a.b.c"),
      TruncateTable(UnresolvedTable(Seq("a", "b", "c"), "TRUNCATE TABLE", None), None))

    comparePlans(
      parsePlan("TRUNCATE TABLE a.b.c PARTITION(ds='2017-06-10')"),
      TruncateTable(
        UnresolvedTable(Seq("a", "b", "c"), "TRUNCATE TABLE", None),
        Some(Map("ds" -> "2017-06-10"))))
  }

>>>>>>> 5acc5b8f
  test("REFRESH TABLE") {
    comparePlans(
      parsePlan("REFRESH TABLE a.b.c"),
      RefreshTable(UnresolvedTableOrView(Seq("a", "b", "c"), "REFRESH TABLE", true)))
  }

  test("show columns") {
    val sql1 = "SHOW COLUMNS FROM t1"
    val sql2 = "SHOW COLUMNS IN db1.t1"
    val sql3 = "SHOW COLUMNS FROM t1 IN db1"
    val sql4 = "SHOW COLUMNS FROM db1.t1 IN db1"

    val parsed1 = parsePlan(sql1)
    val expected1 = ShowColumns(UnresolvedTableOrView(Seq("t1"), "SHOW COLUMNS", true), None)
    val parsed2 = parsePlan(sql2)
    val expected2 = ShowColumns(UnresolvedTableOrView(Seq("db1", "t1"), "SHOW COLUMNS", true), None)
    val parsed3 = parsePlan(sql3)
    val expected3 =
      ShowColumns(UnresolvedTableOrView(Seq("db1", "t1"), "SHOW COLUMNS", true), Some(Seq("db1")))
    val parsed4 = parsePlan(sql4)
    val expected4 =
      ShowColumns(UnresolvedTableOrView(Seq("db1", "t1"), "SHOW COLUMNS", true), Some(Seq("db1")))

    comparePlans(parsed1, expected1)
    comparePlans(parsed2, expected2)
    comparePlans(parsed3, expected3)
    comparePlans(parsed4, expected4)
  }

  test("alter view: add partition (not supported)") {
    assertUnsupported(
      """
        |ALTER VIEW a.b.c ADD IF NOT EXISTS PARTITION
        |(dt='2008-08-08', country='us') PARTITION
        |(dt='2009-09-09', country='uk')
      """.stripMargin)
  }

  test("show current namespace") {
    comparePlans(
      parsePlan("SHOW CURRENT NAMESPACE"),
      ShowCurrentNamespaceStatement())
  }

  test("alter table: SerDe properties") {
    val sql1 = "ALTER TABLE table_name SET SERDE 'org.apache.class'"
    val hint = Some("Please use ALTER VIEW instead.")
    val parsed1 = parsePlan(sql1)
    val expected1 = AlterTableSerDeProperties(
      UnresolvedTable(Seq("table_name"), "ALTER TABLE ... SET [SERDE|SERDEPROPERTIES]", hint),
      Some("org.apache.class"),
      None,
      None)
    comparePlans(parsed1, expected1)

    val sql2 =
      """
        |ALTER TABLE table_name SET SERDE 'org.apache.class'
        |WITH SERDEPROPERTIES ('columns'='foo,bar', 'field.delim' = ',')
      """.stripMargin
    val parsed2 = parsePlan(sql2)
    val expected2 = AlterTableSerDeProperties(
      UnresolvedTable(Seq("table_name"), "ALTER TABLE ... SET [SERDE|SERDEPROPERTIES]", hint),
      Some("org.apache.class"),
      Some(Map("columns" -> "foo,bar", "field.delim" -> ",")),
      None)
    comparePlans(parsed2, expected2)

    val sql3 =
      """
        |ALTER TABLE table_name
        |SET SERDEPROPERTIES ('columns'='foo,bar', 'field.delim' = ',')
      """.stripMargin
    val parsed3 = parsePlan(sql3)
    val expected3 = AlterTableSerDeProperties(
      UnresolvedTable(Seq("table_name"), "ALTER TABLE ... SET [SERDE|SERDEPROPERTIES]", hint),
      None,
      Some(Map("columns" -> "foo,bar", "field.delim" -> ",")),
      None)
    comparePlans(parsed3, expected3)

    val sql4 =
      """
        |ALTER TABLE table_name PARTITION (test=1, dt='2008-08-08', country='us')
        |SET SERDE 'org.apache.class'
        |WITH SERDEPROPERTIES ('columns'='foo,bar', 'field.delim' = ',')
      """.stripMargin
    val parsed4 = parsePlan(sql4)
    val expected4 = AlterTableSerDeProperties(
      UnresolvedTable(Seq("table_name"), "ALTER TABLE ... SET [SERDE|SERDEPROPERTIES]", hint),
      Some("org.apache.class"),
      Some(Map("columns" -> "foo,bar", "field.delim" -> ",")),
      Some(Map("test" -> "1", "dt" -> "2008-08-08", "country" -> "us")))
    comparePlans(parsed4, expected4)

    val sql5 =
      """
        |ALTER TABLE table_name PARTITION (test=1, dt='2008-08-08', country='us')
        |SET SERDEPROPERTIES ('columns'='foo,bar', 'field.delim' = ',')
      """.stripMargin
    val parsed5 = parsePlan(sql5)
    val expected5 = AlterTableSerDeProperties(
      UnresolvedTable(Seq("table_name"), "ALTER TABLE ... SET [SERDE|SERDEPROPERTIES]", hint),
      None,
      Some(Map("columns" -> "foo,bar", "field.delim" -> ",")),
      Some(Map("test" -> "1", "dt" -> "2008-08-08", "country" -> "us")))
    comparePlans(parsed5, expected5)

    val sql6 =
      """
        |ALTER TABLE a.b.c SET SERDE 'org.apache.class'
        |WITH SERDEPROPERTIES ('columns'='foo,bar', 'field.delim' = ',')
      """.stripMargin
    val parsed6 = parsePlan(sql6)
    val expected6 = AlterTableSerDeProperties(
      UnresolvedTable(Seq("a", "b", "c"), "ALTER TABLE ... SET [SERDE|SERDEPROPERTIES]", hint),
      Some("org.apache.class"),
      Some(Map("columns" -> "foo,bar", "field.delim" -> ",")),
      None)
    comparePlans(parsed6, expected6)

    val sql7 =
      """
        |ALTER TABLE a.b.c PARTITION (test=1, dt='2008-08-08', country='us')
        |SET SERDEPROPERTIES ('columns'='foo,bar', 'field.delim' = ',')
      """.stripMargin
    val parsed7 = parsePlan(sql7)
    val expected7 = AlterTableSerDeProperties(
      UnresolvedTable(Seq("a", "b", "c"), "ALTER TABLE ... SET [SERDE|SERDEPROPERTIES]", hint),
      None,
      Some(Map("columns" -> "foo,bar", "field.delim" -> ",")),
      Some(Map("test" -> "1", "dt" -> "2008-08-08", "country" -> "us")))
    comparePlans(parsed7, expected7)
  }

  test("alter view: AS Query") {
    val parsed = parsePlan("ALTER VIEW a.b.c AS SELECT 1")
    val expected = AlterViewAs(
      UnresolvedView(Seq("a", "b", "c"), "ALTER VIEW ... AS", true, None),
      "SELECT 1",
      parsePlan("SELECT 1"))
    comparePlans(parsed, expected)
  }

  test("create view -- basic") {
    val v1 = "CREATE VIEW view1 AS SELECT * FROM tab1"
    val parsed1 = parsePlan(v1)

    val expected1 = CreateViewStatement(
      Seq("view1"),
      Seq.empty[(String, Option[String])],
      None,
      Map.empty[String, String],
      Some("SELECT * FROM tab1"),
      parsePlan("SELECT * FROM tab1"),
      false,
      false,
      PersistedView)
    comparePlans(parsed1, expected1)

    val v2 = "CREATE TEMPORARY VIEW a.b.c AS SELECT * FROM tab1"
    val parsed2 = parsePlan(v2)

    val expected2 = CreateViewStatement(
      Seq("a", "b", "c"),
      Seq.empty[(String, Option[String])],
      None,
      Map.empty[String, String],
      Some("SELECT * FROM tab1"),
      parsePlan("SELECT * FROM tab1"),
      false,
      false,
      LocalTempView)
    comparePlans(parsed2, expected2)
  }

  test("create view - full") {
    val v1 =
      """
        |CREATE OR REPLACE VIEW view1
        |(col1, col3 COMMENT 'hello')
        |TBLPROPERTIES('prop1Key'="prop1Val")
        |COMMENT 'BLABLA'
        |AS SELECT * FROM tab1
      """.stripMargin
    val parsed1 = parsePlan(v1)
    val expected1 = CreateViewStatement(
      Seq("view1"),
      Seq("col1" -> None, "col3" -> Some("hello")),
      Some("BLABLA"),
      Map("prop1Key" -> "prop1Val"),
      Some("SELECT * FROM tab1"),
      parsePlan("SELECT * FROM tab1"),
      false,
      true,
      PersistedView)
    comparePlans(parsed1, expected1)

    val v2 =
      """
        |CREATE OR REPLACE GLOBAL TEMPORARY VIEW a.b.c
        |(col1, col3 COMMENT 'hello')
        |COMMENT 'BLABLA'
        |AS SELECT * FROM tab1
      """.stripMargin
    val parsed2 = parsePlan(v2)
    val expected2 = CreateViewStatement(
      Seq("a", "b", "c"),
      Seq("col1" -> None, "col3" -> Some("hello")),
      Some("BLABLA"),
      Map(),
      Some("SELECT * FROM tab1"),
      parsePlan("SELECT * FROM tab1"),
      false,
      true,
      GlobalTempView)
    comparePlans(parsed2, expected2)
  }

  test("create view -- partitioned view") {
    val v1 = "CREATE VIEW view1 partitioned on (ds, hr) as select * from srcpart"
    intercept[ParseException] {
      parsePlan(v1)
    }
  }

  test("create view - duplicate clauses") {
    def createViewStatement(duplicateClause: String): String = {
      s"""
         |CREATE OR REPLACE VIEW view1
         |(col1, col3 COMMENT 'hello')
         |$duplicateClause
         |$duplicateClause
         |AS SELECT * FROM tab1
      """.stripMargin
    }
    val sql1 = createViewStatement("COMMENT 'BLABLA'")
    val sql2 = createViewStatement("TBLPROPERTIES('prop1Key'=\"prop1Val\")")
    intercept(sql1, "Found duplicate clauses: COMMENT")
    intercept(sql2, "Found duplicate clauses: TBLPROPERTIES")
  }

  test("SPARK-32374: create temporary view with properties not allowed") {
    assertUnsupported(
      sql = """
        |CREATE OR REPLACE TEMPORARY VIEW a.b.c
        |(col1, col3 COMMENT 'hello')
        |TBLPROPERTIES('prop1Key'="prop1Val")
        |AS SELECT * FROM tab1
      """.stripMargin,
      containsThesePhrases = Seq("TBLPROPERTIES can't coexist with CREATE TEMPORARY VIEW"))
  }

  test("SHOW TBLPROPERTIES table") {
    comparePlans(
      parsePlan("SHOW TBLPROPERTIES a.b.c"),
      ShowTableProperties(
        UnresolvedTableOrView(Seq("a", "b", "c"), "SHOW TBLPROPERTIES", true),
        None))

    comparePlans(
      parsePlan("SHOW TBLPROPERTIES a.b.c('propKey1')"),
      ShowTableProperties(
        UnresolvedTableOrView(Seq("a", "b", "c"), "SHOW TBLPROPERTIES", true), Some("propKey1")))
  }

  test("DESCRIBE FUNCTION") {
    comparePlans(
      parsePlan("DESC FUNCTION a"),
      DescribeFunction(UnresolvedFunc(Seq("a")), false))
    comparePlans(
      parsePlan("DESCRIBE FUNCTION a"),
      DescribeFunction(UnresolvedFunc(Seq("a")), false))
    comparePlans(
      parsePlan("DESCRIBE FUNCTION a.b.c"),
      DescribeFunction(UnresolvedFunc(Seq("a", "b", "c")), false))
    comparePlans(
      parsePlan("DESCRIBE FUNCTION EXTENDED a.b.c"),
      DescribeFunction(UnresolvedFunc(Seq("a", "b", "c")), true))
  }

  test("SHOW FUNCTIONS") {
    comparePlans(
      parsePlan("SHOW FUNCTIONS"),
      ShowFunctions(None, true, true, None))
    comparePlans(
      parsePlan("SHOW USER FUNCTIONS"),
      ShowFunctions(None, true, false, None))
    comparePlans(
      parsePlan("SHOW user FUNCTIONS"),
      ShowFunctions(None, true, false, None))
    comparePlans(
      parsePlan("SHOW SYSTEM FUNCTIONS"),
      ShowFunctions(None, false, true, None))
    comparePlans(
      parsePlan("SHOW ALL FUNCTIONS"),
      ShowFunctions(None, true, true, None))
    comparePlans(
      parsePlan("SHOW FUNCTIONS LIKE 'funct*'"),
      ShowFunctions(None, true, true, Some("funct*")))
    comparePlans(
      parsePlan("SHOW FUNCTIONS LIKE a.b.c"),
      ShowFunctions(Some(UnresolvedFunc(Seq("a", "b", "c"))), true, true, None))
    val sql = "SHOW other FUNCTIONS"
    intercept(sql, s"$sql not supported")
  }

  test("DROP FUNCTION") {
    comparePlans(
      parsePlan("DROP FUNCTION a"),
      DropFunction(UnresolvedFunc(Seq("a")), false, false))
    comparePlans(
      parsePlan("DROP FUNCTION a.b.c"),
      DropFunction(UnresolvedFunc(Seq("a", "b", "c")), false, false))
    comparePlans(
      parsePlan("DROP TEMPORARY FUNCTION a.b.c"),
      DropFunction(UnresolvedFunc(Seq("a", "b", "c")), false, true))
    comparePlans(
      parsePlan("DROP FUNCTION IF EXISTS a.b.c"),
      DropFunction(UnresolvedFunc(Seq("a", "b", "c")), true, false))
    comparePlans(
      parsePlan("DROP TEMPORARY FUNCTION IF EXISTS a.b.c"),
      DropFunction(UnresolvedFunc(Seq("a", "b", "c")), true, true))
  }

  test("CREATE FUNCTION") {
    parseCompare("CREATE FUNCTION a as 'fun'",
      CreateFunctionStatement(Seq("a"), "fun", Seq(), false, false, false))

    parseCompare("CREATE FUNCTION a.b.c as 'fun'",
      CreateFunctionStatement(Seq("a", "b", "c"), "fun", Seq(), false, false, false))

    parseCompare("CREATE OR REPLACE FUNCTION a.b.c as 'fun'",
      CreateFunctionStatement(Seq("a", "b", "c"), "fun", Seq(), false, false, true))

    parseCompare("CREATE TEMPORARY FUNCTION a.b.c as 'fun'",
      CreateFunctionStatement(Seq("a", "b", "c"), "fun", Seq(), true, false, false))

    parseCompare("CREATE FUNCTION IF NOT EXISTS a.b.c as 'fun'",
      CreateFunctionStatement(Seq("a", "b", "c"), "fun", Seq(), false, true, false))

    parseCompare("CREATE FUNCTION a as 'fun' USING JAR 'j'",
      CreateFunctionStatement(Seq("a"), "fun", Seq(FunctionResource(JarResource, "j")),
        false, false, false))

    parseCompare("CREATE FUNCTION a as 'fun' USING ARCHIVE 'a'",
      CreateFunctionStatement(Seq("a"), "fun", Seq(FunctionResource(ArchiveResource, "a")),
        false, false, false))

    parseCompare("CREATE FUNCTION a as 'fun' USING FILE 'f'",
      CreateFunctionStatement(Seq("a"), "fun", Seq(FunctionResource(FileResource, "f")),
        false, false, false))

    parseCompare("CREATE FUNCTION a as 'fun' USING JAR 'j', ARCHIVE 'a', FILE 'f'",
      CreateFunctionStatement(Seq("a"), "fun", Seq(FunctionResource(JarResource, "j"),
        FunctionResource(ArchiveResource, "a"), FunctionResource(FileResource, "f")),
        false, false, false))

    intercept("CREATE FUNCTION a as 'fun' USING OTHER 'o'",
      "Operation not allowed: CREATE FUNCTION with resource type 'other'")
  }

  test("REFRESH FUNCTION") {
    parseCompare("REFRESH FUNCTION c",
      RefreshFunction(UnresolvedFunc(Seq("c"))))
    parseCompare("REFRESH FUNCTION b.c",
      RefreshFunction(UnresolvedFunc(Seq("b", "c"))))
    parseCompare("REFRESH FUNCTION a.b.c",
      RefreshFunction(UnresolvedFunc(Seq("a", "b", "c"))))
  }

  private case class TableSpec(
      name: Seq[String],
      schema: Option[StructType],
      partitioning: Seq[Transform],
      bucketSpec: Option[BucketSpec],
      properties: Map[String, String],
      provider: Option[String],
      options: Map[String, String],
      location: Option[String],
      comment: Option[String],
      serdeInfo: Option[SerdeInfo],
      external: Boolean = false)

  private object TableSpec {
    def apply(plan: LogicalPlan): TableSpec = {
      plan match {
        case create: CreateTableStatement =>
          TableSpec(
            create.tableName,
            Some(create.tableSchema),
            create.partitioning,
            create.bucketSpec,
            create.properties,
            create.provider,
            create.options,
            create.location,
            create.comment,
            create.serde,
            create.external)
        case replace: ReplaceTableStatement =>
          TableSpec(
            replace.tableName,
            Some(replace.tableSchema),
            replace.partitioning,
            replace.bucketSpec,
            replace.properties,
            replace.provider,
            replace.options,
            replace.location,
            replace.comment,
            replace.serde)
        case ctas: CreateTableAsSelectStatement =>
          TableSpec(
            ctas.tableName,
            Some(ctas.asSelect).filter(_.resolved).map(_.schema),
            ctas.partitioning,
            ctas.bucketSpec,
            ctas.properties,
            ctas.provider,
            ctas.options,
            ctas.location,
            ctas.comment,
            ctas.serde,
            ctas.external)
        case rtas: ReplaceTableAsSelectStatement =>
          TableSpec(
            rtas.tableName,
            Some(rtas.asSelect).filter(_.resolved).map(_.schema),
            rtas.partitioning,
            rtas.bucketSpec,
            rtas.properties,
            rtas.provider,
            rtas.options,
            rtas.location,
            rtas.comment,
            rtas.serde)
        case other =>
          fail(s"Expected to parse Create, CTAS, Replace, or RTAS plan" +
            s" from query, got ${other.getClass.getName}.")
      }
    }
  }

  test("comment on") {
    comparePlans(
      parsePlan("COMMENT ON DATABASE a.b.c IS NULL"),
      CommentOnNamespace(UnresolvedNamespace(Seq("a", "b", "c")), ""))

    comparePlans(
      parsePlan("COMMENT ON DATABASE a.b.c IS 'NULL'"),
      CommentOnNamespace(UnresolvedNamespace(Seq("a", "b", "c")), "NULL"))

    comparePlans(
      parsePlan("COMMENT ON NAMESPACE a.b.c IS ''"),
      CommentOnNamespace(UnresolvedNamespace(Seq("a", "b", "c")), ""))

    comparePlans(
      parsePlan("COMMENT ON TABLE a.b.c IS 'xYz'"),
      CommentOnTable(UnresolvedTable(Seq("a", "b", "c"), "COMMENT ON TABLE", None), "xYz"))
  }

  test("create table - without using") {
    val sql = "CREATE TABLE 1m.2g(a INT)"
    val expectedTableSpec = TableSpec(
      Seq("1m", "2g"),
      Some(new StructType().add("a", IntegerType)),
      Seq.empty[Transform],
      None,
      Map.empty[String, String],
      None,
      Map.empty[String, String],
      None,
      None,
      None)

    testCreateOrReplaceDdl(sql, expectedTableSpec, expectedIfNotExists = false)
  }
}<|MERGE_RESOLUTION|>--- conflicted
+++ resolved
@@ -2016,21 +2016,6 @@
       UncacheTable(UnresolvedRelation(Seq("a", "b", "c")), ifExists = true))
   }
 
-<<<<<<< HEAD
-=======
-  test("TRUNCATE table") {
-    comparePlans(
-      parsePlan("TRUNCATE TABLE a.b.c"),
-      TruncateTable(UnresolvedTable(Seq("a", "b", "c"), "TRUNCATE TABLE", None), None))
-
-    comparePlans(
-      parsePlan("TRUNCATE TABLE a.b.c PARTITION(ds='2017-06-10')"),
-      TruncateTable(
-        UnresolvedTable(Seq("a", "b", "c"), "TRUNCATE TABLE", None),
-        Some(Map("ds" -> "2017-06-10"))))
-  }
-
->>>>>>> 5acc5b8f
   test("REFRESH TABLE") {
     comparePlans(
       parsePlan("REFRESH TABLE a.b.c"),
