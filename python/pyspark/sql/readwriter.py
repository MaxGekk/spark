#
# Licensed to the Apache Software Foundation (ASF) under one or more
# contributor license agreements.  See the NOTICE file distributed with
# this work for additional information regarding copyright ownership.
# The ASF licenses this file to You under the Apache License, Version 2.0
# (the "License"); you may not use this file except in compliance with
# the License.  You may obtain a copy of the License at
#
#    http://www.apache.org/licenses/LICENSE-2.0
#
# Unless required by applicable law or agreed to in writing, software
# distributed under the License is distributed on an "AS IS" BASIS,
# WITHOUT WARRANTIES OR CONDITIONS OF ANY KIND, either express or implied.
# See the License for the specific language governing permissions and
# limitations under the License.
#

import sys

if sys.version >= '3':
    basestring = unicode = str

from py4j.java_gateway import JavaClass

from pyspark import RDD, since
from pyspark.rdd import ignore_unicode_prefix
from pyspark.sql.column import _to_seq
from pyspark.sql.types import *
from pyspark.sql import utils

__all__ = ["DataFrameReader", "DataFrameWriter"]


def to_str(value):
    """
    A wrapper over str(), but converts bool values to lower case strings.
    If None is given, just returns None, instead of converting it to string "None".
    """
    if isinstance(value, bool):
        return str(value).lower()
    elif value is None:
        return value
    else:
        return str(value)


class OptionUtils(object):

    def _set_opts(self, schema=None, **options):
        """
        Set named options (filter out those the value is None)
        """
        if schema is not None:
            self.schema(schema)
        for k, v in options.items():
            if v is not None:
                self.option(k, v)


class DataFrameReader(OptionUtils):
    """
    Interface used to load a :class:`DataFrame` from external storage systems
    (e.g. file systems, key-value stores, etc). Use :func:`spark.read`
    to access this.

    .. versionadded:: 1.4
    """

    def __init__(self, spark):
        self._jreader = spark._ssql_ctx.read()
        self._spark = spark

    def _df(self, jdf):
        from pyspark.sql.dataframe import DataFrame
        return DataFrame(jdf, self._spark)

    @since(1.4)
    def format(self, source):
        """Specifies the input data source format.

        :param source: string, name of the data source, e.g. 'json', 'parquet'.

        >>> df = spark.read.format('json').load('python/test_support/sql/people.json')
        >>> df.dtypes
        [('age', 'bigint'), ('name', 'string')]

        """
        self._jreader = self._jreader.format(source)
        return self

    @since(1.4)
    def schema(self, schema):
        """Specifies the input schema.

        Some data sources (e.g. JSON) can infer the input schema automatically from data.
        By specifying the schema here, the underlying data source can skip the schema
        inference step, and thus speed up data loading.

        :param schema: a :class:`pyspark.sql.types.StructType` object or a DDL-formatted string
                       (For example ``col0 INT, col1 DOUBLE``).

        >>> s = spark.read.schema("col0 INT, col1 DOUBLE")
        """
        from pyspark.sql import SparkSession
        spark = SparkSession.builder.getOrCreate()
        if isinstance(schema, StructType):
            jschema = spark._jsparkSession.parseDataType(schema.json())
            self._jreader = self._jreader.schema(jschema)
        elif isinstance(schema, basestring):
            self._jreader = self._jreader.schema(schema)
        else:
            raise TypeError("schema should be StructType or string")
        return self

    @since(1.5)
    def option(self, key, value):
        """Adds an input option for the underlying data source.

        You can set the following option(s) for reading files:
            * ``timeZone``: sets the string that indicates a timezone to be used to parse timestamps
                in the JSON/CSV datasources or partition values.
                If it isn't set, it uses the default value, session local timezone.
        """
        self._jreader = self._jreader.option(key, to_str(value))
        return self

    @since(1.4)
    def options(self, **options):
        """Adds input options for the underlying data source.

        You can set the following option(s) for reading files:
            * ``timeZone``: sets the string that indicates a timezone to be used to parse timestamps
                in the JSON/CSV datasources or partition values.
                If it isn't set, it uses the default value, session local timezone.
        """
        for k in options:
            self._jreader = self._jreader.option(k, to_str(options[k]))
        return self

    @since(1.4)
    def load(self, path=None, format=None, schema=None, **options):
        """Loads data from a data source and returns it as a :class`DataFrame`.

        :param path: optional string or a list of string for file-system backed data sources.
        :param format: optional string for format of the data source. Default to 'parquet'.
        :param schema: optional :class:`pyspark.sql.types.StructType` for the input schema
                       or a DDL-formatted string (For example ``col0 INT, col1 DOUBLE``).
        :param options: all other string options

        >>> df = spark.read.format("parquet").load('python/test_support/sql/parquet_partitioned',
        ...     opt1=True, opt2=1, opt3='str')
        >>> df.dtypes
        [('name', 'string'), ('year', 'int'), ('month', 'int'), ('day', 'int')]

        >>> df = spark.read.format('json').load(['python/test_support/sql/people.json',
        ...     'python/test_support/sql/people1.json'])
        >>> df.dtypes
        [('age', 'bigint'), ('aka', 'string'), ('name', 'string')]
        """
        if format is not None:
            self.format(format)
        if schema is not None:
            self.schema(schema)
        self.options(**options)
        if isinstance(path, basestring):
            return self._df(self._jreader.load(path))
        elif path is not None:
            if type(path) != list:
                path = [path]
            return self._df(self._jreader.load(self._spark._sc._jvm.PythonUtils.toSeq(path)))
        else:
            return self._df(self._jreader.load())

    @since(1.4)
    def json(self, path, schema=None, primitivesAsString=None, prefersDecimal=None,
             allowComments=None, allowUnquotedFieldNames=None, allowSingleQuotes=None,
             allowNumericLeadingZero=None, allowBackslashEscapingAnyCharacter=None,
             mode=None, columnNameOfCorruptRecord=None, dateFormat=None, timestampFormat=None,
<<<<<<< HEAD
             multiLine=None, allowUnquotedControlChars=None, charset=None):
=======
             multiLine=None, allowUnquotedControlChars=None, lineSep=None):
>>>>>>> bbff4020
        """
        Loads JSON files and returns the results as a :class:`DataFrame`.

        `JSON Lines <http://jsonlines.org/>`_ (newline-delimited JSON) is supported by default.
        For JSON (one record per file), set the ``multiLine`` parameter to ``true``.

        If the ``schema`` parameter is not specified, this function goes
        through the input once to determine the input schema.

        :param path: string represents path to the JSON dataset, or a list of paths,
                     or RDD of Strings storing JSON objects.
        :param schema: an optional :class:`pyspark.sql.types.StructType` for the input schema or
                       a DDL-formatted string (For example ``col0 INT, col1 DOUBLE``).
        :param primitivesAsString: infers all primitive values as a string type. If None is set,
                                   it uses the default value, ``false``.
        :param prefersDecimal: infers all floating-point values as a decimal type. If the values
                               do not fit in decimal, then it infers them as doubles. If None is
                               set, it uses the default value, ``false``.
        :param allowComments: ignores Java/C++ style comment in JSON records. If None is set,
                              it uses the default value, ``false``.
        :param allowUnquotedFieldNames: allows unquoted JSON field names. If None is set,
                                        it uses the default value, ``false``.
        :param allowSingleQuotes: allows single quotes in addition to double quotes. If None is
                                        set, it uses the default value, ``true``.
        :param allowNumericLeadingZero: allows leading zeros in numbers (e.g. 00012). If None is
                                        set, it uses the default value, ``false``.
        :param allowBackslashEscapingAnyCharacter: allows accepting quoting of all character
                                                   using backslash quoting mechanism. If None is
                                                   set, it uses the default value, ``false``.
        :param mode: allows a mode for dealing with corrupt records during parsing. If None is
                     set, it uses the default value, ``PERMISSIVE``.

                * ``PERMISSIVE`` : when it meets a corrupted record, puts the malformed string \
                  into a field configured by ``columnNameOfCorruptRecord``, and sets other \
                  fields to ``null``. To keep corrupt records, an user can set a string type \
                  field named ``columnNameOfCorruptRecord`` in an user-defined schema. If a \
                  schema does not have the field, it drops corrupt records during parsing. \
                  When inferring a schema, it implicitly adds a ``columnNameOfCorruptRecord`` \
                  field in an output schema.
                *  ``DROPMALFORMED`` : ignores the whole corrupted records.
                *  ``FAILFAST`` : throws an exception when it meets corrupted records.

        :param columnNameOfCorruptRecord: allows renaming the new field having malformed string
                                          created by ``PERMISSIVE`` mode. This overrides
                                          ``spark.sql.columnNameOfCorruptRecord``. If None is set,
                                          it uses the value specified in
                                          ``spark.sql.columnNameOfCorruptRecord``.
        :param dateFormat: sets the string that indicates a date format. Custom date formats
                           follow the formats at ``java.text.SimpleDateFormat``. This
                           applies to date type. If None is set, it uses the
                           default value, ``yyyy-MM-dd``.
        :param timestampFormat: sets the string that indicates a timestamp format. Custom date
                                formats follow the formats at ``java.text.SimpleDateFormat``.
                                This applies to timestamp type. If None is set, it uses the
                                default value, ``yyyy-MM-dd'T'HH:mm:ss.SSSXXX``.
        :param multiLine: parse one record, which may span multiple lines, per file. If None is
                          set, it uses the default value, ``false``.
        :param allowUnquotedControlChars: allows JSON Strings to contain unquoted control
                                          characters (ASCII characters with value less than 32,
                                          including tab and line feed characters) or not.
<<<<<<< HEAD
        :param charset: standard charset name, for example UTF-8, UTF-16 and UTF-32. If None is
                          set, the charset of input json will be detected automatically.
=======
        :param lineSep: defines the line separator that should be used for parsing. If None is
                        set, it covers all ``\\r``, ``\\r\\n`` and ``\\n``.
>>>>>>> bbff4020

        >>> df1 = spark.read.json('python/test_support/sql/people.json')
        >>> df1.dtypes
        [('age', 'bigint'), ('name', 'string')]
        >>> rdd = sc.textFile('python/test_support/sql/people.json')
        >>> df2 = spark.read.json(rdd)
        >>> df2.dtypes
        [('age', 'bigint'), ('name', 'string')]

        """
        self._set_opts(
            schema=schema, primitivesAsString=primitivesAsString, prefersDecimal=prefersDecimal,
            allowComments=allowComments, allowUnquotedFieldNames=allowUnquotedFieldNames,
            allowSingleQuotes=allowSingleQuotes, allowNumericLeadingZero=allowNumericLeadingZero,
            allowBackslashEscapingAnyCharacter=allowBackslashEscapingAnyCharacter,
            mode=mode, columnNameOfCorruptRecord=columnNameOfCorruptRecord, dateFormat=dateFormat,
            timestampFormat=timestampFormat, multiLine=multiLine,
<<<<<<< HEAD
            allowUnquotedControlChars=allowUnquotedControlChars, charset=charset)
=======
            allowUnquotedControlChars=allowUnquotedControlChars, lineSep=lineSep)
>>>>>>> bbff4020
        if isinstance(path, basestring):
            path = [path]
        if type(path) == list:
            return self._df(self._jreader.json(self._spark._sc._jvm.PythonUtils.toSeq(path)))
        elif isinstance(path, RDD):
            def func(iterator):
                for x in iterator:
                    if not isinstance(x, basestring):
                        x = unicode(x)
                    if isinstance(x, unicode):
                        x = x.encode("utf-8")
                    yield x
            keyed = path.mapPartitions(func)
            keyed._bypass_serializer = True
            jrdd = keyed._jrdd.map(self._spark._jvm.BytesToString())
            return self._df(self._jreader.json(jrdd))
        else:
            raise TypeError("path can be only string, list or RDD")

    @since(1.4)
    def table(self, tableName):
        """Returns the specified table as a :class:`DataFrame`.

        :param tableName: string, name of the table.

        >>> df = spark.read.parquet('python/test_support/sql/parquet_partitioned')
        >>> df.createOrReplaceTempView('tmpTable')
        >>> spark.read.table('tmpTable').dtypes
        [('name', 'string'), ('year', 'int'), ('month', 'int'), ('day', 'int')]
        """
        return self._df(self._jreader.table(tableName))

    @since(1.4)
    def parquet(self, *paths):
        """Loads Parquet files, returning the result as a :class:`DataFrame`.

        You can set the following Parquet-specific option(s) for reading Parquet files:
            * ``mergeSchema``: sets whether we should merge schemas collected from all \
                Parquet part-files. This will override ``spark.sql.parquet.mergeSchema``. \
                The default value is specified in ``spark.sql.parquet.mergeSchema``.

        >>> df = spark.read.parquet('python/test_support/sql/parquet_partitioned')
        >>> df.dtypes
        [('name', 'string'), ('year', 'int'), ('month', 'int'), ('day', 'int')]
        """
        return self._df(self._jreader.parquet(_to_seq(self._spark._sc, paths)))

    @ignore_unicode_prefix
    @since(1.6)
    def text(self, paths, wholetext=False, lineSep=None):
        """
        Loads text files and returns a :class:`DataFrame` whose schema starts with a
        string column named "value", and followed by partitioned columns if there
        are any.

        By default, each line in the text file is a new row in the resulting DataFrame.

        :param paths: string, or list of strings, for input path(s).
        :param wholetext: if true, read each file from input path(s) as a single row.
        :param lineSep: defines the line separator that should be used for parsing. If None is
                        set, it covers all ``\\r``, ``\\r\\n`` and ``\\n``.

        >>> df = spark.read.text('python/test_support/sql/text-test.txt')
        >>> df.collect()
        [Row(value=u'hello'), Row(value=u'this')]
        >>> df = spark.read.text('python/test_support/sql/text-test.txt', wholetext=True)
        >>> df.collect()
        [Row(value=u'hello\\nthis')]
        """
        self._set_opts(wholetext=wholetext, lineSep=lineSep)
        if isinstance(paths, basestring):
            paths = [paths]
        return self._df(self._jreader.text(self._spark._sc._jvm.PythonUtils.toSeq(paths)))

    @since(2.0)
    def csv(self, path, schema=None, sep=None, encoding=None, quote=None, escape=None,
            comment=None, header=None, inferSchema=None, ignoreLeadingWhiteSpace=None,
            ignoreTrailingWhiteSpace=None, nullValue=None, nanValue=None, positiveInf=None,
            negativeInf=None, dateFormat=None, timestampFormat=None, maxColumns=None,
            maxCharsPerColumn=None, maxMalformedLogPerPartition=None, mode=None,
            columnNameOfCorruptRecord=None, multiLine=None, charToEscapeQuoteEscaping=None):
        """Loads a CSV file and returns the result as a  :class:`DataFrame`.

        This function will go through the input once to determine the input schema if
        ``inferSchema`` is enabled. To avoid going through the entire data once, disable
        ``inferSchema`` option or specify the schema explicitly using ``schema``.

        :param path: string, or list of strings, for input path(s),
                     or RDD of Strings storing CSV rows.
        :param schema: an optional :class:`pyspark.sql.types.StructType` for the input schema
                       or a DDL-formatted string (For example ``col0 INT, col1 DOUBLE``).
        :param sep: sets a single character as a separator for each field and value.
                    If None is set, it uses the default value, ``,``.
        :param encoding: decodes the CSV files by the given encoding type. If None is set,
                         it uses the default value, ``UTF-8``.
        :param quote: sets a single character used for escaping quoted values where the
                      separator can be part of the value. If None is set, it uses the default
                      value, ``"``. If you would like to turn off quotations, you need to set an
                      empty string.
        :param escape: sets a single character used for escaping quotes inside an already
                       quoted value. If None is set, it uses the default value, ``\``.
        :param comment: sets a single character used for skipping lines beginning with this
                        character. By default (None), it is disabled.
        :param header: uses the first line as names of columns. If None is set, it uses the
                       default value, ``false``.
        :param inferSchema: infers the input schema automatically from data. It requires one extra
                       pass over the data. If None is set, it uses the default value, ``false``.
        :param ignoreLeadingWhiteSpace: A flag indicating whether or not leading whitespaces from
                                        values being read should be skipped. If None is set, it
                                        uses the default value, ``false``.
        :param ignoreTrailingWhiteSpace: A flag indicating whether or not trailing whitespaces from
                                         values being read should be skipped. If None is set, it
                                         uses the default value, ``false``.
        :param nullValue: sets the string representation of a null value. If None is set, it uses
                          the default value, empty string. Since 2.0.1, this ``nullValue`` param
                          applies to all supported types including the string type.
        :param nanValue: sets the string representation of a non-number value. If None is set, it
                         uses the default value, ``NaN``.
        :param positiveInf: sets the string representation of a positive infinity value. If None
                            is set, it uses the default value, ``Inf``.
        :param negativeInf: sets the string representation of a negative infinity value. If None
                            is set, it uses the default value, ``Inf``.
        :param dateFormat: sets the string that indicates a date format. Custom date formats
                           follow the formats at ``java.text.SimpleDateFormat``. This
                           applies to date type. If None is set, it uses the
                           default value, ``yyyy-MM-dd``.
        :param timestampFormat: sets the string that indicates a timestamp format. Custom date
                                formats follow the formats at ``java.text.SimpleDateFormat``.
                                This applies to timestamp type. If None is set, it uses the
                                default value, ``yyyy-MM-dd'T'HH:mm:ss.SSSXXX``.
        :param maxColumns: defines a hard limit of how many columns a record can have. If None is
                           set, it uses the default value, ``20480``.
        :param maxCharsPerColumn: defines the maximum number of characters allowed for any given
                                  value being read. If None is set, it uses the default value,
                                  ``-1`` meaning unlimited length.
        :param maxMalformedLogPerPartition: this parameter is no longer used since Spark 2.2.0.
                                            If specified, it is ignored.
        :param mode: allows a mode for dealing with corrupt records during parsing. If None is
                     set, it uses the default value, ``PERMISSIVE``.

                * ``PERMISSIVE`` : when it meets a corrupted record, puts the malformed string \
                  into a field configured by ``columnNameOfCorruptRecord``, and sets other \
                  fields to ``null``. To keep corrupt records, an user can set a string type \
                  field named ``columnNameOfCorruptRecord`` in an user-defined schema. If a \
                  schema does not have the field, it drops corrupt records during parsing. \
                  A record with less/more tokens than schema is not a corrupted record to CSV. \
                  When it meets a record having fewer tokens than the length of the schema, \
                  sets ``null`` to extra fields. When the record has more tokens than the \
                  length of the schema, it drops extra tokens.
                * ``DROPMALFORMED`` : ignores the whole corrupted records.
                * ``FAILFAST`` : throws an exception when it meets corrupted records.

        :param columnNameOfCorruptRecord: allows renaming the new field having malformed string
                                          created by ``PERMISSIVE`` mode. This overrides
                                          ``spark.sql.columnNameOfCorruptRecord``. If None is set,
                                          it uses the value specified in
                                          ``spark.sql.columnNameOfCorruptRecord``.
        :param multiLine: parse records, which may span multiple lines. If None is
                          set, it uses the default value, ``false``.
        :param charToEscapeQuoteEscaping: sets a single character used for escaping the escape for
                                          the quote character. If None is set, the default value is
                                          escape character when escape and quote characters are
                                          different, ``\0`` otherwise.

        >>> df = spark.read.csv('python/test_support/sql/ages.csv')
        >>> df.dtypes
        [('_c0', 'string'), ('_c1', 'string')]
        >>> rdd = sc.textFile('python/test_support/sql/ages.csv')
        >>> df2 = spark.read.csv(rdd)
        >>> df2.dtypes
        [('_c0', 'string'), ('_c1', 'string')]
        """
        self._set_opts(
            schema=schema, sep=sep, encoding=encoding, quote=quote, escape=escape, comment=comment,
            header=header, inferSchema=inferSchema, ignoreLeadingWhiteSpace=ignoreLeadingWhiteSpace,
            ignoreTrailingWhiteSpace=ignoreTrailingWhiteSpace, nullValue=nullValue,
            nanValue=nanValue, positiveInf=positiveInf, negativeInf=negativeInf,
            dateFormat=dateFormat, timestampFormat=timestampFormat, maxColumns=maxColumns,
            maxCharsPerColumn=maxCharsPerColumn,
            maxMalformedLogPerPartition=maxMalformedLogPerPartition, mode=mode,
            columnNameOfCorruptRecord=columnNameOfCorruptRecord, multiLine=multiLine,
            charToEscapeQuoteEscaping=charToEscapeQuoteEscaping)
        if isinstance(path, basestring):
            path = [path]
        if type(path) == list:
            return self._df(self._jreader.csv(self._spark._sc._jvm.PythonUtils.toSeq(path)))
        elif isinstance(path, RDD):
            def func(iterator):
                for x in iterator:
                    if not isinstance(x, basestring):
                        x = unicode(x)
                    if isinstance(x, unicode):
                        x = x.encode("utf-8")
                    yield x
            keyed = path.mapPartitions(func)
            keyed._bypass_serializer = True
            jrdd = keyed._jrdd.map(self._spark._jvm.BytesToString())
            # see SPARK-22112
            # There aren't any jvm api for creating a dataframe from rdd storing csv.
            # We can do it through creating a jvm dataset firstly and using the jvm api
            # for creating a dataframe from dataset storing csv.
            jdataset = self._spark._ssql_ctx.createDataset(
                jrdd.rdd(),
                self._spark._jvm.Encoders.STRING())
            return self._df(self._jreader.csv(jdataset))
        else:
            raise TypeError("path can be only string, list or RDD")

    @since(1.5)
    def orc(self, path):
        """Loads ORC files, returning the result as a :class:`DataFrame`.

        .. note:: Currently ORC support is only available together with Hive support.

        >>> df = spark.read.orc('python/test_support/sql/orc_partitioned')
        >>> df.dtypes
        [('a', 'bigint'), ('b', 'int'), ('c', 'int')]
        """
        if isinstance(path, basestring):
            path = [path]
        return self._df(self._jreader.orc(_to_seq(self._spark._sc, path)))

    @since(1.4)
    def jdbc(self, url, table, column=None, lowerBound=None, upperBound=None, numPartitions=None,
             predicates=None, properties=None):
        """
        Construct a :class:`DataFrame` representing the database table named ``table``
        accessible via JDBC URL ``url`` and connection ``properties``.

        Partitions of the table will be retrieved in parallel if either ``column`` or
        ``predicates`` is specified. ``lowerBound`, ``upperBound`` and ``numPartitions``
        is needed when ``column`` is specified.

        If both ``column`` and ``predicates`` are specified, ``column`` will be used.

        .. note:: Don't create too many partitions in parallel on a large cluster; \
        otherwise Spark might crash your external database systems.

        :param url: a JDBC URL of the form ``jdbc:subprotocol:subname``
        :param table: the name of the table
        :param column: the name of an integer column that will be used for partitioning;
                       if this parameter is specified, then ``numPartitions``, ``lowerBound``
                       (inclusive), and ``upperBound`` (exclusive) will form partition strides
                       for generated WHERE clause expressions used to split the column
                       ``column`` evenly
        :param lowerBound: the minimum value of ``column`` used to decide partition stride
        :param upperBound: the maximum value of ``column`` used to decide partition stride
        :param numPartitions: the number of partitions
        :param predicates: a list of expressions suitable for inclusion in WHERE clauses;
                           each one defines one partition of the :class:`DataFrame`
        :param properties: a dictionary of JDBC database connection arguments. Normally at
                           least properties "user" and "password" with their corresponding values.
                           For example { 'user' : 'SYSTEM', 'password' : 'mypassword' }
        :return: a DataFrame
        """
        if properties is None:
            properties = dict()
        jprop = JavaClass("java.util.Properties", self._spark._sc._gateway._gateway_client)()
        for k in properties:
            jprop.setProperty(k, properties[k])
        if column is not None:
            assert lowerBound is not None, "lowerBound can not be None when ``column`` is specified"
            assert upperBound is not None, "upperBound can not be None when ``column`` is specified"
            assert numPartitions is not None, \
                "numPartitions can not be None when ``column`` is specified"
            return self._df(self._jreader.jdbc(url, table, column, int(lowerBound), int(upperBound),
                                               int(numPartitions), jprop))
        if predicates is not None:
            gateway = self._spark._sc._gateway
            jpredicates = utils.toJArray(gateway, gateway.jvm.java.lang.String, predicates)
            return self._df(self._jreader.jdbc(url, table, jpredicates, jprop))
        return self._df(self._jreader.jdbc(url, table, jprop))


class DataFrameWriter(OptionUtils):
    """
    Interface used to write a :class:`DataFrame` to external storage systems
    (e.g. file systems, key-value stores, etc). Use :func:`DataFrame.write`
    to access this.

    .. versionadded:: 1.4
    """
    def __init__(self, df):
        self._df = df
        self._spark = df.sql_ctx
        self._jwrite = df._jdf.write()

    def _sq(self, jsq):
        from pyspark.sql.streaming import StreamingQuery
        return StreamingQuery(jsq)

    @since(1.4)
    def mode(self, saveMode):
        """Specifies the behavior when data or table already exists.

        Options include:

        * `append`: Append contents of this :class:`DataFrame` to existing data.
        * `overwrite`: Overwrite existing data.
        * `error` or `errorifexists`: Throw an exception if data already exists.
        * `ignore`: Silently ignore this operation if data already exists.

        >>> df.write.mode('append').parquet(os.path.join(tempfile.mkdtemp(), 'data'))
        """
        # At the JVM side, the default value of mode is already set to "error".
        # So, if the given saveMode is None, we will not call JVM-side's mode method.
        if saveMode is not None:
            self._jwrite = self._jwrite.mode(saveMode)
        return self

    @since(1.4)
    def format(self, source):
        """Specifies the underlying output data source.

        :param source: string, name of the data source, e.g. 'json', 'parquet'.

        >>> df.write.format('json').save(os.path.join(tempfile.mkdtemp(), 'data'))
        """
        self._jwrite = self._jwrite.format(source)
        return self

    @since(1.5)
    def option(self, key, value):
        """Adds an output option for the underlying data source.

        You can set the following option(s) for writing files:
            * ``timeZone``: sets the string that indicates a timezone to be used to format
                timestamps in the JSON/CSV datasources or partition values.
                If it isn't set, it uses the default value, session local timezone.
        """
        self._jwrite = self._jwrite.option(key, to_str(value))
        return self

    @since(1.4)
    def options(self, **options):
        """Adds output options for the underlying data source.

        You can set the following option(s) for writing files:
            * ``timeZone``: sets the string that indicates a timezone to be used to format
                timestamps in the JSON/CSV datasources or partition values.
                If it isn't set, it uses the default value, session local timezone.
        """
        for k in options:
            self._jwrite = self._jwrite.option(k, to_str(options[k]))
        return self

    @since(1.4)
    def partitionBy(self, *cols):
        """Partitions the output by the given columns on the file system.

        If specified, the output is laid out on the file system similar
        to Hive's partitioning scheme.

        :param cols: name of columns

        >>> df.write.partitionBy('year', 'month').parquet(os.path.join(tempfile.mkdtemp(), 'data'))
        """
        if len(cols) == 1 and isinstance(cols[0], (list, tuple)):
            cols = cols[0]
        self._jwrite = self._jwrite.partitionBy(_to_seq(self._spark._sc, cols))
        return self

    @since(2.3)
    def bucketBy(self, numBuckets, col, *cols):
        """Buckets the output by the given columns.If specified,
        the output is laid out on the file system similar to Hive's bucketing scheme.

        :param numBuckets: the number of buckets to save
        :param col: a name of a column, or a list of names.
        :param cols: additional names (optional). If `col` is a list it should be empty.

        .. note:: Applicable for file-based data sources in combination with
                  :py:meth:`DataFrameWriter.saveAsTable`.

        >>> (df.write.format('parquet')  # doctest: +SKIP
        ...     .bucketBy(100, 'year', 'month')
        ...     .mode("overwrite")
        ...     .saveAsTable('bucketed_table'))
        """
        if not isinstance(numBuckets, int):
            raise TypeError("numBuckets should be an int, got {0}.".format(type(numBuckets)))

        if isinstance(col, (list, tuple)):
            if cols:
                raise ValueError("col is a {0} but cols are not empty".format(type(col)))

            col, cols = col[0], col[1:]

        if not all(isinstance(c, basestring) for c in cols) or not(isinstance(col, basestring)):
            raise TypeError("all names should be `str`")

        self._jwrite = self._jwrite.bucketBy(numBuckets, col, _to_seq(self._spark._sc, cols))
        return self

    @since(2.3)
    def sortBy(self, col, *cols):
        """Sorts the output in each bucket by the given columns on the file system.

        :param col: a name of a column, or a list of names.
        :param cols: additional names (optional). If `col` is a list it should be empty.

        >>> (df.write.format('parquet')  # doctest: +SKIP
        ...     .bucketBy(100, 'year', 'month')
        ...     .sortBy('day')
        ...     .mode("overwrite")
        ...     .saveAsTable('sorted_bucketed_table'))
        """
        if isinstance(col, (list, tuple)):
            if cols:
                raise ValueError("col is a {0} but cols are not empty".format(type(col)))

            col, cols = col[0], col[1:]

        if not all(isinstance(c, basestring) for c in cols) or not(isinstance(col, basestring)):
            raise TypeError("all names should be `str`")

        self._jwrite = self._jwrite.sortBy(col, _to_seq(self._spark._sc, cols))
        return self

    @since(1.4)
    def save(self, path=None, format=None, mode=None, partitionBy=None, **options):
        """Saves the contents of the :class:`DataFrame` to a data source.

        The data source is specified by the ``format`` and a set of ``options``.
        If ``format`` is not specified, the default data source configured by
        ``spark.sql.sources.default`` will be used.

        :param path: the path in a Hadoop supported file system
        :param format: the format used to save
        :param mode: specifies the behavior of the save operation when data already exists.

            * ``append``: Append contents of this :class:`DataFrame` to existing data.
            * ``overwrite``: Overwrite existing data.
            * ``ignore``: Silently ignore this operation if data already exists.
            * ``error`` or ``errorifexists`` (default case): Throw an exception if data already \
                exists.
        :param partitionBy: names of partitioning columns
        :param options: all other string options

        >>> df.write.mode('append').parquet(os.path.join(tempfile.mkdtemp(), 'data'))
        """
        self.mode(mode).options(**options)
        if partitionBy is not None:
            self.partitionBy(partitionBy)
        if format is not None:
            self.format(format)
        if path is None:
            self._jwrite.save()
        else:
            self._jwrite.save(path)

    @since(1.4)
    def insertInto(self, tableName, overwrite=False):
        """Inserts the content of the :class:`DataFrame` to the specified table.

        It requires that the schema of the class:`DataFrame` is the same as the
        schema of the table.

        Optionally overwriting any existing data.
        """
        self._jwrite.mode("overwrite" if overwrite else "append").insertInto(tableName)

    @since(1.4)
    def saveAsTable(self, name, format=None, mode=None, partitionBy=None, **options):
        """Saves the content of the :class:`DataFrame` as the specified table.

        In the case the table already exists, behavior of this function depends on the
        save mode, specified by the `mode` function (default to throwing an exception).
        When `mode` is `Overwrite`, the schema of the :class:`DataFrame` does not need to be
        the same as that of the existing table.

        * `append`: Append contents of this :class:`DataFrame` to existing data.
        * `overwrite`: Overwrite existing data.
        * `error` or `errorifexists`: Throw an exception if data already exists.
        * `ignore`: Silently ignore this operation if data already exists.

        :param name: the table name
        :param format: the format used to save
        :param mode: one of `append`, `overwrite`, `error`, `errorifexists`, `ignore` \
                     (default: error)
        :param partitionBy: names of partitioning columns
        :param options: all other string options
        """
        self.mode(mode).options(**options)
        if partitionBy is not None:
            self.partitionBy(partitionBy)
        if format is not None:
            self.format(format)
        self._jwrite.saveAsTable(name)

    @since(1.4)
    def json(self, path, mode=None, compression=None, dateFormat=None, timestampFormat=None,
             lineSep=None):
        """Saves the content of the :class:`DataFrame` in JSON format
        (`JSON Lines text format or newline-delimited JSON <http://jsonlines.org/>`_) at the
        specified path.

        :param path: the path in any Hadoop supported file system
        :param mode: specifies the behavior of the save operation when data already exists.

            * ``append``: Append contents of this :class:`DataFrame` to existing data.
            * ``overwrite``: Overwrite existing data.
            * ``ignore``: Silently ignore this operation if data already exists.
            * ``error`` or ``errorifexists`` (default case): Throw an exception if data already \
                exists.
        :param compression: compression codec to use when saving to file. This can be one of the
                            known case-insensitive shorten names (none, bzip2, gzip, lz4,
                            snappy and deflate).
        :param dateFormat: sets the string that indicates a date format. Custom date formats
                           follow the formats at ``java.text.SimpleDateFormat``. This
                           applies to date type. If None is set, it uses the
                           default value, ``yyyy-MM-dd``.
        :param timestampFormat: sets the string that indicates a timestamp format. Custom date
                                formats follow the formats at ``java.text.SimpleDateFormat``.
                                This applies to timestamp type. If None is set, it uses the
                                default value, ``yyyy-MM-dd'T'HH:mm:ss.SSSXXX``.
        :param lineSep: defines the line separator that should be used for writing. If None is
                        set, it uses the default value, ``\\n``.

        >>> df.write.json(os.path.join(tempfile.mkdtemp(), 'data'))
        """
        self.mode(mode)
        self._set_opts(
            compression=compression, dateFormat=dateFormat, timestampFormat=timestampFormat,
            lineSep=lineSep)
        self._jwrite.json(path)

    @since(1.4)
    def parquet(self, path, mode=None, partitionBy=None, compression=None):
        """Saves the content of the :class:`DataFrame` in Parquet format at the specified path.

        :param path: the path in any Hadoop supported file system
        :param mode: specifies the behavior of the save operation when data already exists.

            * ``append``: Append contents of this :class:`DataFrame` to existing data.
            * ``overwrite``: Overwrite existing data.
            * ``ignore``: Silently ignore this operation if data already exists.
            * ``error`` or ``errorifexists`` (default case): Throw an exception if data already \
                exists.
        :param partitionBy: names of partitioning columns
        :param compression: compression codec to use when saving to file. This can be one of the
                            known case-insensitive shorten names (none, snappy, gzip, and lzo).
                            This will override ``spark.sql.parquet.compression.codec``. If None
                            is set, it uses the value specified in
                            ``spark.sql.parquet.compression.codec``.

        >>> df.write.parquet(os.path.join(tempfile.mkdtemp(), 'data'))
        """
        self.mode(mode)
        if partitionBy is not None:
            self.partitionBy(partitionBy)
        self._set_opts(compression=compression)
        self._jwrite.parquet(path)

    @since(1.6)
    def text(self, path, compression=None, lineSep=None):
        """Saves the content of the DataFrame in a text file at the specified path.

        :param path: the path in any Hadoop supported file system
        :param compression: compression codec to use when saving to file. This can be one of the
                            known case-insensitive shorten names (none, bzip2, gzip, lz4,
                            snappy and deflate).
        :param lineSep: defines the line separator that should be used for writing. If None is
                        set, it uses the default value, ``\\n``.

        The DataFrame must have only one column that is of string type.
        Each row becomes a new line in the output file.
        """
        self._set_opts(compression=compression, lineSep=lineSep)
        self._jwrite.text(path)

    @since(2.0)
    def csv(self, path, mode=None, compression=None, sep=None, quote=None, escape=None,
            header=None, nullValue=None, escapeQuotes=None, quoteAll=None, dateFormat=None,
            timestampFormat=None, ignoreLeadingWhiteSpace=None, ignoreTrailingWhiteSpace=None,
            charToEscapeQuoteEscaping=None):
        """Saves the content of the :class:`DataFrame` in CSV format at the specified path.

        :param path: the path in any Hadoop supported file system
        :param mode: specifies the behavior of the save operation when data already exists.

            * ``append``: Append contents of this :class:`DataFrame` to existing data.
            * ``overwrite``: Overwrite existing data.
            * ``ignore``: Silently ignore this operation if data already exists.
            * ``error`` or ``errorifexists`` (default case): Throw an exception if data already \
                exists.

        :param compression: compression codec to use when saving to file. This can be one of the
                            known case-insensitive shorten names (none, bzip2, gzip, lz4,
                            snappy and deflate).
        :param sep: sets a single character as a separator for each field and value. If None is
                    set, it uses the default value, ``,``.
        :param quote: sets a single character used for escaping quoted values where the
                      separator can be part of the value. If None is set, it uses the default
                      value, ``"``. If an empty string is set, it uses ``u0000`` (null character).
        :param escape: sets a single character used for escaping quotes inside an already
                       quoted value. If None is set, it uses the default value, ``\``
        :param escapeQuotes: a flag indicating whether values containing quotes should always
                             be enclosed in quotes. If None is set, it uses the default value
                             ``true``, escaping all values containing a quote character.
        :param quoteAll: a flag indicating whether all values should always be enclosed in
                          quotes. If None is set, it uses the default value ``false``,
                          only escaping values containing a quote character.
        :param header: writes the names of columns as the first line. If None is set, it uses
                       the default value, ``false``.
        :param nullValue: sets the string representation of a null value. If None is set, it uses
                          the default value, empty string.
        :param dateFormat: sets the string that indicates a date format. Custom date formats
                           follow the formats at ``java.text.SimpleDateFormat``. This
                           applies to date type. If None is set, it uses the
                           default value, ``yyyy-MM-dd``.
        :param timestampFormat: sets the string that indicates a timestamp format. Custom date
                                formats follow the formats at ``java.text.SimpleDateFormat``.
                                This applies to timestamp type. If None is set, it uses the
                                default value, ``yyyy-MM-dd'T'HH:mm:ss.SSSXXX``.
        :param ignoreLeadingWhiteSpace: a flag indicating whether or not leading whitespaces from
                                        values being written should be skipped. If None is set, it
                                        uses the default value, ``true``.
        :param ignoreTrailingWhiteSpace: a flag indicating whether or not trailing whitespaces from
                                         values being written should be skipped. If None is set, it
                                         uses the default value, ``true``.
        :param charToEscapeQuoteEscaping: sets a single character used for escaping the escape for
                                          the quote character. If None is set, the default value is
                                          escape character when escape and quote characters are
                                          different, ``\0`` otherwise..

        >>> df.write.csv(os.path.join(tempfile.mkdtemp(), 'data'))
        """
        self.mode(mode)
        self._set_opts(compression=compression, sep=sep, quote=quote, escape=escape, header=header,
                       nullValue=nullValue, escapeQuotes=escapeQuotes, quoteAll=quoteAll,
                       dateFormat=dateFormat, timestampFormat=timestampFormat,
                       ignoreLeadingWhiteSpace=ignoreLeadingWhiteSpace,
                       ignoreTrailingWhiteSpace=ignoreTrailingWhiteSpace,
                       charToEscapeQuoteEscaping=charToEscapeQuoteEscaping)
        self._jwrite.csv(path)

    @since(1.5)
    def orc(self, path, mode=None, partitionBy=None, compression=None):
        """Saves the content of the :class:`DataFrame` in ORC format at the specified path.

        .. note:: Currently ORC support is only available together with Hive support.

        :param path: the path in any Hadoop supported file system
        :param mode: specifies the behavior of the save operation when data already exists.

            * ``append``: Append contents of this :class:`DataFrame` to existing data.
            * ``overwrite``: Overwrite existing data.
            * ``ignore``: Silently ignore this operation if data already exists.
            * ``error`` or ``errorifexists`` (default case): Throw an exception if data already \
                exists.
        :param partitionBy: names of partitioning columns
        :param compression: compression codec to use when saving to file. This can be one of the
                            known case-insensitive shorten names (none, snappy, zlib, and lzo).
                            This will override ``orc.compress`` and
                            ``spark.sql.orc.compression.codec``. If None is set, it uses the value
                            specified in ``spark.sql.orc.compression.codec``.

        >>> orc_df = spark.read.orc('python/test_support/sql/orc_partitioned')
        >>> orc_df.write.orc(os.path.join(tempfile.mkdtemp(), 'data'))
        """
        self.mode(mode)
        if partitionBy is not None:
            self.partitionBy(partitionBy)
        self._set_opts(compression=compression)
        self._jwrite.orc(path)

    @since(1.4)
    def jdbc(self, url, table, mode=None, properties=None):
        """Saves the content of the :class:`DataFrame` to an external database table via JDBC.

        .. note:: Don't create too many partitions in parallel on a large cluster; \
        otherwise Spark might crash your external database systems.

        :param url: a JDBC URL of the form ``jdbc:subprotocol:subname``
        :param table: Name of the table in the external database.
        :param mode: specifies the behavior of the save operation when data already exists.

            * ``append``: Append contents of this :class:`DataFrame` to existing data.
            * ``overwrite``: Overwrite existing data.
            * ``ignore``: Silently ignore this operation if data already exists.
            * ``error`` or ``errorifexists`` (default case): Throw an exception if data already \
                exists.
        :param properties: a dictionary of JDBC database connection arguments. Normally at
                           least properties "user" and "password" with their corresponding values.
                           For example { 'user' : 'SYSTEM', 'password' : 'mypassword' }
        """
        if properties is None:
            properties = dict()
        jprop = JavaClass("java.util.Properties", self._spark._sc._gateway._gateway_client)()
        for k in properties:
            jprop.setProperty(k, properties[k])
        self.mode(mode)._jwrite.jdbc(url, table, jprop)


def _test():
    import doctest
    import os
    import tempfile
    import py4j
    from pyspark.context import SparkContext
    from pyspark.sql import SparkSession, Row
    import pyspark.sql.readwriter

    os.chdir(os.environ["SPARK_HOME"])

    globs = pyspark.sql.readwriter.__dict__.copy()
    sc = SparkContext('local[4]', 'PythonTest')
    try:
        spark = SparkSession.builder.enableHiveSupport().getOrCreate()
    except py4j.protocol.Py4JError:
        spark = SparkSession(sc)

    globs['tempfile'] = tempfile
    globs['os'] = os
    globs['sc'] = sc
    globs['spark'] = spark
    globs['df'] = spark.read.parquet('python/test_support/sql/parquet_partitioned')
    (failure_count, test_count) = doctest.testmod(
        pyspark.sql.readwriter, globs=globs,
        optionflags=doctest.ELLIPSIS | doctest.NORMALIZE_WHITESPACE | doctest.REPORT_NDIFF)
    sc.stop()
    if failure_count:
        sys.exit(-1)


if __name__ == "__main__":
    _test()<|MERGE_RESOLUTION|>--- conflicted
+++ resolved
@@ -176,11 +176,7 @@
              allowComments=None, allowUnquotedFieldNames=None, allowSingleQuotes=None,
              allowNumericLeadingZero=None, allowBackslashEscapingAnyCharacter=None,
              mode=None, columnNameOfCorruptRecord=None, dateFormat=None, timestampFormat=None,
-<<<<<<< HEAD
-             multiLine=None, allowUnquotedControlChars=None, charset=None):
-=======
-             multiLine=None, allowUnquotedControlChars=None, lineSep=None):
->>>>>>> bbff4020
+             multiLine=None, allowUnquotedControlChars=None, charset=None, lineSep=None):
         """
         Loads JSON files and returns the results as a :class:`DataFrame`.
 
@@ -241,13 +237,10 @@
         :param allowUnquotedControlChars: allows JSON Strings to contain unquoted control
                                           characters (ASCII characters with value less than 32,
                                           including tab and line feed characters) or not.
-<<<<<<< HEAD
         :param charset: standard charset name, for example UTF-8, UTF-16 and UTF-32. If None is
                           set, the charset of input json will be detected automatically.
-=======
         :param lineSep: defines the line separator that should be used for parsing. If None is
                         set, it covers all ``\\r``, ``\\r\\n`` and ``\\n``.
->>>>>>> bbff4020
 
         >>> df1 = spark.read.json('python/test_support/sql/people.json')
         >>> df1.dtypes
@@ -265,11 +258,7 @@
             allowBackslashEscapingAnyCharacter=allowBackslashEscapingAnyCharacter,
             mode=mode, columnNameOfCorruptRecord=columnNameOfCorruptRecord, dateFormat=dateFormat,
             timestampFormat=timestampFormat, multiLine=multiLine,
-<<<<<<< HEAD
-            allowUnquotedControlChars=allowUnquotedControlChars, charset=charset)
-=======
-            allowUnquotedControlChars=allowUnquotedControlChars, lineSep=lineSep)
->>>>>>> bbff4020
+            allowUnquotedControlChars=allowUnquotedControlChars, charset=charset, lineSep=lineSep)
         if isinstance(path, basestring):
             path = [path]
         if type(path) == list:
