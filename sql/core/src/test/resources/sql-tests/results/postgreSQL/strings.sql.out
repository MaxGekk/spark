--- conflicted
+++ resolved
@@ -444,16 +444,10 @@
 -- !query output
 org.apache.spark.sql.AnalysisException
 {
-<<<<<<< HEAD
-  "errorClass" : "LEGACY",
-  "messageParameters" : {
-    "message" : "the pattern 'm%aca' is invalid, the escape character is not allowed to precede 'a'"
-=======
   "errorClass" : "INVALID_LIKE_PATTERN.ESC_IN_THE_MIDDLE",
   "messageParameters" : {
     "char" : "'a'",
     "pattern" : "'m%aca'"
->>>>>>> a428e44d
   }
 }
 
@@ -465,16 +459,10 @@
 -- !query output
 org.apache.spark.sql.AnalysisException
 {
-<<<<<<< HEAD
-  "errorClass" : "LEGACY",
-  "messageParameters" : {
-    "message" : "the pattern 'm%aca' is invalid, the escape character is not allowed to precede 'a'"
-=======
   "errorClass" : "INVALID_LIKE_PATTERN.ESC_IN_THE_MIDDLE",
   "messageParameters" : {
     "char" : "'a'",
     "pattern" : "'m%aca'"
->>>>>>> a428e44d
   }
 }
 
@@ -486,16 +474,10 @@
 -- !query output
 org.apache.spark.sql.AnalysisException
 {
-<<<<<<< HEAD
-  "errorClass" : "LEGACY",
-  "messageParameters" : {
-    "message" : "the pattern 'm%a%%a' is invalid, the escape character is not allowed to precede 'a'"
-=======
   "errorClass" : "INVALID_LIKE_PATTERN.ESC_IN_THE_MIDDLE",
   "messageParameters" : {
     "char" : "'a'",
     "pattern" : "'m%a%%a'"
->>>>>>> a428e44d
   }
 }
 
@@ -507,16 +489,10 @@
 -- !query output
 org.apache.spark.sql.AnalysisException
 {
-<<<<<<< HEAD
-  "errorClass" : "LEGACY",
-  "messageParameters" : {
-    "message" : "the pattern 'm%a%%a' is invalid, the escape character is not allowed to precede 'a'"
-=======
   "errorClass" : "INVALID_LIKE_PATTERN.ESC_IN_THE_MIDDLE",
   "messageParameters" : {
     "char" : "'a'",
     "pattern" : "'m%a%%a'"
->>>>>>> a428e44d
   }
 }
 
@@ -528,16 +504,10 @@
 -- !query output
 org.apache.spark.sql.AnalysisException
 {
-<<<<<<< HEAD
-  "errorClass" : "LEGACY",
-  "messageParameters" : {
-    "message" : "the pattern 'b_ear' is invalid, the escape character is not allowed to precede 'e'"
-=======
   "errorClass" : "INVALID_LIKE_PATTERN.ESC_IN_THE_MIDDLE",
   "messageParameters" : {
     "char" : "'e'",
     "pattern" : "'b_ear'"
->>>>>>> a428e44d
   }
 }
 
@@ -549,16 +519,10 @@
 -- !query output
 org.apache.spark.sql.AnalysisException
 {
-<<<<<<< HEAD
-  "errorClass" : "LEGACY",
-  "messageParameters" : {
-    "message" : "the pattern 'b_ear' is invalid, the escape character is not allowed to precede 'e'"
-=======
   "errorClass" : "INVALID_LIKE_PATTERN.ESC_IN_THE_MIDDLE",
   "messageParameters" : {
     "char" : "'e'",
     "pattern" : "'b_ear'"
->>>>>>> a428e44d
   }
 }
 
@@ -570,16 +534,10 @@
 -- !query output
 org.apache.spark.sql.AnalysisException
 {
-<<<<<<< HEAD
-  "errorClass" : "LEGACY",
-  "messageParameters" : {
-    "message" : "the pattern 'b_e__r' is invalid, the escape character is not allowed to precede 'e'"
-=======
   "errorClass" : "INVALID_LIKE_PATTERN.ESC_IN_THE_MIDDLE",
   "messageParameters" : {
     "char" : "'e'",
     "pattern" : "'b_e__r'"
->>>>>>> a428e44d
   }
 }
 
@@ -591,16 +549,10 @@
 -- !query output
 org.apache.spark.sql.AnalysisException
 {
-<<<<<<< HEAD
-  "errorClass" : "LEGACY",
-  "messageParameters" : {
-    "message" : "the pattern 'b_e__r' is invalid, the escape character is not allowed to precede 'e'"
-=======
   "errorClass" : "INVALID_LIKE_PATTERN.ESC_IN_THE_MIDDLE",
   "messageParameters" : {
     "char" : "'e'",
     "pattern" : "'b_e__r'"
->>>>>>> a428e44d
   }
 }
 
