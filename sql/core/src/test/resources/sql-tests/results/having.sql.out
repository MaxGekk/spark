-- Automatically generated by SQLQueryTestSuite
-- !query
create temporary view hav as select * from values
  ("one", 1),
  ("two", 2),
  ("three", 3),
  ("one", 5)
  as hav(k, v)
-- !query schema
struct<>
-- !query output



-- !query
SELECT k, sum(v) FROM hav GROUP BY k HAVING sum(v) > 2
-- !query schema
struct<k:string,sum(v):bigint>
-- !query output
one	6
three	3


-- !query
SELECT count(k) FROM hav GROUP BY v + 1 HAVING v + 1 = 2
-- !query schema
struct<count(k):bigint>
-- !query output
1


-- !query
SELECT count(k) FROM hav GROUP BY v HAVING v = array(1)
-- !query schema
struct<>
-- !query output
org.apache.spark.sql.AnalysisException
{
<<<<<<< HEAD
  "errorClass" : "LEGACY",
  "messageParameters" : {
    "message" : "cannot resolve '(hav.v = array(1))' due to data type mismatch: differing types in '(hav.v = array(1))' (int and array<int>).; line 1 pos 43;\n'Project [count(k)#xL]\n+- 'Filter (v#x = array(1))\n   +- Aggregate [v#x], [count(k#x) AS count(k)#xL, v#x]\n      +- SubqueryAlias hav\n         +- View (`hav`, [k#x,v#x])\n            +- Project [cast(k#x as string) AS k#x, cast(v#x as int) AS v#x]\n               +- Project [k#x, v#x]\n                  +- SubqueryAlias hav\n                     +- LocalRelation [k#x, v#x]\n"
  }
=======
  "errorClass" : "DATATYPE_MISMATCH.BINARY_OP_DIFF_TYPES",
  "messageParameters" : {
    "left" : "\"INT\"",
    "right" : "\"ARRAY<INT>\"",
    "sqlExpr" : "\"(v = array(1))\""
  },
  "queryContext" : [ {
    "objectType" : "",
    "objectName" : "",
    "startIndex" : 44,
    "stopIndex" : 55,
    "fragment" : "v = array(1)"
  } ]
>>>>>>> a428e44d
}


-- !query
SELECT MIN(t.v) FROM (SELECT * FROM hav WHERE v > 0) t HAVING(COUNT(1) > 0)
-- !query schema
struct<min(v):int>
-- !query output
1


-- !query
SELECT a + b FROM VALUES (1L, 2), (3L, 4) AS T(a, b) GROUP BY a + b HAVING a + b > 1
-- !query schema
struct<(a + b):bigint>
-- !query output
3
7


-- !query
SELECT SUM(a) AS b, CAST('2020-01-01' AS DATE) AS fake FROM VALUES (1, 10), (2, 20) AS T(a, b) GROUP BY b HAVING b > 10
-- !query schema
struct<b:bigint,fake:date>
-- !query output
2	2020-01-01


-- !query
SELECT SUM(a) AS b FROM VALUES (1, 10), (2, 20) AS T(a, b) GROUP BY GROUPING SETS ((b), (a, b)) HAVING b > 10
-- !query schema
struct<b:bigint>
-- !query output
2
2


-- !query
SELECT SUM(a) AS b FROM VALUES (1, 10), (2, 20) AS T(a, b) GROUP BY CUBE(a, b) HAVING b > 10
-- !query schema
struct<b:bigint>
-- !query output
2
2


-- !query
SELECT SUM(a) AS b FROM VALUES (1, 10), (2, 20) AS T(a, b) GROUP BY ROLLUP(a, b) HAVING b > 10
-- !query schema
struct<b:bigint>
-- !query output
2


-- !query
SELECT c1 FROM VALUES (1, 2) as t(c1, c2) GROUP BY GROUPING SETS(t.c1) HAVING t.c1 = 1
-- !query schema
struct<c1:int>
-- !query output
1


-- !query
SELECT c1 FROM VALUES (1, 2) as t(c1, c2) GROUP BY CUBE(t.c1) HAVING t.c1 = 1
-- !query schema
struct<c1:int>
-- !query output
1


-- !query
SELECT c1 FROM VALUES (1, 2) as t(c1, c2) GROUP BY ROLLUP(t.c1) HAVING t.c1 = 1
-- !query schema
struct<c1:int>
-- !query output
1


-- !query
SELECT c1 FROM VALUES (1, 2) as t(c1, c2) GROUP BY t.c1 HAVING t.c1 = 1
-- !query schema
struct<c1:int>
-- !query output
1<|MERGE_RESOLUTION|>--- conflicted
+++ resolved
@@ -36,12 +36,6 @@
 -- !query output
 org.apache.spark.sql.AnalysisException
 {
-<<<<<<< HEAD
-  "errorClass" : "LEGACY",
-  "messageParameters" : {
-    "message" : "cannot resolve '(hav.v = array(1))' due to data type mismatch: differing types in '(hav.v = array(1))' (int and array<int>).; line 1 pos 43;\n'Project [count(k)#xL]\n+- 'Filter (v#x = array(1))\n   +- Aggregate [v#x], [count(k#x) AS count(k)#xL, v#x]\n      +- SubqueryAlias hav\n         +- View (`hav`, [k#x,v#x])\n            +- Project [cast(k#x as string) AS k#x, cast(v#x as int) AS v#x]\n               +- Project [k#x, v#x]\n                  +- SubqueryAlias hav\n                     +- LocalRelation [k#x, v#x]\n"
-  }
-=======
   "errorClass" : "DATATYPE_MISMATCH.BINARY_OP_DIFF_TYPES",
   "messageParameters" : {
     "left" : "\"INT\"",
@@ -55,7 +49,6 @@
     "stopIndex" : 55,
     "fragment" : "v = array(1)"
   } ]
->>>>>>> a428e44d
 }
 
 
