/*
 * Licensed to the Apache Software Foundation (ASF) under one or more
 * contributor license agreements.  See the NOTICE file distributed with
 * this work for additional information regarding copyright ownership.
 * The ASF licenses this file to You under the Apache License, Version 2.0
 * (the "License"); you may not use this file except in compliance with
 * the License.  You may obtain a copy of the License at
 *
 *    http://www.apache.org/licenses/LICENSE-2.0
 *
 * Unless required by applicable law or agreed to in writing, software
 * distributed under the License is distributed on an "AS IS" BASIS,
 * WITHOUT WARRANTIES OR CONDITIONS OF ANY KIND, either express or implied.
 * See the License for the specific language governing permissions and
 * limitations under the License.
 */

package org.apache.spark.sql.errors

import java.util.Locale

import test.org.apache.spark.sql.connector.JavaSimpleWritableDataSource

import org.apache.spark.{SparkArithmeticException, SparkException, SparkIllegalStateException, SparkRuntimeException, SparkUnsupportedOperationException, SparkUpgradeException}
import org.apache.spark.sql.{DataFrame, QueryTest}
import org.apache.spark.sql.catalyst.util.BadRecordException
import org.apache.spark.sql.connector.SimpleWritableDataSource
import org.apache.spark.sql.execution.QueryExecutionException
import org.apache.spark.sql.execution.datasources.orc.OrcTest
import org.apache.spark.sql.execution.datasources.parquet.ParquetTest
import org.apache.spark.sql.functions.{lit, lower, struct, sum, udf}
import org.apache.spark.sql.internal.SQLConf
import org.apache.spark.sql.internal.SQLConf.LegacyBehaviorPolicy.EXCEPTION
import org.apache.spark.sql.types.{DecimalType, StructType, TimestampType}
import org.apache.spark.sql.util.ArrowUtils

class QueryExecutionErrorsSuite
  extends QueryTest
  with ParquetTest
  with OrcTest
  with QueryErrorsSuiteBase {

  import testImplicits._

  private def getAesInputs(): (DataFrame, DataFrame) = {
    val encryptedText16 = "4Hv0UKCx6nfUeAoPZo1z+w=="
    val encryptedText24 = "NeTYNgA+PCQBN50DA//O2w=="
    val encryptedText32 = "9J3iZbIxnmaG+OIA9Amd+A=="
    val encryptedEmptyText16 = "jmTOhz8XTbskI/zYFFgOFQ=="
    val encryptedEmptyText24 = "9RDK70sHNzqAFRcpfGM5gQ=="
    val encryptedEmptyText32 = "j9IDsCvlYXtcVJUf4FAjQQ=="

    val df1 = Seq("Spark", "").toDF
    val df2 = Seq(
      (encryptedText16, encryptedText24, encryptedText32),
      (encryptedEmptyText16, encryptedEmptyText24, encryptedEmptyText32)
    ).toDF("value16", "value24", "value32")

    (df1, df2)
  }

  test("INVALID_PARAMETER_VALUE: invalid key lengths in AES functions") {
    val (df1, df2) = getAesInputs()
    def checkInvalidKeyLength(df: => DataFrame): Unit = {
      checkErrorClass(
        exception = intercept[SparkException] {
          df.collect
        }.getCause.asInstanceOf[SparkRuntimeException],
        errorClass = "INVALID_PARAMETER_VALUE",
        msg = "The value of parameter\\(s\\) 'key' in the `aes_encrypt`/`aes_decrypt` function " +
          "is invalid: expects a binary value with 16, 24 or 32 bytes, but got \\d+ bytes.",
        sqlState = Some("22023"),
        matchMsg = true)
    }

    // Encryption failure - invalid key length
    checkInvalidKeyLength(df1.selectExpr("aes_encrypt(value, '12345678901234567')"))
    checkInvalidKeyLength(df1.selectExpr("aes_encrypt(value, binary('123456789012345'))"))
    checkInvalidKeyLength(df1.selectExpr("aes_encrypt(value, binary(''))"))

    // Decryption failure - invalid key length
    Seq("value16", "value24", "value32").foreach { colName =>
      checkInvalidKeyLength(df2.selectExpr(
        s"aes_decrypt(unbase64($colName), '12345678901234567')"))
      checkInvalidKeyLength(df2.selectExpr(
        s"aes_decrypt(unbase64($colName), binary('123456789012345'))"))
      checkInvalidKeyLength(df2.selectExpr(
        s"aes_decrypt(unbase64($colName), '')"))
      checkInvalidKeyLength(df2.selectExpr(
        s"aes_decrypt(unbase64($colName), binary(''))"))
    }
  }

  test("INVALID_PARAMETER_VALUE: AES decrypt failure - key mismatch") {
    val (_, df2) = getAesInputs()
    Seq(
      ("value16", "1234567812345678"),
      ("value24", "123456781234567812345678"),
      ("value32", "12345678123456781234567812345678")).foreach { case (colName, key) =>
      checkErrorClass(
        exception = intercept[SparkException] {
          df2.selectExpr(s"aes_decrypt(unbase64($colName), binary('$key'), 'ECB')").collect
        }.getCause.asInstanceOf[SparkRuntimeException],
        errorClass = "INVALID_PARAMETER_VALUE",
        msg =
          "The value of parameter(s) 'expr, key' in the `aes_encrypt`/`aes_decrypt` function " +
          "is invalid: Detail message: " +
          "Given final block not properly padded. " +
          "Such issues can arise if a bad key is used during decryption.",
        sqlState = Some("22023"))
    }
  }

  test("UNSUPPORTED_FEATURE: unsupported combinations of AES modes and padding") {
    val key16 = "abcdefghijklmnop"
    val key32 = "abcdefghijklmnop12345678ABCDEFGH"
    val (df1, df2) = getAesInputs()
    def checkUnsupportedMode(df: => DataFrame): Unit = {
      checkErrorClass(
        exception = intercept[SparkException] {
          df.collect
        }.getCause.asInstanceOf[SparkRuntimeException],
        errorClass = "UNSUPPORTED_FEATURE",
        msg =
          """The feature is not supported: AES-\w+ with the padding \w+""" +
          " by the `aes_encrypt`/`aes_decrypt` function.",
        sqlState = Some("0A000"),
        matchMsg = true)
    }

    // Unsupported AES mode and padding in encrypt
    checkUnsupportedMode(df1.selectExpr(s"aes_encrypt(value, '$key16', 'CBC')"))
    checkUnsupportedMode(df1.selectExpr(s"aes_encrypt(value, '$key16', 'ECB', 'NoPadding')"))

    // Unsupported AES mode and padding in decrypt
    checkUnsupportedMode(df2.selectExpr(s"aes_decrypt(value16, '$key16', 'GSM')"))
    checkUnsupportedMode(df2.selectExpr(s"aes_decrypt(value16, '$key16', 'GCM', 'PKCS')"))
    checkUnsupportedMode(df2.selectExpr(s"aes_decrypt(value32, '$key32', 'ECB', 'None')"))
  }

  test("UNSUPPORTED_FEATURE: unsupported types (map and struct) in lit()") {
    def checkUnsupportedTypeInLiteral(v: Any): Unit = {
      checkErrorClass(
        exception = intercept[SparkRuntimeException] { lit(v) },
        errorClass = "UNSUPPORTED_FEATURE",
        msg = """The feature is not supported: literal for '.+' of .+\.""",
        sqlState = Some("0A000"),
        matchMsg = true)
    }
    checkUnsupportedTypeInLiteral(Map("key1" -> 1, "key2" -> 2))
    checkUnsupportedTypeInLiteral(("mike", 29, 1.0))

    val e2 = intercept[SparkRuntimeException] {
      trainingSales
        .groupBy($"sales.year")
        .pivot(struct(lower(trainingSales("sales.course")), trainingSales("training")))
        .agg(sum($"sales.earnings"))
        .collect()
    }
    checkErrorClass(
      exception = e2,
      errorClass = "UNSUPPORTED_FEATURE",
      msg = "The feature is not supported: pivoting by the value" +
        """ '[dotnet,Dummies]' of the column data type STRUCT<col1: STRING, training: STRING>.""",
      sqlState = Some("0A000"))
  }

  test("UNSUPPORTED_FEATURE: unsupported pivot operations") {
    val e1 = intercept[SparkUnsupportedOperationException] {
      trainingSales
        .groupBy($"sales.year")
        .pivot($"sales.course")
        .pivot($"training")
        .agg(sum($"sales.earnings"))
        .collect()
    }
    checkErrorClass(
      exception = e1,
      errorClass = "UNSUPPORTED_FEATURE",
      msg = """The feature is not supported: Repeated "PIVOT"s.""",
      sqlState = Some("0A000"))

    val e2 = intercept[SparkUnsupportedOperationException] {
      trainingSales
        .rollup($"sales.year")
        .pivot($"training")
        .agg(sum($"sales.earnings"))
        .collect()
    }
    checkErrorClass(
      exception = e2,
      errorClass = "UNSUPPORTED_FEATURE",
      msg = """The feature is not supported: "PIVOT" not after a "GROUP BY".""",
      sqlState = Some("0A000"))
  }

  test("INCONSISTENT_BEHAVIOR_CROSS_VERSION: " +
    "compatibility with Spark 2.4/3.2 in reading/writing dates") {

    // Fail to read ancient datetime values.
    withSQLConf(SQLConf.PARQUET_REBASE_MODE_IN_READ.key -> EXCEPTION.toString) {
      val fileName = "before_1582_date_v2_4_5.snappy.parquet"
      val filePath = getResourceParquetFilePath("test-data/" + fileName)
      val e = intercept[SparkException] {
        spark.read.parquet(filePath).collect()
      }.getCause.asInstanceOf[SparkUpgradeException]

      val format = "Parquet"
      val config = SQLConf.PARQUET_REBASE_MODE_IN_READ.key
      val option = "datetimeRebaseMode"
      checkErrorClass(
        exception = e,
        errorClass = "INCONSISTENT_BEHAVIOR_CROSS_VERSION",
        msg =
          "You may get a different result due to the upgrading to Spark >= 3.0: " +
          s"""
            |reading dates before 1582-10-15 or timestamps before 1900-01-01T00:00:00Z
            |from $format files can be ambiguous, as the files may be written by
            |Spark 2.x or legacy versions of Hive, which uses a legacy hybrid calendar
            |that is different from Spark 3.0+'s Proleptic Gregorian calendar.
            |See more details in SPARK-31404. You can set the SQL config '$config' or
            |the datasource option '$option' to 'LEGACY' to rebase the datetime values
            |w.r.t. the calendar difference during reading. To read the datetime values
            |as it is, set the SQL config '$config' or the datasource option '$option'
            |to 'CORRECTED'.
            |""".stripMargin)
    }

    // Fail to write ancient datetime values.
    withSQLConf(SQLConf.PARQUET_REBASE_MODE_IN_WRITE.key -> EXCEPTION.toString) {
      withTempPath { dir =>
        val df = Seq(java.sql.Date.valueOf("1001-01-01")).toDF("dt")
        val e = intercept[SparkException] {
          df.write.parquet(dir.getCanonicalPath)
        }.getCause.getCause.getCause.asInstanceOf[SparkUpgradeException]

        val format = "Parquet"
        val config = SQLConf.PARQUET_REBASE_MODE_IN_WRITE.key
        checkErrorClass(
          exception = e,
          errorClass = "INCONSISTENT_BEHAVIOR_CROSS_VERSION",
          msg =
            "You may get a different result due to the upgrading to Spark >= 3.0: " +
            s"""
              |writing dates before 1582-10-15 or timestamps before 1900-01-01T00:00:00Z
              |into $format files can be dangerous, as the files may be read by Spark 2.x
              |or legacy versions of Hive later, which uses a legacy hybrid calendar that
              |is different from Spark 3.0+'s Proleptic Gregorian calendar. See more
              |details in SPARK-31404. You can set $config to 'LEGACY' to rebase the
              |datetime values w.r.t. the calendar difference during writing, to get maximum
              |interoperability. Or set $config to 'CORRECTED' to write the datetime values
              |as it is, if you are 100% sure that the written files will only be read by
              |Spark 3.0+ or other systems that use Proleptic Gregorian calendar.
              |""".stripMargin)
      }
    }
  }

  test("UNSUPPORTED_OPERATION: timeZoneId not specified while converting TimestampType to Arrow") {
    checkErrorClass(
      exception = intercept[SparkUnsupportedOperationException] {
        ArrowUtils.toArrowSchema(new StructType().add("value", TimestampType), null)
      },
      errorClass = "UNSUPPORTED_OPERATION",
      msg = "The operation is not supported: " +
        "TIMESTAMP must supply timeZoneId parameter while converting to the arrow timestamp type.")
  }

  test("UNSUPPORTED_OPERATION - SPARK-36346: can't read Timestamp as TimestampNTZ") {
    withTempPath { file =>
      sql("select timestamp_ltz'2019-03-21 00:02:03'").write.orc(file.getCanonicalPath)
      withAllNativeOrcReaders {
        checkErrorClass(
          exception = intercept[SparkException] {
            spark.read.schema("time timestamp_ntz").orc(file.getCanonicalPath).collect()
          }.getCause.asInstanceOf[SparkUnsupportedOperationException],
          errorClass = "UNSUPPORTED_OPERATION",
          msg = "The operation is not supported: " +
            "Unable to convert TIMESTAMP of Orc to data type TIMESTAMP_NTZ.")
      }
    }
  }

  test("UNSUPPORTED_OPERATION - SPARK-38504: can't read TimestampNTZ as TimestampLTZ") {
    withTempPath { file =>
      sql("select timestamp_ntz'2019-03-21 00:02:03'").write.orc(file.getCanonicalPath)
      withAllNativeOrcReaders {
        checkErrorClass(
          exception = intercept[SparkException] {
            spark.read.schema("time timestamp_ltz").orc(file.getCanonicalPath).collect()
          }.getCause.asInstanceOf[SparkUnsupportedOperationException],
          errorClass = "UNSUPPORTED_OPERATION",
          msg = "The operation is not supported: " +
            "Unable to convert TIMESTAMP_NTZ of Orc to data type TIMESTAMP.")
      }
    }
  }

  test("DATETIME_OVERFLOW: timestampadd() overflows its input timestamp") {
    checkErrorClass(
      exception = intercept[SparkArithmeticException] {
        sql("select timestampadd(YEAR, 1000000, timestamp'2022-03-09 01:02:03')").collect()
      },
      errorClass = "DATETIME_OVERFLOW",
      msg =
        "Datetime operation overflow: add 1000000 YEAR to TIMESTAMP '2022-03-09 01:02:03'.",
      sqlState = Some("22008"))
  }

  test("CANNOT_PARSE_DECIMAL: unparseable decimal") {
    val e1 = intercept[SparkException] {
      withTempPath { path =>

        // original text
        val df1 = Seq(
          "money",
          "\"$92,807.99\""
        ).toDF()

        df1.coalesce(1).write.text(path.getAbsolutePath)

        val schema = new StructType().add("money", DecimalType.DoubleDecimal)
        spark
          .read
          .schema(schema)
          .format("csv")
          .option("header", "true")
          .option("locale", Locale.ROOT.toLanguageTag)
          .option("multiLine", "true")
          .option("inferSchema", "false")
          .option("mode", "FAILFAST")
          .load(path.getAbsolutePath).select($"money").collect()
      }
    }
    assert(e1.getCause.isInstanceOf[QueryExecutionException])

    val e2 = e1.getCause.asInstanceOf[QueryExecutionException]
    assert(e2.getCause.isInstanceOf[SparkException])

    val e3 = e2.getCause.asInstanceOf[SparkException]
    assert(e3.getCause.isInstanceOf[BadRecordException])

    val e4 = e3.getCause.asInstanceOf[BadRecordException]
    assert(e4.getCause.isInstanceOf[SparkIllegalStateException])

    checkErrorClass(
      exception = e4.getCause.asInstanceOf[SparkIllegalStateException],
      errorClass = "CANNOT_PARSE_DECIMAL",
      msg = "Cannot parse decimal",
      sqlState = Some("42000"))
  }

  test("WRITING_JOB_ABORTED: read of input data fails in the middle") {
    Seq(classOf[SimpleWritableDataSource], classOf[JavaSimpleWritableDataSource]).foreach { cls =>
      withTempPath { file =>
        val path = file.getCanonicalPath
        assert(spark.read.format(cls.getName).option("path", path).load().collect().isEmpty)
        // test transaction
        val failingUdf = org.apache.spark.sql.functions.udf {
          var count = 0
          (id: Long) => {
            if (count > 5) {
              throw new RuntimeException("testing error")
            }
            count += 1
            id
          }
        }
        val input = spark.range(15).select(failingUdf($"id").as(Symbol("i")))
          .select($"i", -$"i" as Symbol("j"))
        checkErrorClass(
          exception = intercept[SparkException] {
            input.write.format(cls.getName).option("path", path).mode("overwrite").save()
          },
          errorClass = "WRITING_JOB_ABORTED",
          msg = "Writing job aborted",
          sqlState = Some("40000"))
        // make sure we don't have partial data.
        assert(spark.read.format(cls.getName).option("path", path).load().collect().isEmpty)
      }
    }
  }

<<<<<<< HEAD
  test("CAST_CAUSES_OVERFLOW: from timestamp to int") {
    withSQLConf(SQLConf.ANSI_ENABLED.key -> "true") {
      checkErrorClass(
        exception = intercept[SparkArithmeticException] {
          sql("select CAST(TIMESTAMP '9999-12-31T12:13:14.56789Z' AS INT)").collect()
        },
        errorClass = "CAST_CAUSES_OVERFLOW",
        msg =
          "Casting 253402258394567890L to INT causes overflow. " +
          "To return NULL instead, use 'try_cast'. " +
          "If necessary set spark.sql.ansi.enabled to false to bypass this error.",
        sqlState = Some("22005"))
    }
  }

  test("DIVIDE_BY_ZERO: can't divide an integer by zero") {
    withSQLConf(SQLConf.ANSI_ENABLED.key -> "true") {
      checkErrorClass(
        exception = intercept[SparkArithmeticException] {
          sql("select 6/0").collect()
        },
        errorClass = "DIVIDE_BY_ZERO",
        msg =
          "divide by zero. To return NULL instead, use 'try_divide'. If necessary set " +
          "spark.sql.ansi.enabled to false (except for ANSI interval type) to bypass this error." +
          """
            |== SQL(line 1, position 7) ==
            |select 6/0
            |       ^^^
            |""".stripMargin,
        sqlState = Some("22012"))
    }
  }

  test("INVALID_FRACTION_OF_SECOND: in the function make_timestamp") {
    withSQLConf(SQLConf.ANSI_ENABLED.key -> "true") {
      checkErrorClass(
        exception = intercept[SparkDateTimeException] {
          sql("select make_timestamp(2012, 11, 30, 9, 19, 60.66666666)").collect()
        },
        errorClass = "INVALID_FRACTION_OF_SECOND",
        msg = "The fraction of sec must be zero. Valid range is [0, 60]. " +
          "If necessary set spark.sql.ansi.enabled to false to bypass this error. ",
        sqlState = Some("22023"))
    }
  }

  test("CANNOT_CHANGE_DECIMAL_PRECISION: cast string to decimal") {
    withSQLConf(SQLConf.ANSI_ENABLED.key -> "true") {
      checkErrorClass(
        exception = intercept[SparkArithmeticException] {
          sql("select CAST('66666666666666.666' AS DECIMAL(8, 1))").collect()
        },
        errorClass = "CANNOT_CHANGE_DECIMAL_PRECISION",
        msg =
          "Decimal(expanded,66666666666666.666,17,3}) cannot be represented as Decimal(8, 1). " +
          "If necessary set spark.sql.ansi.enabled to false to bypass this error." +
          """
            |== SQL(line 1, position 7) ==
            |select CAST('66666666666666.666' AS DECIMAL(8, 1))
            |       ^^^^^^^^^^^^^^^^^^^^^^^^^^^^^^^^^^^^^^^^^^^
            |""".stripMargin,
        sqlState = Some("22005"))
    }
  }

=======
>>>>>>> 11880d1e
  test("FAILED_EXECUTE_UDF: execute user defined function") {
    val e1 = intercept[SparkException] {
      val words = Seq(("Jacek", 5), ("Agata", 5), ("Sweet", 6)).toDF("word", "index")
      val luckyCharOfWord = udf { (word: String, index: Int) => {
        word.substring(index, index + 1)
      }}
      words.select(luckyCharOfWord($"word", $"index")).collect()
    }
    assert(e1.getCause.isInstanceOf[SparkException])

    checkErrorClass(
      exception = e1.getCause.asInstanceOf[SparkException],
      errorClass = "FAILED_EXECUTE_UDF",
      msg = "Failed to execute user defined function " +
        "\\(QueryExecutionErrorsSuite\\$\\$Lambda\\$\\d+/\\w+: \\(string, int\\) => string\\)",
      matchMsg = true)
  }
}<|MERGE_RESOLUTION|>--- conflicted
+++ resolved
@@ -381,75 +381,6 @@
     }
   }
 
-<<<<<<< HEAD
-  test("CAST_CAUSES_OVERFLOW: from timestamp to int") {
-    withSQLConf(SQLConf.ANSI_ENABLED.key -> "true") {
-      checkErrorClass(
-        exception = intercept[SparkArithmeticException] {
-          sql("select CAST(TIMESTAMP '9999-12-31T12:13:14.56789Z' AS INT)").collect()
-        },
-        errorClass = "CAST_CAUSES_OVERFLOW",
-        msg =
-          "Casting 253402258394567890L to INT causes overflow. " +
-          "To return NULL instead, use 'try_cast'. " +
-          "If necessary set spark.sql.ansi.enabled to false to bypass this error.",
-        sqlState = Some("22005"))
-    }
-  }
-
-  test("DIVIDE_BY_ZERO: can't divide an integer by zero") {
-    withSQLConf(SQLConf.ANSI_ENABLED.key -> "true") {
-      checkErrorClass(
-        exception = intercept[SparkArithmeticException] {
-          sql("select 6/0").collect()
-        },
-        errorClass = "DIVIDE_BY_ZERO",
-        msg =
-          "divide by zero. To return NULL instead, use 'try_divide'. If necessary set " +
-          "spark.sql.ansi.enabled to false (except for ANSI interval type) to bypass this error." +
-          """
-            |== SQL(line 1, position 7) ==
-            |select 6/0
-            |       ^^^
-            |""".stripMargin,
-        sqlState = Some("22012"))
-    }
-  }
-
-  test("INVALID_FRACTION_OF_SECOND: in the function make_timestamp") {
-    withSQLConf(SQLConf.ANSI_ENABLED.key -> "true") {
-      checkErrorClass(
-        exception = intercept[SparkDateTimeException] {
-          sql("select make_timestamp(2012, 11, 30, 9, 19, 60.66666666)").collect()
-        },
-        errorClass = "INVALID_FRACTION_OF_SECOND",
-        msg = "The fraction of sec must be zero. Valid range is [0, 60]. " +
-          "If necessary set spark.sql.ansi.enabled to false to bypass this error. ",
-        sqlState = Some("22023"))
-    }
-  }
-
-  test("CANNOT_CHANGE_DECIMAL_PRECISION: cast string to decimal") {
-    withSQLConf(SQLConf.ANSI_ENABLED.key -> "true") {
-      checkErrorClass(
-        exception = intercept[SparkArithmeticException] {
-          sql("select CAST('66666666666666.666' AS DECIMAL(8, 1))").collect()
-        },
-        errorClass = "CANNOT_CHANGE_DECIMAL_PRECISION",
-        msg =
-          "Decimal(expanded,66666666666666.666,17,3}) cannot be represented as Decimal(8, 1). " +
-          "If necessary set spark.sql.ansi.enabled to false to bypass this error." +
-          """
-            |== SQL(line 1, position 7) ==
-            |select CAST('66666666666666.666' AS DECIMAL(8, 1))
-            |       ^^^^^^^^^^^^^^^^^^^^^^^^^^^^^^^^^^^^^^^^^^^
-            |""".stripMargin,
-        sqlState = Some("22005"))
-    }
-  }
-
-=======
->>>>>>> 11880d1e
   test("FAILED_EXECUTE_UDF: execute user defined function") {
     val e1 = intercept[SparkException] {
       val words = Seq(("Jacek", 5), ("Agata", 5), ("Sweet", 6)).toDF("word", "index")
