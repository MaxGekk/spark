-- Automatically generated by SQLQueryTestSuite
-- !query
CREATE TEMPORARY VIEW tab1 AS SELECT * FROM VALUES
    (0), (1), (2), (2), (2), (2), (3), (null), (null) AS tab1(c1)
-- !query schema
struct<>
-- !query output



-- !query
CREATE TEMPORARY VIEW tab2 AS SELECT * FROM VALUES
    (1), (2), (2), (3), (5), (5), (null) AS tab2(c1)
-- !query schema
struct<>
-- !query output



-- !query
CREATE TEMPORARY VIEW tab3 AS SELECT * FROM VALUES
    (1, 2), 
    (1, 2),
    (1, 3),
    (2, 3),
    (2, 2)
    AS tab3(k, v)
-- !query schema
struct<>
-- !query output



-- !query
CREATE TEMPORARY VIEW tab4 AS SELECT * FROM VALUES
    (1, 2), 
    (2, 3),
    (2, 2),
    (2, 2),
    (2, 20)
    AS tab4(k, v)
-- !query schema
struct<>
-- !query output



-- !query
SELECT * FROM tab1
EXCEPT ALL
SELECT * FROM tab2
-- !query schema
struct<c1:int>
-- !query output
0
2
2
NULL


-- !query
SELECT * FROM tab1
MINUS ALL
SELECT * FROM tab2
-- !query schema
struct<c1:int>
-- !query output
0
2
2
NULL


-- !query
SELECT * FROM tab1
EXCEPT ALL
SELECT * FROM tab2 WHERE c1 IS NOT NULL
-- !query schema
struct<c1:int>
-- !query output
0
2
2
NULL
NULL


-- !query
SELECT * FROM tab1 WHERE c1 > 5
EXCEPT ALL
SELECT * FROM tab2
-- !query schema
struct<c1:int>
-- !query output



-- !query
SELECT * FROM tab1
EXCEPT ALL
SELECT * FROM tab2 WHERE c1 > 6
-- !query schema
struct<c1:int>
-- !query output
0
1
2
2
2
2
3
NULL
NULL


-- !query
SELECT * FROM tab1
EXCEPT ALL
SELECT CAST(1 AS BIGINT)
-- !query schema
struct<c1:bigint>
-- !query output
0
2
2
2
2
3
NULL
NULL


-- !query
SELECT * FROM tab1
EXCEPT ALL
SELECT array(1)
-- !query schema
struct<>
-- !query output
org.apache.spark.sql.AnalysisException
{
<<<<<<< HEAD
  "errorClass" : "LEGACY",
  "messageParameters" : {
    "message" : "ExceptAll can only be performed on tables with the compatible column types. The first column of the second table is array<int> type which is not compatible with int at same column of first table;\n'ExceptAll true\n:- Project [c1#x]\n:  +- SubqueryAlias tab1\n:     +- View (`tab1`, [c1#x])\n:        +- Project [cast(c1#x as int) AS c1#x]\n:           +- Project [c1#x]\n:              +- SubqueryAlias tab1\n:                 +- LocalRelation [c1#x]\n+- Project [array(1) AS array(1)#x]\n   +- OneRowRelation\n"
  }
=======
  "errorClass" : "_LEGACY_ERROR_TEMP_2430",
  "messageParameters" : {
    "ci" : "first",
    "dt1" : "array<int>",
    "dt2" : "int",
    "hint" : "",
    "operator" : "ExceptAll",
    "ti" : "second"
  },
  "queryContext" : [ {
    "objectType" : "",
    "objectName" : "",
    "startIndex" : 1,
    "stopIndex" : 45,
    "fragment" : "SELECT * FROM tab1\nEXCEPT ALL\nSELECT array(1)"
  } ]
>>>>>>> a428e44d
}


-- !query
SELECT * FROM tab3
EXCEPT ALL
SELECT * FROM tab4
-- !query schema
struct<k:int,v:int>
-- !query output
1	2
1	3


-- !query
SELECT * FROM tab4
EXCEPT ALL
SELECT * FROM tab3
-- !query schema
struct<k:int,v:int>
-- !query output
2	2
2	20


-- !query
SELECT * FROM tab4
EXCEPT ALL
SELECT * FROM tab3
INTERSECT DISTINCT
SELECT * FROM tab4
-- !query schema
struct<k:int,v:int>
-- !query output
2	2
2	20


-- !query
SELECT * FROM tab4
EXCEPT ALL
SELECT * FROM tab3
EXCEPT DISTINCT
SELECT * FROM tab4
-- !query schema
struct<k:int,v:int>
-- !query output



-- !query
SELECT * FROM tab3
EXCEPT ALL
SELECT * FROM tab4
UNION ALL
SELECT * FROM tab3
EXCEPT DISTINCT
SELECT * FROM tab4
-- !query schema
struct<k:int,v:int>
-- !query output
1	3


-- !query
SELECT k FROM tab3
EXCEPT ALL
SELECT k, v FROM tab4
-- !query schema
struct<>
-- !query output
org.apache.spark.sql.AnalysisException
{
<<<<<<< HEAD
  "errorClass" : "LEGACY",
  "messageParameters" : {
    "message" : "ExceptAll can only be performed on tables with the same number of columns, but the first table has 1 columns and the second table has 2 columns;\n'ExceptAll true\n:- Project [k#x]\n:  +- SubqueryAlias tab3\n:     +- View (`tab3`, [k#x,v#x])\n:        +- Project [cast(k#x as int) AS k#x, cast(v#x as int) AS v#x]\n:           +- Project [k#x, v#x]\n:              +- SubqueryAlias tab3\n:                 +- LocalRelation [k#x, v#x]\n+- Project [k#x, v#x]\n   +- SubqueryAlias tab4\n      +- View (`tab4`, [k#x,v#x])\n         +- Project [cast(k#x as int) AS k#x, cast(v#x as int) AS v#x]\n            +- Project [k#x, v#x]\n               +- SubqueryAlias tab4\n                  +- LocalRelation [k#x, v#x]\n"
  }
=======
  "errorClass" : "NUM_COLUMNS_MISMATCH",
  "messageParameters" : {
    "invalidNumColumns" : "2",
    "invalidOrdinalNum" : "second",
    "operator" : "EXCEPTALL",
    "refNumColumns" : "1"
  },
  "queryContext" : [ {
    "objectType" : "",
    "objectName" : "",
    "startIndex" : 1,
    "stopIndex" : 51,
    "fragment" : "SELECT k FROM tab3\nEXCEPT ALL\nSELECT k, v FROM tab4"
  } ]
>>>>>>> a428e44d
}


-- !query
SELECT * FROM tab3
EXCEPT ALL
SELECT * FROM tab4
UNION
SELECT * FROM tab3
EXCEPT DISTINCT
SELECT * FROM tab4
-- !query schema
struct<k:int,v:int>
-- !query output
1	3


-- !query
SELECT * FROM tab3
MINUS ALL
SELECT * FROM tab4
UNION
SELECT * FROM tab3
MINUS DISTINCT
SELECT * FROM tab4
-- !query schema
struct<k:int,v:int>
-- !query output
1	3


-- !query
SELECT * FROM tab3
EXCEPT ALL
SELECT * FROM tab4
EXCEPT DISTINCT
SELECT * FROM tab3
EXCEPT DISTINCT
SELECT * FROM tab4
-- !query schema
struct<k:int,v:int>
-- !query output



-- !query
SELECT * 
FROM   (SELECT tab3.k, 
               tab4.v 
        FROM   tab3 
               JOIN tab4 
                 ON tab3.k = tab4.k)
EXCEPT ALL 
SELECT * 
FROM   (SELECT tab3.k, 
               tab4.v 
        FROM   tab3 
               JOIN tab4 
                 ON tab3.k = tab4.k)
-- !query schema
struct<k:int,v:int>
-- !query output



-- !query
SELECT * 
FROM   (SELECT tab3.k, 
               tab4.v 
        FROM   tab3 
               JOIN tab4 
                 ON tab3.k = tab4.k) 
EXCEPT ALL 
SELECT * 
FROM   (SELECT tab4.v AS k, 
               tab3.k AS v 
        FROM   tab3 
               JOIN tab4 
                 ON tab3.k = tab4.k)
-- !query schema
struct<k:int,v:int>
-- !query output
1	2
1	2
1	2
2	20
2	20
2	3
2	3


-- !query
SELECT v FROM tab3 GROUP BY v
EXCEPT ALL
SELECT k FROM tab4 GROUP BY k
-- !query schema
struct<v:int>
-- !query output
3


-- !query
DROP VIEW IF EXISTS tab1
-- !query schema
struct<>
-- !query output



-- !query
DROP VIEW IF EXISTS tab2
-- !query schema
struct<>
-- !query output



-- !query
DROP VIEW IF EXISTS tab3
-- !query schema
struct<>
-- !query output



-- !query
DROP VIEW IF EXISTS tab4
-- !query schema
struct<>
-- !query output
<|MERGE_RESOLUTION|>--- conflicted
+++ resolved
@@ -139,12 +139,6 @@
 -- !query output
 org.apache.spark.sql.AnalysisException
 {
-<<<<<<< HEAD
-  "errorClass" : "LEGACY",
-  "messageParameters" : {
-    "message" : "ExceptAll can only be performed on tables with the compatible column types. The first column of the second table is array<int> type which is not compatible with int at same column of first table;\n'ExceptAll true\n:- Project [c1#x]\n:  +- SubqueryAlias tab1\n:     +- View (`tab1`, [c1#x])\n:        +- Project [cast(c1#x as int) AS c1#x]\n:           +- Project [c1#x]\n:              +- SubqueryAlias tab1\n:                 +- LocalRelation [c1#x]\n+- Project [array(1) AS array(1)#x]\n   +- OneRowRelation\n"
-  }
-=======
   "errorClass" : "_LEGACY_ERROR_TEMP_2430",
   "messageParameters" : {
     "ci" : "first",
@@ -161,7 +155,6 @@
     "stopIndex" : 45,
     "fragment" : "SELECT * FROM tab1\nEXCEPT ALL\nSELECT array(1)"
   } ]
->>>>>>> a428e44d
 }
 
 
@@ -235,12 +228,6 @@
 -- !query output
 org.apache.spark.sql.AnalysisException
 {
-<<<<<<< HEAD
-  "errorClass" : "LEGACY",
-  "messageParameters" : {
-    "message" : "ExceptAll can only be performed on tables with the same number of columns, but the first table has 1 columns and the second table has 2 columns;\n'ExceptAll true\n:- Project [k#x]\n:  +- SubqueryAlias tab3\n:     +- View (`tab3`, [k#x,v#x])\n:        +- Project [cast(k#x as int) AS k#x, cast(v#x as int) AS v#x]\n:           +- Project [k#x, v#x]\n:              +- SubqueryAlias tab3\n:                 +- LocalRelation [k#x, v#x]\n+- Project [k#x, v#x]\n   +- SubqueryAlias tab4\n      +- View (`tab4`, [k#x,v#x])\n         +- Project [cast(k#x as int) AS k#x, cast(v#x as int) AS v#x]\n            +- Project [k#x, v#x]\n               +- SubqueryAlias tab4\n                  +- LocalRelation [k#x, v#x]\n"
-  }
-=======
   "errorClass" : "NUM_COLUMNS_MISMATCH",
   "messageParameters" : {
     "invalidNumColumns" : "2",
@@ -255,7 +242,6 @@
     "stopIndex" : 51,
     "fragment" : "SELECT k FROM tab3\nEXCEPT ALL\nSELECT k, v FROM tab4"
   } ]
->>>>>>> a428e44d
 }
 
 
