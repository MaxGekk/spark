--- conflicted
+++ resolved
@@ -351,12 +351,6 @@
 -- !query output
 org.apache.spark.sql.catalyst.parser.ParseException
 {
-<<<<<<< HEAD
-  "errorClass" : "LEGACY",
-  "messageParameters" : {
-    "message" : "\nCannot mix year-month and day-time fields: interval 3 month 1 hour(line 1, pos 12)\n\n== SQL ==\nSELECT CAST(interval 3 month 1 hour AS string)\n------------^^^\n"
-  }
-=======
   "errorClass" : "_LEGACY_ERROR_TEMP_0029",
   "messageParameters" : {
     "literal" : "interval 3 month 1 hour"
@@ -368,7 +362,6 @@
     "stopIndex" : 35,
     "fragment" : "interval 3 month 1 hour"
   } ]
->>>>>>> a428e44d
 }
 
 
@@ -496,7 +489,7 @@
 select cast('\t\t true \n\r ' as boolean)
 -- !query schema
 struct<CAST(		 true 
-
+   AS BOOLEAN):boolean>
 -- !query output
 true
@@ -506,7 +499,7 @@
 select cast('\t\n false \t\r' as boolean)
 -- !query schema
 struct<CAST(	
- false 	
+ false 	  AS BOOLEAN):boolean>
 -- !query output
 false
@@ -516,7 +509,7 @@
 select cast('\t\n xyz \t\r' as boolean)
 -- !query schema
 struct<CAST(	
- xyz 	
+ xyz 	  AS BOOLEAN):boolean>
 -- !query output
 NULL
