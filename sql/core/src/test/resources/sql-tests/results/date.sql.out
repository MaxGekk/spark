-- Automatically generated by SQLQueryTestSuite
-- !query
create temporary view date_view as select '2011-11-11' date_str, '1' int_str
-- !query schema
struct<>
-- !query output



-- !query
select date '2019-01-01\t'
-- !query schema
struct<DATE '2019-01-01':date>
-- !query output
2019-01-01


-- !query
select date '2020-01-01中文'
-- !query schema
struct<>
-- !query output
org.apache.spark.sql.catalyst.parser.ParseException
{
<<<<<<< HEAD
  "errorClass" : "LEGACY",
  "messageParameters" : {
    "message" : "\nCannot parse the DATE value: 2020-01-01中文(line 1, pos 7)\n\n== SQL ==\nselect date '2020-01-01中文'\n-------^^^\n"
  }
=======
  "errorClass" : "_LEGACY_ERROR_TEMP_0019",
  "messageParameters" : {
    "value" : "2020-01-01中文",
    "valueType" : "DATE"
  },
  "queryContext" : [ {
    "objectType" : "",
    "objectName" : "",
    "startIndex" : 8,
    "stopIndex" : 26,
    "fragment" : "date '2020-01-01中文'"
  } ]
>>>>>>> a428e44d
}


-- !query
select make_date(2019, 1, 1), make_date(12, 12, 12)
-- !query schema
struct<make_date(2019, 1, 1):date,make_date(12, 12, 12):date>
-- !query output
2019-01-01	0012-12-12


-- !query
select make_date(2000, 13, 1)
-- !query schema
struct<make_date(2000, 13, 1):date>
-- !query output
NULL


-- !query
select make_date(2000, 1, 33)
-- !query schema
struct<make_date(2000, 1, 33):date>
-- !query output
NULL


-- !query
select date'015'
-- !query schema
struct<>
-- !query output
org.apache.spark.sql.catalyst.parser.ParseException
{
<<<<<<< HEAD
  "errorClass" : "LEGACY",
  "messageParameters" : {
    "message" : "\nCannot parse the DATE value: 015(line 1, pos 7)\n\n== SQL ==\nselect date'015'\n-------^^^\n"
  }
=======
  "errorClass" : "_LEGACY_ERROR_TEMP_0019",
  "messageParameters" : {
    "value" : "015",
    "valueType" : "DATE"
  },
  "queryContext" : [ {
    "objectType" : "",
    "objectName" : "",
    "startIndex" : 8,
    "stopIndex" : 16,
    "fragment" : "date'015'"
  } ]
>>>>>>> a428e44d
}


-- !query
select date'2021-4294967297-11'
-- !query schema
struct<>
-- !query output
org.apache.spark.sql.catalyst.parser.ParseException
{
<<<<<<< HEAD
  "errorClass" : "LEGACY",
  "messageParameters" : {
    "message" : "\nCannot parse the DATE value: 2021-4294967297-11(line 1, pos 7)\n\n== SQL ==\nselect date'2021-4294967297-11'\n-------^^^\n"
  }
=======
  "errorClass" : "_LEGACY_ERROR_TEMP_0019",
  "messageParameters" : {
    "value" : "2021-4294967297-11",
    "valueType" : "DATE"
  },
  "queryContext" : [ {
    "objectType" : "",
    "objectName" : "",
    "startIndex" : 8,
    "stopIndex" : 31,
    "fragment" : "date'2021-4294967297-11'"
  } ]
>>>>>>> a428e44d
}


-- !query
select current_date = current_date
-- !query schema
struct<(current_date() = current_date()):boolean>
-- !query output
true


-- !query
select current_date() = current_date()
-- !query schema
struct<(current_date() = current_date()):boolean>
-- !query output
true


-- !query
select DATE_FROM_UNIX_DATE(0), DATE_FROM_UNIX_DATE(1000), DATE_FROM_UNIX_DATE(null)
-- !query schema
struct<date_from_unix_date(0):date,date_from_unix_date(1000):date,date_from_unix_date(NULL):date>
-- !query output
1970-01-01	1972-09-27	NULL


-- !query
select UNIX_DATE(DATE('1970-01-01')), UNIX_DATE(DATE('2020-12-04')), UNIX_DATE(null)
-- !query schema
struct<unix_date(1970-01-01):int,unix_date(2020-12-04):int,unix_date(NULL):int>
-- !query output
0	18600	NULL


-- !query
select to_date(null), to_date('2016-12-31'), to_date('2016-12-31', 'yyyy-MM-dd')
-- !query schema
struct<to_date(NULL):date,to_date(2016-12-31):date,to_date(2016-12-31, yyyy-MM-dd):date>
-- !query output
NULL	2016-12-31	2016-12-31


-- !query
select to_date("16", "dd")
-- !query schema
struct<to_date(16, dd):date>
-- !query output
1970-01-16


-- !query
select to_date("02-29", "MM-dd")
-- !query schema
struct<to_date(02-29, MM-dd):date>
-- !query output
NULL


-- !query
select dayofweek('2007-02-03'), dayofweek('2009-07-30'), dayofweek('2017-05-27'), dayofweek(null),
  dayofweek('1582-10-15 13:10:15'), dayofweek(timestamp_ltz'1582-10-15 13:10:15'), dayofweek(timestamp_ntz'1582-10-15 13:10:15')
-- !query schema
struct<dayofweek(2007-02-03):int,dayofweek(2009-07-30):int,dayofweek(2017-05-27):int,dayofweek(NULL):int,dayofweek(1582-10-15 13:10:15):int,dayofweek(TIMESTAMP '1582-10-15 13:10:15'):int,dayofweek(TIMESTAMP_NTZ '1582-10-15 13:10:15'):int>
-- !query output
7	5	7	NULL	6	6	6


-- !query
select weekday('2007-02-03'), weekday('2009-07-30'), weekday('2017-05-27'), weekday(null),
  weekday('1582-10-15 13:10:15'), weekday(timestamp_ltz'1582-10-15 13:10:15'), weekday(timestamp_ntz'1582-10-15 13:10:15')
-- !query schema
struct<weekday(2007-02-03):int,weekday(2009-07-30):int,weekday(2017-05-27):int,weekday(NULL):int,weekday(1582-10-15 13:10:15):int,weekday(TIMESTAMP '1582-10-15 13:10:15'):int,weekday(TIMESTAMP_NTZ '1582-10-15 13:10:15'):int>
-- !query output
5	3	5	NULL	4	4	4


-- !query
select year('1500-01-01'), year('1582-10-15 13:10:15'), year(timestamp_ltz'1582-10-15 13:10:15'), year(timestamp_ntz'1582-10-15 13:10:15')
-- !query schema
struct<year(1500-01-01):int,year(1582-10-15 13:10:15):int,year(TIMESTAMP '1582-10-15 13:10:15'):int,year(TIMESTAMP_NTZ '1582-10-15 13:10:15'):int>
-- !query output
1500	1582	1582	1582


-- !query
select month('1500-01-01'), month('1582-10-15 13:10:15'), month(timestamp_ltz'1582-10-15 13:10:15'), month(timestamp_ntz'1582-10-15 13:10:15')
-- !query schema
struct<month(1500-01-01):int,month(1582-10-15 13:10:15):int,month(TIMESTAMP '1582-10-15 13:10:15'):int,month(TIMESTAMP_NTZ '1582-10-15 13:10:15'):int>
-- !query output
1	10	10	10


-- !query
select dayOfYear('1500-01-01'), dayOfYear('1582-10-15 13:10:15'), dayOfYear(timestamp_ltz'1582-10-15 13:10:15'), dayOfYear(timestamp_ntz'1582-10-15 13:10:15')
-- !query schema
struct<dayofyear(1500-01-01):int,dayofyear(1582-10-15 13:10:15):int,dayofyear(TIMESTAMP '1582-10-15 13:10:15'):int,dayofyear(TIMESTAMP_NTZ '1582-10-15 13:10:15'):int>
-- !query output
1	288	288	288


-- !query
select next_day("2015-07-23", "Mon")
-- !query schema
struct<next_day(2015-07-23, Mon):date>
-- !query output
2015-07-27


-- !query
select next_day("2015-07-23", "xx")
-- !query schema
struct<next_day(2015-07-23, xx):date>
-- !query output
NULL


-- !query
select next_day("2015-07-23 12:12:12", "Mon")
-- !query schema
struct<next_day(2015-07-23 12:12:12, Mon):date>
-- !query output
2015-07-27


-- !query
select next_day(timestamp_ltz"2015-07-23 12:12:12", "Mon")
-- !query schema
struct<next_day(TIMESTAMP '2015-07-23 12:12:12', Mon):date>
-- !query output
2015-07-27


-- !query
select next_day(timestamp_ntz"2015-07-23 12:12:12", "Mon")
-- !query schema
struct<next_day(TIMESTAMP_NTZ '2015-07-23 12:12:12', Mon):date>
-- !query output
2015-07-27


-- !query
select next_day("xx", "Mon")
-- !query schema
struct<next_day(xx, Mon):date>
-- !query output
NULL


-- !query
select next_day(null, "Mon")
-- !query schema
struct<next_day(NULL, Mon):date>
-- !query output
NULL


-- !query
select next_day(null, "xx")
-- !query schema
struct<next_day(NULL, xx):date>
-- !query output
NULL


-- !query
select date_add(date'2011-11-11', 1)
-- !query schema
struct<date_add(DATE '2011-11-11', 1):date>
-- !query output
2011-11-12


-- !query
select date_add('2011-11-11', 1)
-- !query schema
struct<date_add(2011-11-11, 1):date>
-- !query output
2011-11-12


-- !query
select date_add('2011-11-11', 1Y)
-- !query schema
struct<date_add(2011-11-11, 1):date>
-- !query output
2011-11-12


-- !query
select date_add('2011-11-11', 1S)
-- !query schema
struct<date_add(2011-11-11, 1):date>
-- !query output
2011-11-12


-- !query
select date_add('2011-11-11', 1L)
-- !query schema
struct<>
-- !query output
org.apache.spark.sql.AnalysisException
{
<<<<<<< HEAD
  "errorClass" : "LEGACY",
  "messageParameters" : {
    "message" : "cannot resolve 'date_add(CAST('2011-11-11' AS DATE), 1L)' due to data type mismatch: argument 2 requires (int or smallint or tinyint) type, however, '1L' is of bigint type.; line 1 pos 7;\n'Project [unresolvedalias(date_add(cast(2011-11-11 as date), 1), None)]\n+- OneRowRelation\n"
  }
=======
  "errorClass" : "DATATYPE_MISMATCH.UNEXPECTED_INPUT_TYPE",
  "messageParameters" : {
    "inputSql" : "\"1\"",
    "inputType" : "\"BIGINT\"",
    "paramIndex" : "2",
    "requiredType" : "(\"INT\" or \"SMALLINT\" or \"TINYINT\")",
    "sqlExpr" : "\"date_add(2011-11-11, 1)\""
  },
  "queryContext" : [ {
    "objectType" : "",
    "objectName" : "",
    "startIndex" : 8,
    "stopIndex" : 33,
    "fragment" : "date_add('2011-11-11', 1L)"
  } ]
>>>>>>> a428e44d
}


-- !query
select date_add('2011-11-11', 1.0)
-- !query schema
struct<>
-- !query output
org.apache.spark.sql.AnalysisException
{
<<<<<<< HEAD
  "errorClass" : "LEGACY",
  "messageParameters" : {
    "message" : "cannot resolve 'date_add(CAST('2011-11-11' AS DATE), 1.0BD)' due to data type mismatch: argument 2 requires (int or smallint or tinyint) type, however, '1.0BD' is of decimal(2,1) type.; line 1 pos 7;\n'Project [unresolvedalias(date_add(cast(2011-11-11 as date), 1.0), None)]\n+- OneRowRelation\n"
  }
=======
  "errorClass" : "DATATYPE_MISMATCH.UNEXPECTED_INPUT_TYPE",
  "messageParameters" : {
    "inputSql" : "\"1.0\"",
    "inputType" : "\"DECIMAL(2,1)\"",
    "paramIndex" : "2",
    "requiredType" : "(\"INT\" or \"SMALLINT\" or \"TINYINT\")",
    "sqlExpr" : "\"date_add(2011-11-11, 1.0)\""
  },
  "queryContext" : [ {
    "objectType" : "",
    "objectName" : "",
    "startIndex" : 8,
    "stopIndex" : 34,
    "fragment" : "date_add('2011-11-11', 1.0)"
  } ]
>>>>>>> a428e44d
}


-- !query
select date_add('2011-11-11', 1E1)
-- !query schema
struct<>
-- !query output
org.apache.spark.sql.AnalysisException
{
<<<<<<< HEAD
  "errorClass" : "LEGACY",
  "messageParameters" : {
    "message" : "cannot resolve 'date_add(CAST('2011-11-11' AS DATE), 10.0D)' due to data type mismatch: argument 2 requires (int or smallint or tinyint) type, however, '10.0D' is of double type.; line 1 pos 7;\n'Project [unresolvedalias(date_add(cast(2011-11-11 as date), 10.0), None)]\n+- OneRowRelation\n"
  }
=======
  "errorClass" : "DATATYPE_MISMATCH.UNEXPECTED_INPUT_TYPE",
  "messageParameters" : {
    "inputSql" : "\"10.0\"",
    "inputType" : "\"DOUBLE\"",
    "paramIndex" : "2",
    "requiredType" : "(\"INT\" or \"SMALLINT\" or \"TINYINT\")",
    "sqlExpr" : "\"date_add(2011-11-11, 10.0)\""
  },
  "queryContext" : [ {
    "objectType" : "",
    "objectName" : "",
    "startIndex" : 8,
    "stopIndex" : 34,
    "fragment" : "date_add('2011-11-11', 1E1)"
  } ]
>>>>>>> a428e44d
}


-- !query
select date_add('2011-11-11', '1')
-- !query schema
struct<date_add(2011-11-11, 1):date>
-- !query output
2011-11-12


-- !query
select date_add('2011-11-11', '1.2')
-- !query schema
struct<>
-- !query output
org.apache.spark.sql.AnalysisException
{
  "errorClass" : "SECOND_FUNCTION_ARGUMENT_NOT_INTEGER",
  "sqlState" : "22023",
  "messageParameters" : {
    "functionName" : "date_add"
  }
}


-- !query
select date_add(null, 1)
-- !query schema
struct<date_add(NULL, 1):date>
-- !query output
NULL


-- !query
select date_add(date'2011-11-11', null)
-- !query schema
struct<date_add(DATE '2011-11-11', NULL):date>
-- !query output
NULL


-- !query
select date_add(timestamp_ltz'2011-11-11 12:12:12', 1)
-- !query schema
struct<date_add(TIMESTAMP '2011-11-11 12:12:12', 1):date>
-- !query output
2011-11-12


-- !query
select date_add(timestamp_ntz'2011-11-11 12:12:12', 1)
-- !query schema
struct<date_add(TIMESTAMP_NTZ '2011-11-11 12:12:12', 1):date>
-- !query output
2011-11-12


-- !query
select date_sub(date'2011-11-11', 1)
-- !query schema
struct<date_sub(DATE '2011-11-11', 1):date>
-- !query output
2011-11-10


-- !query
select date_sub('2011-11-11', 1)
-- !query schema
struct<date_sub(2011-11-11, 1):date>
-- !query output
2011-11-10


-- !query
select date_sub('2011-11-11', 1Y)
-- !query schema
struct<date_sub(2011-11-11, 1):date>
-- !query output
2011-11-10


-- !query
select date_sub('2011-11-11', 1S)
-- !query schema
struct<date_sub(2011-11-11, 1):date>
-- !query output
2011-11-10


-- !query
select date_sub('2011-11-11', 1L)
-- !query schema
struct<>
-- !query output
org.apache.spark.sql.AnalysisException
{
<<<<<<< HEAD
  "errorClass" : "LEGACY",
  "messageParameters" : {
    "message" : "cannot resolve 'date_sub(CAST('2011-11-11' AS DATE), 1L)' due to data type mismatch: argument 2 requires (int or smallint or tinyint) type, however, '1L' is of bigint type.; line 1 pos 7;\n'Project [unresolvedalias(date_sub(cast(2011-11-11 as date), 1), None)]\n+- OneRowRelation\n"
  }
=======
  "errorClass" : "DATATYPE_MISMATCH.UNEXPECTED_INPUT_TYPE",
  "messageParameters" : {
    "inputSql" : "\"1\"",
    "inputType" : "\"BIGINT\"",
    "paramIndex" : "2",
    "requiredType" : "(\"INT\" or \"SMALLINT\" or \"TINYINT\")",
    "sqlExpr" : "\"date_sub(2011-11-11, 1)\""
  },
  "queryContext" : [ {
    "objectType" : "",
    "objectName" : "",
    "startIndex" : 8,
    "stopIndex" : 33,
    "fragment" : "date_sub('2011-11-11', 1L)"
  } ]
>>>>>>> a428e44d
}


-- !query
select date_sub('2011-11-11', 1.0)
-- !query schema
struct<>
-- !query output
org.apache.spark.sql.AnalysisException
{
<<<<<<< HEAD
  "errorClass" : "LEGACY",
  "messageParameters" : {
    "message" : "cannot resolve 'date_sub(CAST('2011-11-11' AS DATE), 1.0BD)' due to data type mismatch: argument 2 requires (int or smallint or tinyint) type, however, '1.0BD' is of decimal(2,1) type.; line 1 pos 7;\n'Project [unresolvedalias(date_sub(cast(2011-11-11 as date), 1.0), None)]\n+- OneRowRelation\n"
  }
=======
  "errorClass" : "DATATYPE_MISMATCH.UNEXPECTED_INPUT_TYPE",
  "messageParameters" : {
    "inputSql" : "\"1.0\"",
    "inputType" : "\"DECIMAL(2,1)\"",
    "paramIndex" : "2",
    "requiredType" : "(\"INT\" or \"SMALLINT\" or \"TINYINT\")",
    "sqlExpr" : "\"date_sub(2011-11-11, 1.0)\""
  },
  "queryContext" : [ {
    "objectType" : "",
    "objectName" : "",
    "startIndex" : 8,
    "stopIndex" : 34,
    "fragment" : "date_sub('2011-11-11', 1.0)"
  } ]
>>>>>>> a428e44d
}


-- !query
select date_sub('2011-11-11', 1E1)
-- !query schema
struct<>
-- !query output
org.apache.spark.sql.AnalysisException
{
<<<<<<< HEAD
  "errorClass" : "LEGACY",
  "messageParameters" : {
    "message" : "cannot resolve 'date_sub(CAST('2011-11-11' AS DATE), 10.0D)' due to data type mismatch: argument 2 requires (int or smallint or tinyint) type, however, '10.0D' is of double type.; line 1 pos 7;\n'Project [unresolvedalias(date_sub(cast(2011-11-11 as date), 10.0), None)]\n+- OneRowRelation\n"
  }
=======
  "errorClass" : "DATATYPE_MISMATCH.UNEXPECTED_INPUT_TYPE",
  "messageParameters" : {
    "inputSql" : "\"10.0\"",
    "inputType" : "\"DOUBLE\"",
    "paramIndex" : "2",
    "requiredType" : "(\"INT\" or \"SMALLINT\" or \"TINYINT\")",
    "sqlExpr" : "\"date_sub(2011-11-11, 10.0)\""
  },
  "queryContext" : [ {
    "objectType" : "",
    "objectName" : "",
    "startIndex" : 8,
    "stopIndex" : 34,
    "fragment" : "date_sub('2011-11-11', 1E1)"
  } ]
>>>>>>> a428e44d
}


-- !query
select date_sub(date'2011-11-11', '1')
-- !query schema
struct<date_sub(DATE '2011-11-11', 1):date>
-- !query output
2011-11-10


-- !query
select date_sub(date'2011-11-11', '1.2')
-- !query schema
struct<>
-- !query output
org.apache.spark.sql.AnalysisException
{
  "errorClass" : "SECOND_FUNCTION_ARGUMENT_NOT_INTEGER",
  "sqlState" : "22023",
  "messageParameters" : {
    "functionName" : "date_sub"
  }
}


-- !query
select date_sub(null, 1)
-- !query schema
struct<date_sub(NULL, 1):date>
-- !query output
NULL


-- !query
select date_sub(date'2011-11-11', null)
-- !query schema
struct<date_sub(DATE '2011-11-11', NULL):date>
-- !query output
NULL


-- !query
select date_sub(timestamp_ltz'2011-11-11 12:12:12', 1)
-- !query schema
struct<date_sub(TIMESTAMP '2011-11-11 12:12:12', 1):date>
-- !query output
2011-11-10


-- !query
select date_sub(timestamp_ntz'2011-11-11 12:12:12', 1)
-- !query schema
struct<date_sub(TIMESTAMP_NTZ '2011-11-11 12:12:12', 1):date>
-- !query output
2011-11-10


-- !query
select date_add('2011-11-11', int_str) from date_view
-- !query schema
struct<>
-- !query output
org.apache.spark.sql.AnalysisException
{
<<<<<<< HEAD
  "errorClass" : "LEGACY",
  "messageParameters" : {
    "message" : "cannot resolve 'date_add(CAST('2011-11-11' AS DATE), date_view.int_str)' due to data type mismatch: argument 2 requires (int or smallint or tinyint) type, however, 'date_view.int_str' is of string type.; line 1 pos 7;\n'Project [unresolvedalias(date_add(cast(2011-11-11 as date), int_str#x), None)]\n+- SubqueryAlias date_view\n   +- View (`date_view`, [date_str#x,int_str#x])\n      +- Project [cast(date_str#x as string) AS date_str#x, cast(int_str#x as string) AS int_str#x]\n         +- Project [2011-11-11 AS date_str#x, 1 AS int_str#x]\n            +- OneRowRelation\n"
  }
=======
  "errorClass" : "DATATYPE_MISMATCH.UNEXPECTED_INPUT_TYPE",
  "messageParameters" : {
    "inputSql" : "\"int_str\"",
    "inputType" : "\"STRING\"",
    "paramIndex" : "2",
    "requiredType" : "(\"INT\" or \"SMALLINT\" or \"TINYINT\")",
    "sqlExpr" : "\"date_add(2011-11-11, int_str)\""
  },
  "queryContext" : [ {
    "objectType" : "",
    "objectName" : "",
    "startIndex" : 8,
    "stopIndex" : 38,
    "fragment" : "date_add('2011-11-11', int_str)"
  } ]
>>>>>>> a428e44d
}


-- !query
select date_sub('2011-11-11', int_str) from date_view
-- !query schema
struct<>
-- !query output
org.apache.spark.sql.AnalysisException
{
<<<<<<< HEAD
  "errorClass" : "LEGACY",
  "messageParameters" : {
    "message" : "cannot resolve 'date_sub(CAST('2011-11-11' AS DATE), date_view.int_str)' due to data type mismatch: argument 2 requires (int or smallint or tinyint) type, however, 'date_view.int_str' is of string type.; line 1 pos 7;\n'Project [unresolvedalias(date_sub(cast(2011-11-11 as date), int_str#x), None)]\n+- SubqueryAlias date_view\n   +- View (`date_view`, [date_str#x,int_str#x])\n      +- Project [cast(date_str#x as string) AS date_str#x, cast(int_str#x as string) AS int_str#x]\n         +- Project [2011-11-11 AS date_str#x, 1 AS int_str#x]\n            +- OneRowRelation\n"
  }
=======
  "errorClass" : "DATATYPE_MISMATCH.UNEXPECTED_INPUT_TYPE",
  "messageParameters" : {
    "inputSql" : "\"int_str\"",
    "inputType" : "\"STRING\"",
    "paramIndex" : "2",
    "requiredType" : "(\"INT\" or \"SMALLINT\" or \"TINYINT\")",
    "sqlExpr" : "\"date_sub(2011-11-11, int_str)\""
  },
  "queryContext" : [ {
    "objectType" : "",
    "objectName" : "",
    "startIndex" : 8,
    "stopIndex" : 38,
    "fragment" : "date_sub('2011-11-11', int_str)"
  } ]
>>>>>>> a428e44d
}


-- !query
select date_add(date_str, 1) from date_view
-- !query schema
struct<date_add(date_str, 1):date>
-- !query output
2011-11-12


-- !query
select date_sub(date_str, 1) from date_view
-- !query schema
struct<date_sub(date_str, 1):date>
-- !query output
2011-11-10


-- !query
select date '2011-11-11' + 1E1
-- !query schema
struct<>
-- !query output
org.apache.spark.sql.AnalysisException
{
<<<<<<< HEAD
  "errorClass" : "LEGACY",
  "messageParameters" : {
    "message" : "cannot resolve 'date_add(DATE '2011-11-11', 10.0D)' due to data type mismatch: argument 2 requires (int or smallint or tinyint) type, however, '10.0D' is of double type.; line 1 pos 7;\n'Project [unresolvedalias(date_add(2011-11-11, 10.0), None)]\n+- OneRowRelation\n"
  }
=======
  "errorClass" : "DATATYPE_MISMATCH.UNEXPECTED_INPUT_TYPE",
  "messageParameters" : {
    "inputSql" : "\"10.0\"",
    "inputType" : "\"DOUBLE\"",
    "paramIndex" : "2",
    "requiredType" : "(\"INT\" or \"SMALLINT\" or \"TINYINT\")",
    "sqlExpr" : "\"date_add(DATE '2011-11-11', 10.0)\""
  },
  "queryContext" : [ {
    "objectType" : "",
    "objectName" : "",
    "startIndex" : 8,
    "stopIndex" : 30,
    "fragment" : "date '2011-11-11' + 1E1"
  } ]
>>>>>>> a428e44d
}


-- !query
select date '2001-09-28' + 7Y
-- !query schema
struct<date_add(DATE '2001-09-28', 7):date>
-- !query output
2001-10-05


-- !query
select 7S + date '2001-09-28'
-- !query schema
struct<date_add(DATE '2001-09-28', 7):date>
-- !query output
2001-10-05


-- !query
select date '2001-10-01' - 7
-- !query schema
struct<date_sub(DATE '2001-10-01', 7):date>
-- !query output
2001-09-24


-- !query
select date '2001-10-01' - date '2001-09-28'
-- !query schema
struct<(DATE '2001-10-01' - DATE '2001-09-28'):interval day>
-- !query output
3 00:00:00.000000000


-- !query
select date '2001-10-01' - '2001-09-28'
-- !query schema
struct<>
-- !query output
org.apache.spark.sql.AnalysisException
{
<<<<<<< HEAD
  "errorClass" : "LEGACY",
  "messageParameters" : {
    "message" : "cannot resolve 'date_sub(DATE '2001-10-01', CAST('2001-09-28' AS DOUBLE))' due to data type mismatch: argument 2 requires (int or smallint or tinyint) type, however, 'CAST('2001-09-28' AS DOUBLE)' is of double type.; line 1 pos 7;\n'Project [unresolvedalias(date_sub(2001-10-01, cast(2001-09-28 as double)), None)]\n+- OneRowRelation\n"
  }
=======
  "errorClass" : "DATATYPE_MISMATCH.UNEXPECTED_INPUT_TYPE",
  "messageParameters" : {
    "inputSql" : "\"2001-09-28\"",
    "inputType" : "\"DOUBLE\"",
    "paramIndex" : "2",
    "requiredType" : "(\"INT\" or \"SMALLINT\" or \"TINYINT\")",
    "sqlExpr" : "\"date_sub(DATE '2001-10-01', 2001-09-28)\""
  },
  "queryContext" : [ {
    "objectType" : "",
    "objectName" : "",
    "startIndex" : 8,
    "stopIndex" : 39,
    "fragment" : "date '2001-10-01' - '2001-09-28'"
  } ]
>>>>>>> a428e44d
}


-- !query
select '2001-10-01' - date '2001-09-28'
-- !query schema
struct<(2001-10-01 - DATE '2001-09-28'):interval day>
-- !query output
3 00:00:00.000000000


-- !query
select date '2001-09-28' - null
-- !query schema
struct<date_sub(DATE '2001-09-28', NULL):date>
-- !query output
NULL


-- !query
select null - date '2019-10-06'
-- !query schema
struct<(NULL - DATE '2019-10-06'):interval day>
-- !query output
NULL


-- !query
select date_str - date '2001-09-28' from date_view
-- !query schema
struct<(date_str - DATE '2001-09-28'):interval day>
-- !query output
3696 00:00:00.000000000


-- !query
select date '2001-09-28' - date_str from date_view
-- !query schema
struct<>
-- !query output
org.apache.spark.sql.AnalysisException
{
<<<<<<< HEAD
  "errorClass" : "LEGACY",
  "messageParameters" : {
    "message" : "cannot resolve 'date_sub(DATE '2001-09-28', CAST(date_view.date_str AS DOUBLE))' due to data type mismatch: argument 2 requires (int or smallint or tinyint) type, however, 'CAST(date_view.date_str AS DOUBLE)' is of double type.; line 1 pos 7;\n'Project [unresolvedalias(date_sub(2001-09-28, cast(date_str#x as double)), None)]\n+- SubqueryAlias date_view\n   +- View (`date_view`, [date_str#x,int_str#x])\n      +- Project [cast(date_str#x as string) AS date_str#x, cast(int_str#x as string) AS int_str#x]\n         +- Project [2011-11-11 AS date_str#x, 1 AS int_str#x]\n            +- OneRowRelation\n"
  }
=======
  "errorClass" : "DATATYPE_MISMATCH.UNEXPECTED_INPUT_TYPE",
  "messageParameters" : {
    "inputSql" : "\"date_str\"",
    "inputType" : "\"DOUBLE\"",
    "paramIndex" : "2",
    "requiredType" : "(\"INT\" or \"SMALLINT\" or \"TINYINT\")",
    "sqlExpr" : "\"date_sub(DATE '2001-09-28', date_str)\""
  },
  "queryContext" : [ {
    "objectType" : "",
    "objectName" : "",
    "startIndex" : 8,
    "stopIndex" : 35,
    "fragment" : "date '2001-09-28' - date_str"
  } ]
>>>>>>> a428e44d
}


-- !query
select date'2011-11-11' + '1'
-- !query schema
struct<>
-- !query output
org.apache.spark.sql.AnalysisException
{
<<<<<<< HEAD
  "errorClass" : "LEGACY",
  "messageParameters" : {
    "message" : "cannot resolve 'date_add(DATE '2011-11-11', CAST('1' AS DOUBLE))' due to data type mismatch: argument 2 requires (int or smallint or tinyint) type, however, 'CAST('1' AS DOUBLE)' is of double type.; line 1 pos 7;\n'Project [unresolvedalias(date_add(2011-11-11, cast(1 as double)), None)]\n+- OneRowRelation\n"
  }
=======
  "errorClass" : "DATATYPE_MISMATCH.UNEXPECTED_INPUT_TYPE",
  "messageParameters" : {
    "inputSql" : "\"1\"",
    "inputType" : "\"DOUBLE\"",
    "paramIndex" : "2",
    "requiredType" : "(\"INT\" or \"SMALLINT\" or \"TINYINT\")",
    "sqlExpr" : "\"date_add(DATE '2011-11-11', 1)\""
  },
  "queryContext" : [ {
    "objectType" : "",
    "objectName" : "",
    "startIndex" : 8,
    "stopIndex" : 29,
    "fragment" : "date'2011-11-11' + '1'"
  } ]
>>>>>>> a428e44d
}


-- !query
select '1' + date'2011-11-11'
-- !query schema
struct<>
-- !query output
org.apache.spark.sql.AnalysisException
{
<<<<<<< HEAD
  "errorClass" : "LEGACY",
  "messageParameters" : {
    "message" : "cannot resolve 'date_add(DATE '2011-11-11', CAST('1' AS DOUBLE))' due to data type mismatch: argument 2 requires (int or smallint or tinyint) type, however, 'CAST('1' AS DOUBLE)' is of double type.; line 1 pos 7;\n'Project [unresolvedalias(date_add(2011-11-11, cast(1 as double)), None)]\n+- OneRowRelation\n"
  }
=======
  "errorClass" : "DATATYPE_MISMATCH.UNEXPECTED_INPUT_TYPE",
  "messageParameters" : {
    "inputSql" : "\"1\"",
    "inputType" : "\"DOUBLE\"",
    "paramIndex" : "2",
    "requiredType" : "(\"INT\" or \"SMALLINT\" or \"TINYINT\")",
    "sqlExpr" : "\"date_add(DATE '2011-11-11', 1)\""
  },
  "queryContext" : [ {
    "objectType" : "",
    "objectName" : "",
    "startIndex" : 8,
    "stopIndex" : 29,
    "fragment" : "'1' + date'2011-11-11'"
  } ]
>>>>>>> a428e44d
}


-- !query
select date'2011-11-11' + null
-- !query schema
struct<date_add(DATE '2011-11-11', NULL):date>
-- !query output
NULL


-- !query
select null + date'2011-11-11'
-- !query schema
struct<date_add(DATE '2011-11-11', NULL):date>
-- !query output
NULL


-- !query
select date '2012-01-01' - interval '2-2' year to month,
       date '2011-11-11' - interval '2' day,
       date '2012-01-01' + interval '-2-2' year to month,
       date '2011-11-11' + interval '-2' month,
       - interval '2-2' year to month + date '2012-01-01',
       interval '-2' day + date '2011-11-11'
-- !query schema
struct<DATE '2012-01-01' - INTERVAL '2-2' YEAR TO MONTH:date,date_add(DATE '2011-11-11', (- extractansiintervaldays(INTERVAL '2' DAY))):date,DATE '2012-01-01' + INTERVAL '-2-2' YEAR TO MONTH:date,DATE '2011-11-11' + INTERVAL '-2' MONTH:date,DATE '2012-01-01' + (- INTERVAL '2-2' YEAR TO MONTH):date,date_add(DATE '2011-11-11', extractansiintervaldays(INTERVAL '-2' DAY)):date>
-- !query output
2009-11-01	2011-11-09	2009-11-01	2011-09-11	2009-11-01	2011-11-09


-- !query
select to_date('26/October/2015', 'dd/MMMMM/yyyy')
-- !query schema
struct<>
-- !query output
org.apache.spark.SparkUpgradeException
{
  "errorClass" : "INCONSISTENT_BEHAVIOR_CROSS_VERSION.DATETIME_PATTERN_RECOGNITION",
  "messageParameters" : {
    "config" : "\"spark.sql.legacy.timeParserPolicy\"",
    "pattern" : "'dd/MMMMM/yyyy'"
  }
}


-- !query
select from_json('{"d":"26/October/2015"}', 'd Date', map('dateFormat', 'dd/MMMMM/yyyy'))
-- !query schema
struct<>
-- !query output
org.apache.spark.SparkUpgradeException
{
  "errorClass" : "INCONSISTENT_BEHAVIOR_CROSS_VERSION.DATETIME_PATTERN_RECOGNITION",
  "messageParameters" : {
    "config" : "\"spark.sql.legacy.timeParserPolicy\"",
    "pattern" : "'dd/MMMMM/yyyy'"
  }
}


-- !query
select from_csv('26/October/2015', 'd Date', map('dateFormat', 'dd/MMMMM/yyyy'))
-- !query schema
struct<>
-- !query output
org.apache.spark.SparkUpgradeException
{
  "errorClass" : "INCONSISTENT_BEHAVIOR_CROSS_VERSION.DATETIME_PATTERN_RECOGNITION",
  "messageParameters" : {
    "config" : "\"spark.sql.legacy.timeParserPolicy\"",
    "pattern" : "'dd/MMMMM/yyyy'"
  }
}


-- !query
select dateadd(MICROSECOND, 1001, timestamp'2022-02-25 01:02:03.123')
-- !query schema
struct<timestampadd(MICROSECOND, 1001, TIMESTAMP '2022-02-25 01:02:03.123'):timestamp>
-- !query output
2022-02-25 01:02:03.124001


-- !query
select dateadd(MILLISECOND, -1, timestamp'2022-02-25 01:02:03.456')
-- !query schema
struct<timestampadd(MILLISECOND, -1, TIMESTAMP '2022-02-25 01:02:03.456'):timestamp>
-- !query output
2022-02-25 01:02:03.455


-- !query
select dateadd(SECOND, 58, timestamp'2022-02-25 01:02:03')
-- !query schema
struct<timestampadd(SECOND, 58, TIMESTAMP '2022-02-25 01:02:03'):timestamp>
-- !query output
2022-02-25 01:03:01


-- !query
select dateadd(MINUTE, -100, date'2022-02-25')
-- !query schema
struct<timestampadd(MINUTE, -100, DATE '2022-02-25'):timestamp>
-- !query output
2022-02-24 22:20:00


-- !query
select dateadd(HOUR, -1, timestamp'2022-02-25 01:02:03')
-- !query schema
struct<timestampadd(HOUR, -1, TIMESTAMP '2022-02-25 01:02:03'):timestamp>
-- !query output
2022-02-25 00:02:03


-- !query
select dateadd(DAY, 367, date'2022-02-25')
-- !query schema
struct<timestampadd(DAY, 367, DATE '2022-02-25'):timestamp>
-- !query output
2023-02-27 00:00:00


-- !query
select dateadd(WEEK, -4, timestamp'2022-02-25 01:02:03')
-- !query schema
struct<timestampadd(WEEK, -4, TIMESTAMP '2022-02-25 01:02:03'):timestamp>
-- !query output
2022-01-28 01:02:03


-- !query
select dateadd(MONTH, -1, timestamp'2022-02-25 01:02:03')
-- !query schema
struct<timestampadd(MONTH, -1, TIMESTAMP '2022-02-25 01:02:03'):timestamp>
-- !query output
2022-01-25 01:02:03


-- !query
select dateadd(QUARTER, 5, date'2022-02-25')
-- !query schema
struct<timestampadd(QUARTER, 5, DATE '2022-02-25'):timestamp>
-- !query output
2023-05-25 00:00:00


-- !query
select dateadd(YEAR, 1, date'2022-02-25')
-- !query schema
struct<timestampadd(YEAR, 1, DATE '2022-02-25'):timestamp>
-- !query output
2023-02-25 00:00:00


-- !query
select datediff(MICROSECOND, timestamp'2022-02-25 01:02:03.123', timestamp'2022-02-25 01:02:03.124001')
-- !query schema
struct<timestampdiff(MICROSECOND, TIMESTAMP '2022-02-25 01:02:03.123', TIMESTAMP '2022-02-25 01:02:03.124001'):bigint>
-- !query output
1001


-- !query
select datediff(MILLISECOND, timestamp'2022-02-25 01:02:03.456', timestamp'2022-02-25 01:02:03.455')
-- !query schema
struct<timestampdiff(MILLISECOND, TIMESTAMP '2022-02-25 01:02:03.456', TIMESTAMP '2022-02-25 01:02:03.455'):bigint>
-- !query output
-1


-- !query
select datediff(SECOND, timestamp'2022-02-25 01:02:03', timestamp'2022-02-25 01:03:01')
-- !query schema
struct<timestampdiff(SECOND, TIMESTAMP '2022-02-25 01:02:03', TIMESTAMP '2022-02-25 01:03:01'):bigint>
-- !query output
58


-- !query
select datediff(MINUTE, date'2022-02-25', timestamp'2022-02-24 22:20:00')
-- !query schema
struct<timestampdiff(MINUTE, DATE '2022-02-25', TIMESTAMP '2022-02-24 22:20:00'):bigint>
-- !query output
-100


-- !query
select datediff(HOUR, timestamp'2022-02-25 01:02:03', timestamp'2022-02-25 00:02:03')
-- !query schema
struct<timestampdiff(HOUR, TIMESTAMP '2022-02-25 01:02:03', TIMESTAMP '2022-02-25 00:02:03'):bigint>
-- !query output
-1


-- !query
select datediff(DAY, date'2022-02-25', timestamp'2023-02-27 00:00:00')
-- !query schema
struct<timestampdiff(DAY, DATE '2022-02-25', TIMESTAMP '2023-02-27 00:00:00'):bigint>
-- !query output
367


-- !query
select datediff(WEEK, timestamp'2022-02-25 01:02:03', timestamp'2022-01-28 01:02:03')
-- !query schema
struct<timestampdiff(WEEK, TIMESTAMP '2022-02-25 01:02:03', TIMESTAMP '2022-01-28 01:02:03'):bigint>
-- !query output
-4


-- !query
select datediff(MONTH, timestamp'2022-02-25 01:02:03', timestamp'2022-01-25 01:02:03')
-- !query schema
struct<timestampdiff(MONTH, TIMESTAMP '2022-02-25 01:02:03', TIMESTAMP '2022-01-25 01:02:03'):bigint>
-- !query output
-1


-- !query
select datediff(QUARTER, date'2022-02-25', date'2023-05-25')
-- !query schema
struct<timestampdiff(QUARTER, DATE '2022-02-25', DATE '2023-05-25'):bigint>
-- !query output
5


-- !query
select datediff(YEAR, date'2022-02-25', date'2023-02-25')
-- !query schema
struct<timestampdiff(YEAR, DATE '2022-02-25', DATE '2023-02-25'):bigint>
-- !query output
1<|MERGE_RESOLUTION|>--- conflicted
+++ resolved
@@ -22,12 +22,6 @@
 -- !query output
 org.apache.spark.sql.catalyst.parser.ParseException
 {
-<<<<<<< HEAD
-  "errorClass" : "LEGACY",
-  "messageParameters" : {
-    "message" : "\nCannot parse the DATE value: 2020-01-01中文(line 1, pos 7)\n\n== SQL ==\nselect date '2020-01-01中文'\n-------^^^\n"
-  }
-=======
   "errorClass" : "_LEGACY_ERROR_TEMP_0019",
   "messageParameters" : {
     "value" : "2020-01-01中文",
@@ -40,7 +34,6 @@
     "stopIndex" : 26,
     "fragment" : "date '2020-01-01中文'"
   } ]
->>>>>>> a428e44d
 }
 
 
@@ -75,12 +68,6 @@
 -- !query output
 org.apache.spark.sql.catalyst.parser.ParseException
 {
-<<<<<<< HEAD
-  "errorClass" : "LEGACY",
-  "messageParameters" : {
-    "message" : "\nCannot parse the DATE value: 015(line 1, pos 7)\n\n== SQL ==\nselect date'015'\n-------^^^\n"
-  }
-=======
   "errorClass" : "_LEGACY_ERROR_TEMP_0019",
   "messageParameters" : {
     "value" : "015",
@@ -93,7 +80,6 @@
     "stopIndex" : 16,
     "fragment" : "date'015'"
   } ]
->>>>>>> a428e44d
 }
 
 
@@ -104,12 +90,6 @@
 -- !query output
 org.apache.spark.sql.catalyst.parser.ParseException
 {
-<<<<<<< HEAD
-  "errorClass" : "LEGACY",
-  "messageParameters" : {
-    "message" : "\nCannot parse the DATE value: 2021-4294967297-11(line 1, pos 7)\n\n== SQL ==\nselect date'2021-4294967297-11'\n-------^^^\n"
-  }
-=======
   "errorClass" : "_LEGACY_ERROR_TEMP_0019",
   "messageParameters" : {
     "value" : "2021-4294967297-11",
@@ -122,7 +102,6 @@
     "stopIndex" : 31,
     "fragment" : "date'2021-4294967297-11'"
   } ]
->>>>>>> a428e44d
 }
 
 
@@ -327,12 +306,6 @@
 -- !query output
 org.apache.spark.sql.AnalysisException
 {
-<<<<<<< HEAD
-  "errorClass" : "LEGACY",
-  "messageParameters" : {
-    "message" : "cannot resolve 'date_add(CAST('2011-11-11' AS DATE), 1L)' due to data type mismatch: argument 2 requires (int or smallint or tinyint) type, however, '1L' is of bigint type.; line 1 pos 7;\n'Project [unresolvedalias(date_add(cast(2011-11-11 as date), 1), None)]\n+- OneRowRelation\n"
-  }
-=======
   "errorClass" : "DATATYPE_MISMATCH.UNEXPECTED_INPUT_TYPE",
   "messageParameters" : {
     "inputSql" : "\"1\"",
@@ -348,7 +321,6 @@
     "stopIndex" : 33,
     "fragment" : "date_add('2011-11-11', 1L)"
   } ]
->>>>>>> a428e44d
 }
 
 
@@ -359,12 +331,6 @@
 -- !query output
 org.apache.spark.sql.AnalysisException
 {
-<<<<<<< HEAD
-  "errorClass" : "LEGACY",
-  "messageParameters" : {
-    "message" : "cannot resolve 'date_add(CAST('2011-11-11' AS DATE), 1.0BD)' due to data type mismatch: argument 2 requires (int or smallint or tinyint) type, however, '1.0BD' is of decimal(2,1) type.; line 1 pos 7;\n'Project [unresolvedalias(date_add(cast(2011-11-11 as date), 1.0), None)]\n+- OneRowRelation\n"
-  }
-=======
   "errorClass" : "DATATYPE_MISMATCH.UNEXPECTED_INPUT_TYPE",
   "messageParameters" : {
     "inputSql" : "\"1.0\"",
@@ -380,7 +346,6 @@
     "stopIndex" : 34,
     "fragment" : "date_add('2011-11-11', 1.0)"
   } ]
->>>>>>> a428e44d
 }
 
 
@@ -391,12 +356,6 @@
 -- !query output
 org.apache.spark.sql.AnalysisException
 {
-<<<<<<< HEAD
-  "errorClass" : "LEGACY",
-  "messageParameters" : {
-    "message" : "cannot resolve 'date_add(CAST('2011-11-11' AS DATE), 10.0D)' due to data type mismatch: argument 2 requires (int or smallint or tinyint) type, however, '10.0D' is of double type.; line 1 pos 7;\n'Project [unresolvedalias(date_add(cast(2011-11-11 as date), 10.0), None)]\n+- OneRowRelation\n"
-  }
-=======
   "errorClass" : "DATATYPE_MISMATCH.UNEXPECTED_INPUT_TYPE",
   "messageParameters" : {
     "inputSql" : "\"10.0\"",
@@ -412,7 +371,6 @@
     "stopIndex" : 34,
     "fragment" : "date_add('2011-11-11', 1E1)"
   } ]
->>>>>>> a428e44d
 }
 
 
@@ -510,12 +468,6 @@
 -- !query output
 org.apache.spark.sql.AnalysisException
 {
-<<<<<<< HEAD
-  "errorClass" : "LEGACY",
-  "messageParameters" : {
-    "message" : "cannot resolve 'date_sub(CAST('2011-11-11' AS DATE), 1L)' due to data type mismatch: argument 2 requires (int or smallint or tinyint) type, however, '1L' is of bigint type.; line 1 pos 7;\n'Project [unresolvedalias(date_sub(cast(2011-11-11 as date), 1), None)]\n+- OneRowRelation\n"
-  }
-=======
   "errorClass" : "DATATYPE_MISMATCH.UNEXPECTED_INPUT_TYPE",
   "messageParameters" : {
     "inputSql" : "\"1\"",
@@ -531,7 +483,6 @@
     "stopIndex" : 33,
     "fragment" : "date_sub('2011-11-11', 1L)"
   } ]
->>>>>>> a428e44d
 }
 
 
@@ -542,12 +493,6 @@
 -- !query output
 org.apache.spark.sql.AnalysisException
 {
-<<<<<<< HEAD
-  "errorClass" : "LEGACY",
-  "messageParameters" : {
-    "message" : "cannot resolve 'date_sub(CAST('2011-11-11' AS DATE), 1.0BD)' due to data type mismatch: argument 2 requires (int or smallint or tinyint) type, however, '1.0BD' is of decimal(2,1) type.; line 1 pos 7;\n'Project [unresolvedalias(date_sub(cast(2011-11-11 as date), 1.0), None)]\n+- OneRowRelation\n"
-  }
-=======
   "errorClass" : "DATATYPE_MISMATCH.UNEXPECTED_INPUT_TYPE",
   "messageParameters" : {
     "inputSql" : "\"1.0\"",
@@ -563,7 +508,6 @@
     "stopIndex" : 34,
     "fragment" : "date_sub('2011-11-11', 1.0)"
   } ]
->>>>>>> a428e44d
 }
 
 
@@ -574,12 +518,6 @@
 -- !query output
 org.apache.spark.sql.AnalysisException
 {
-<<<<<<< HEAD
-  "errorClass" : "LEGACY",
-  "messageParameters" : {
-    "message" : "cannot resolve 'date_sub(CAST('2011-11-11' AS DATE), 10.0D)' due to data type mismatch: argument 2 requires (int or smallint or tinyint) type, however, '10.0D' is of double type.; line 1 pos 7;\n'Project [unresolvedalias(date_sub(cast(2011-11-11 as date), 10.0), None)]\n+- OneRowRelation\n"
-  }
-=======
   "errorClass" : "DATATYPE_MISMATCH.UNEXPECTED_INPUT_TYPE",
   "messageParameters" : {
     "inputSql" : "\"10.0\"",
@@ -595,7 +533,6 @@
     "stopIndex" : 34,
     "fragment" : "date_sub('2011-11-11', 1E1)"
   } ]
->>>>>>> a428e44d
 }
 
 
@@ -661,12 +598,6 @@
 -- !query output
 org.apache.spark.sql.AnalysisException
 {
-<<<<<<< HEAD
-  "errorClass" : "LEGACY",
-  "messageParameters" : {
-    "message" : "cannot resolve 'date_add(CAST('2011-11-11' AS DATE), date_view.int_str)' due to data type mismatch: argument 2 requires (int or smallint or tinyint) type, however, 'date_view.int_str' is of string type.; line 1 pos 7;\n'Project [unresolvedalias(date_add(cast(2011-11-11 as date), int_str#x), None)]\n+- SubqueryAlias date_view\n   +- View (`date_view`, [date_str#x,int_str#x])\n      +- Project [cast(date_str#x as string) AS date_str#x, cast(int_str#x as string) AS int_str#x]\n         +- Project [2011-11-11 AS date_str#x, 1 AS int_str#x]\n            +- OneRowRelation\n"
-  }
-=======
   "errorClass" : "DATATYPE_MISMATCH.UNEXPECTED_INPUT_TYPE",
   "messageParameters" : {
     "inputSql" : "\"int_str\"",
@@ -682,7 +613,6 @@
     "stopIndex" : 38,
     "fragment" : "date_add('2011-11-11', int_str)"
   } ]
->>>>>>> a428e44d
 }
 
 
@@ -693,12 +623,6 @@
 -- !query output
 org.apache.spark.sql.AnalysisException
 {
-<<<<<<< HEAD
-  "errorClass" : "LEGACY",
-  "messageParameters" : {
-    "message" : "cannot resolve 'date_sub(CAST('2011-11-11' AS DATE), date_view.int_str)' due to data type mismatch: argument 2 requires (int or smallint or tinyint) type, however, 'date_view.int_str' is of string type.; line 1 pos 7;\n'Project [unresolvedalias(date_sub(cast(2011-11-11 as date), int_str#x), None)]\n+- SubqueryAlias date_view\n   +- View (`date_view`, [date_str#x,int_str#x])\n      +- Project [cast(date_str#x as string) AS date_str#x, cast(int_str#x as string) AS int_str#x]\n         +- Project [2011-11-11 AS date_str#x, 1 AS int_str#x]\n            +- OneRowRelation\n"
-  }
-=======
   "errorClass" : "DATATYPE_MISMATCH.UNEXPECTED_INPUT_TYPE",
   "messageParameters" : {
     "inputSql" : "\"int_str\"",
@@ -714,7 +638,6 @@
     "stopIndex" : 38,
     "fragment" : "date_sub('2011-11-11', int_str)"
   } ]
->>>>>>> a428e44d
 }
 
 
@@ -741,12 +664,6 @@
 -- !query output
 org.apache.spark.sql.AnalysisException
 {
-<<<<<<< HEAD
-  "errorClass" : "LEGACY",
-  "messageParameters" : {
-    "message" : "cannot resolve 'date_add(DATE '2011-11-11', 10.0D)' due to data type mismatch: argument 2 requires (int or smallint or tinyint) type, however, '10.0D' is of double type.; line 1 pos 7;\n'Project [unresolvedalias(date_add(2011-11-11, 10.0), None)]\n+- OneRowRelation\n"
-  }
-=======
   "errorClass" : "DATATYPE_MISMATCH.UNEXPECTED_INPUT_TYPE",
   "messageParameters" : {
     "inputSql" : "\"10.0\"",
@@ -762,7 +679,6 @@
     "stopIndex" : 30,
     "fragment" : "date '2011-11-11' + 1E1"
   } ]
->>>>>>> a428e44d
 }
 
 
@@ -805,12 +721,6 @@
 -- !query output
 org.apache.spark.sql.AnalysisException
 {
-<<<<<<< HEAD
-  "errorClass" : "LEGACY",
-  "messageParameters" : {
-    "message" : "cannot resolve 'date_sub(DATE '2001-10-01', CAST('2001-09-28' AS DOUBLE))' due to data type mismatch: argument 2 requires (int or smallint or tinyint) type, however, 'CAST('2001-09-28' AS DOUBLE)' is of double type.; line 1 pos 7;\n'Project [unresolvedalias(date_sub(2001-10-01, cast(2001-09-28 as double)), None)]\n+- OneRowRelation\n"
-  }
-=======
   "errorClass" : "DATATYPE_MISMATCH.UNEXPECTED_INPUT_TYPE",
   "messageParameters" : {
     "inputSql" : "\"2001-09-28\"",
@@ -826,7 +736,6 @@
     "stopIndex" : 39,
     "fragment" : "date '2001-10-01' - '2001-09-28'"
   } ]
->>>>>>> a428e44d
 }
 
 
@@ -869,12 +778,6 @@
 -- !query output
 org.apache.spark.sql.AnalysisException
 {
-<<<<<<< HEAD
-  "errorClass" : "LEGACY",
-  "messageParameters" : {
-    "message" : "cannot resolve 'date_sub(DATE '2001-09-28', CAST(date_view.date_str AS DOUBLE))' due to data type mismatch: argument 2 requires (int or smallint or tinyint) type, however, 'CAST(date_view.date_str AS DOUBLE)' is of double type.; line 1 pos 7;\n'Project [unresolvedalias(date_sub(2001-09-28, cast(date_str#x as double)), None)]\n+- SubqueryAlias date_view\n   +- View (`date_view`, [date_str#x,int_str#x])\n      +- Project [cast(date_str#x as string) AS date_str#x, cast(int_str#x as string) AS int_str#x]\n         +- Project [2011-11-11 AS date_str#x, 1 AS int_str#x]\n            +- OneRowRelation\n"
-  }
-=======
   "errorClass" : "DATATYPE_MISMATCH.UNEXPECTED_INPUT_TYPE",
   "messageParameters" : {
     "inputSql" : "\"date_str\"",
@@ -890,7 +793,6 @@
     "stopIndex" : 35,
     "fragment" : "date '2001-09-28' - date_str"
   } ]
->>>>>>> a428e44d
 }
 
 
@@ -901,12 +803,6 @@
 -- !query output
 org.apache.spark.sql.AnalysisException
 {
-<<<<<<< HEAD
-  "errorClass" : "LEGACY",
-  "messageParameters" : {
-    "message" : "cannot resolve 'date_add(DATE '2011-11-11', CAST('1' AS DOUBLE))' due to data type mismatch: argument 2 requires (int or smallint or tinyint) type, however, 'CAST('1' AS DOUBLE)' is of double type.; line 1 pos 7;\n'Project [unresolvedalias(date_add(2011-11-11, cast(1 as double)), None)]\n+- OneRowRelation\n"
-  }
-=======
   "errorClass" : "DATATYPE_MISMATCH.UNEXPECTED_INPUT_TYPE",
   "messageParameters" : {
     "inputSql" : "\"1\"",
@@ -922,7 +818,6 @@
     "stopIndex" : 29,
     "fragment" : "date'2011-11-11' + '1'"
   } ]
->>>>>>> a428e44d
 }
 
 
@@ -933,12 +828,6 @@
 -- !query output
 org.apache.spark.sql.AnalysisException
 {
-<<<<<<< HEAD
-  "errorClass" : "LEGACY",
-  "messageParameters" : {
-    "message" : "cannot resolve 'date_add(DATE '2011-11-11', CAST('1' AS DOUBLE))' due to data type mismatch: argument 2 requires (int or smallint or tinyint) type, however, 'CAST('1' AS DOUBLE)' is of double type.; line 1 pos 7;\n'Project [unresolvedalias(date_add(2011-11-11, cast(1 as double)), None)]\n+- OneRowRelation\n"
-  }
-=======
   "errorClass" : "DATATYPE_MISMATCH.UNEXPECTED_INPUT_TYPE",
   "messageParameters" : {
     "inputSql" : "\"1\"",
@@ -954,7 +843,6 @@
     "stopIndex" : 29,
     "fragment" : "'1' + date'2011-11-11'"
   } ]
->>>>>>> a428e44d
 }
 
 
