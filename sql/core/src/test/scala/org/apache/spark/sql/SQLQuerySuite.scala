/*
 * Licensed to the Apache Software Foundation (ASF) under one or more
 * contributor license agreements.  See the NOTICE file distributed with
 * this work for additional information regarding copyright ownership.
 * The ASF licenses this file to You under the Apache License, Version 2.0
 * (the "License"); you may not use this file except in compliance with
 * the License.  You may obtain a copy of the License at
 *
 *    http://www.apache.org/licenses/LICENSE-2.0
 *
 * Unless required by applicable law or agreed to in writing, software
 * distributed under the License is distributed on an "AS IS" BASIS,
 * WITHOUT WARRANTIES OR CONDITIONS OF ANY KIND, either express or implied.
 * See the License for the specific language governing permissions and
 * limitations under the License.
 */

package org.apache.spark.sql

import java.io.File
import java.net.{MalformedURLException, URL}
import java.sql.{Date, Timestamp}
import java.util.concurrent.atomic.AtomicBoolean

import org.apache.commons.io.FileUtils

import org.apache.spark.{AccumulatorSuite, SparkException}
import org.apache.spark.scheduler.{SparkListener, SparkListenerJobStart}
import org.apache.spark.sql.catalyst.expressions.GenericRow
import org.apache.spark.sql.catalyst.expressions.aggregate.{Complete, Partial}
import org.apache.spark.sql.catalyst.optimizer.{ConvertToLocalRelation, NestedColumnAliasingSuite}
import org.apache.spark.sql.catalyst.plans.logical.{Project, RepartitionByExpression}
import org.apache.spark.sql.catalyst.util.StringUtils
import org.apache.spark.sql.execution.UnionExec
import org.apache.spark.sql.execution.adaptive.AdaptiveSparkPlanHelper
import org.apache.spark.sql.execution.aggregate.{HashAggregateExec, ObjectHashAggregateExec, SortAggregateExec}
import org.apache.spark.sql.execution.columnar.InMemoryTableScanExec
import org.apache.spark.sql.execution.command.FunctionsCommand
import org.apache.spark.sql.execution.datasources.v2.BatchScanExec
import org.apache.spark.sql.execution.datasources.v2.orc.OrcScan
import org.apache.spark.sql.execution.datasources.v2.parquet.ParquetScan
import org.apache.spark.sql.execution.joins.{BroadcastHashJoinExec, CartesianProductExec, SortMergeJoinExec}
import org.apache.spark.sql.functions._
import org.apache.spark.sql.internal.SQLConf
import org.apache.spark.sql.test.{SharedSparkSession, TestSQLContext}
import org.apache.spark.sql.test.SQLTestData._
import org.apache.spark.sql.types._
import org.apache.spark.unsafe.types.CalendarInterval

class SQLQuerySuite extends QueryTest with SharedSparkSession with AdaptiveSparkPlanHelper {
  import testImplicits._

  setupTestData()

  test("SPARK-8010: promote numeric to string") {
    withTempView("src") {
      val df = Seq((1, 1)).toDF("key", "value")
      df.createOrReplaceTempView("src")
      val queryCaseWhen = sql("select case when true then 1.0 else '1' end from src ")
      val queryCoalesce = sql("select coalesce(null, 1, '1') from src ")

      checkAnswer(queryCaseWhen, Row("1.0") :: Nil)
      checkAnswer(queryCoalesce, Row("1") :: Nil)
    }
  }

  test("show functions") {
    def getFunctions(pattern: String): Seq[Row] = {
      StringUtils.filterPattern(
        spark.sessionState.catalog.listFunctions("default").map(_._1.funcName)
        ++ FunctionsCommand.virtualOperators, pattern)
        .map(Row(_))
    }

    def createFunction(names: Seq[String]): Unit = {
      names.foreach { name =>
        spark.udf.register(name, (arg1: Int, arg2: String) => arg2 + arg1)
      }
    }

    def dropFunction(names: Seq[String]): Unit = {
      names.foreach { name =>
        spark.sessionState.catalog.dropTempFunction(name, false)
      }
    }

    val functions = Array("ilog", "logi", "logii", "logiii", "crc32i", "cubei", "cume_disti",
      "isize", "ispace", "to_datei", "date_addi", "current_datei")

    createFunction(functions)

    checkAnswer(sql("SHOW functions"), getFunctions("*"))
    assert(sql("SHOW functions").collect().size > 200)

    Seq("^c*", "*e$", "log*", "*date*").foreach { pattern =>
      // For the pattern part, only '*' and '|' are allowed as wildcards.
      // For '*', we need to replace it to '.*'.
      checkAnswer(sql(s"SHOW FUNCTIONS '$pattern'"), getFunctions(pattern))
    }
    dropFunction(functions)
  }

  test("describe functions") {
    checkKeywordsExist(sql("describe function extended upper"),
      "Function: upper",
      "Class: org.apache.spark.sql.catalyst.expressions.Upper",
      "Usage: upper(str) - Returns `str` with all characters changed to uppercase",
      "Extended Usage:",
      "Examples:",
      "> SELECT upper('SparkSql');",
      "SPARKSQL")

    checkKeywordsExist(sql("describe functioN Upper"),
      "Function: upper",
      "Class: org.apache.spark.sql.catalyst.expressions.Upper",
      "Usage: upper(str) - Returns `str` with all characters changed to uppercase")

    checkKeywordsNotExist(sql("describe functioN Upper"), "Extended Usage")

    checkKeywordsExist(sql("describe functioN abcadf"), "Function: abcadf not found.")
  }

  test("SPARK-14415: All functions should have own descriptions") {
    for (f <- spark.sessionState.functionRegistry.listFunction()) {
      if (!Seq("cube", "grouping", "grouping_id", "rollup", "window").contains(f.unquotedString)) {
        checkKeywordsNotExist(sql(s"describe function `$f`"), "N/A.")
      }
    }
  }

  test("SPARK-6743: no columns from cache") {
    withTempView("cachedData") {
      Seq(
        (83, 0, 38),
        (26, 0, 79),
        (43, 81, 24)
      ).toDF("a", "b", "c").createOrReplaceTempView("cachedData")

      spark.catalog.cacheTable("cachedData")
      withSQLConf(SQLConf.CROSS_JOINS_ENABLED.key -> "true") {
        checkAnswer(
          sql("SELECT t1.b FROM cachedData, cachedData t1 GROUP BY t1.b"),
          Row(0) :: Row(81) :: Nil)
      }
    }
  }

  test("self join with aliases") {
    withTempView("df") {
      Seq(1, 2, 3).map(i => (i, i.toString)).toDF("int", "str").createOrReplaceTempView("df")

      checkAnswer(
        sql(
          """
            |SELECT x.str, COUNT(*)
            |FROM df x JOIN df y ON x.str = y.str
            |GROUP BY x.str
        """.stripMargin),
        Row("1", 1) :: Row("2", 1) :: Row("3", 1) :: Nil)
    }
  }

  test("support table.star") {
    checkAnswer(
      sql(
        """
          |SELECT r.*
          |FROM testData l join testData2 r on (l.key = r.a)
        """.stripMargin),
      Row(1, 1) :: Row(1, 2) :: Row(2, 1) :: Row(2, 2) :: Row(3, 1) :: Row(3, 2) :: Nil)
  }

  test("self join with alias in agg") {
    withTempView("df") {
      Seq(1, 2, 3)
        .map(i => (i, i.toString))
        .toDF("int", "str")
        .groupBy("str")
        .agg($"str", count("str").as("strCount"))
        .createOrReplaceTempView("df")

      checkAnswer(
        sql(
          """
            |SELECT x.str, SUM(x.strCount)
            |FROM df x JOIN df y ON x.str = y.str
            |GROUP BY x.str
        """.stripMargin),
        Row("1", 1) :: Row("2", 1) :: Row("3", 1) :: Nil)
    }
  }

  test("SPARK-8668 expr function") {
    checkAnswer(Seq((1, "Bobby G."))
      .toDF("id", "name")
      .select(expr("length(name)"), expr("abs(id)")), Row(8, 1))

    checkAnswer(Seq((1, "building burrito tunnels"), (1, "major projects"))
      .toDF("id", "saying")
      .groupBy(expr("length(saying)"))
      .count(), Row(24, 1) :: Row(14, 1) :: Nil)
  }

  test("SPARK-4625 support SORT BY in SimpleSQLParser & DSL") {
    checkAnswer(
      sql("SELECT a FROM testData2 SORT BY a"),
      Seq(1, 1, 2, 2, 3, 3).map(Row(_))
    )
  }

  test("SPARK-7158 collect and take return different results") {
    import java.util.UUID

    val df = Seq(Tuple1(1), Tuple1(2), Tuple1(3)).toDF("index")
    // we except the id is materialized once
    val idUDF = org.apache.spark.sql.functions.udf(() => UUID.randomUUID().toString)

    val dfWithId = df.withColumn("id", idUDF())
    // Make a new DataFrame (actually the same reference to the old one)
    val cached = dfWithId.cache()
    // Trigger the cache
    val d0 = dfWithId.collect()
    val d1 = cached.collect()
    val d2 = cached.collect()

    // Since the ID is only materialized once, then all of the records
    // should come from the cache, not by re-computing. Otherwise, the ID
    // will be different
    assert(d0.map(_(0)) === d2.map(_(0)))
    assert(d0.map(_(1)) === d2.map(_(1)))

    assert(d1.map(_(0)) === d2.map(_(0)))
    assert(d1.map(_(1)) === d2.map(_(1)))
  }

  test("grouping on nested fields") {
    withTempView("rows") {
      spark.read
        .json(Seq("""{"nested": {"attribute": 1}, "value": 2}""").toDS())
       .createOrReplaceTempView("rows")

      checkAnswer(
        sql(
          """
            |select attribute, sum(cnt)
            |from (
            |  select nested.attribute, count(*) as cnt
            |  from rows
            |  group by nested.attribute) a
            |group by attribute
        """.stripMargin),
        Row(1, 1) :: Nil)
    }
  }

  test("SPARK-6201 IN type conversion") {
    withTempView("d") {
      spark.read
        .json(Seq("{\"a\": \"1\"}}", "{\"a\": \"2\"}}", "{\"a\": \"3\"}}").toDS())
        .createOrReplaceTempView("d")

      checkAnswer(
        sql("select * from d where d.a in (1,2)"),
        Seq(Row("1"), Row("2")))
    }
  }

  test("SPARK-11226 Skip empty line in json file") {
    withTempView("d") {
      spark.read
        .json(Seq("{\"a\": \"1\"}}", "{\"a\": \"2\"}}", "{\"a\": \"3\"}}", "").toDS())
        .createOrReplaceTempView("d")

      checkAnswer(
        sql("select count(1) from d"),
        Seq(Row(3)))
    }
  }

  test("SPARK-8828 sum should return null if all input values are null") {
    checkAnswer(
      sql("select sum(a), avg(a) from allNulls"),
      Seq(Row(null, null))
    )
  }

  private def testCodeGen(sqlText: String, expectedResults: Seq[Row]): Unit = {
    val df = sql(sqlText)
    // First, check if we have GeneratedAggregate.
    val hasGeneratedAgg = df.queryExecution.sparkPlan
      .collect { case _: HashAggregateExec => true }
      .nonEmpty
    if (!hasGeneratedAgg) {
      fail(
        s"""
           |Codegen is enabled, but query $sqlText does not have HashAggregate in the plan.
           |${df.queryExecution.simpleString}
         """.stripMargin)
    }
    // Then, check results.
    checkAnswer(df, expectedResults)
  }

  test("aggregation with codegen") {
    // Prepare a table that we can group some rows.
    spark.table("testData")
      .union(spark.table("testData"))
      .union(spark.table("testData"))
      .createOrReplaceTempView("testData3x")

    try {
      // Just to group rows.
      testCodeGen(
        "SELECT key FROM testData3x GROUP BY key",
        (1 to 100).map(Row(_)))
      // COUNT
      testCodeGen(
        "SELECT key, count(value) FROM testData3x GROUP BY key",
        (1 to 100).map(i => Row(i, 3)))
      testCodeGen(
        "SELECT count(key) FROM testData3x",
        Row(300) :: Nil)
      // COUNT DISTINCT ON int
      testCodeGen(
        "SELECT value, count(distinct key) FROM testData3x GROUP BY value",
        (1 to 100).map(i => Row(i.toString, 1)))
      testCodeGen(
        "SELECT count(distinct key) FROM testData3x",
        Row(100) :: Nil)
      // SUM
      testCodeGen(
        "SELECT value, sum(key) FROM testData3x GROUP BY value",
        (1 to 100).map(i => Row(i.toString, 3 * i)))
      testCodeGen(
        "SELECT sum(key), SUM(CAST(key as Double)) FROM testData3x",
        Row(5050 * 3, 5050 * 3.0) :: Nil)
      // AVERAGE
      testCodeGen(
        "SELECT value, avg(key) FROM testData3x GROUP BY value",
        (1 to 100).map(i => Row(i.toString, i)))
      testCodeGen(
        "SELECT avg(key) FROM testData3x",
        Row(50.5) :: Nil)
      // MAX
      testCodeGen(
        "SELECT value, max(key) FROM testData3x GROUP BY value",
        (1 to 100).map(i => Row(i.toString, i)))
      testCodeGen(
        "SELECT max(key) FROM testData3x",
        Row(100) :: Nil)
      // MIN
      testCodeGen(
        "SELECT value, min(key) FROM testData3x GROUP BY value",
        (1 to 100).map(i => Row(i.toString, i)))
      testCodeGen(
        "SELECT min(key) FROM testData3x",
        Row(1) :: Nil)
      // Some combinations.
      testCodeGen(
        """
          |SELECT
          |  value,
          |  sum(key),
          |  max(key),
          |  min(key),
          |  avg(key),
          |  count(key),
          |  count(distinct key)
          |FROM testData3x
          |GROUP BY value
        """.stripMargin,
        (1 to 100).map(i => Row(i.toString, i*3, i, i, i, 3, 1)))
      testCodeGen(
        "SELECT max(key), min(key), avg(key), count(key), count(distinct key) FROM testData3x",
        Row(100, 1, 50.5, 300, 100) :: Nil)
      // Aggregate with Code generation handling all null values
      testCodeGen(
        "SELECT  sum('a'), avg('a'), count(null) FROM testData",
        Row(null, null, 0) :: Nil)
    } finally {
      spark.catalog.dropTempView("testData3x")
    }
  }

  test("Add Parser of SQL COALESCE()") {
    checkAnswer(
      sql("""SELECT COALESCE(1, 2)"""),
      Row(1))
    checkAnswer(
      sql("SELECT COALESCE(null, 1, 1.5)"),
      Row(BigDecimal(1)))
    checkAnswer(
      sql("SELECT COALESCE(null, null, null)"),
      Row(null))
  }

  test("SPARK-3176 Added Parser of SQL LAST()") {
    checkAnswer(
      sql("SELECT LAST(n) FROM lowerCaseData"),
      Row(4))
  }

  test("SPARK-2041 column name equals tablename") {
    checkAnswer(
      sql("SELECT tableName FROM tableName"),
      Row("test"))
  }

  test("SQRT") {
    checkAnswer(
      sql("SELECT SQRT(key) FROM testData"),
      (1 to 100).map(x => Row(math.sqrt(x.toDouble))).toSeq
    )
  }

  test("SQRT with automatic string casts") {
    checkAnswer(
      sql("SELECT SQRT(CAST(key AS STRING)) FROM testData"),
      (1 to 100).map(x => Row(math.sqrt(x.toDouble))).toSeq
    )
  }

  test("SPARK-2407 Added Parser of SQL SUBSTR()") {
    checkAnswer(
      sql("SELECT substr(tableName, 1, 2) FROM tableName"),
      Row("te"))
    checkAnswer(
      sql("SELECT substr(tableName, 3) FROM tableName"),
      Row("st"))
    checkAnswer(
      sql("SELECT substring(tableName, 1, 2) FROM tableName"),
      Row("te"))
    checkAnswer(
      sql("SELECT substring(tableName, 3) FROM tableName"),
      Row("st"))
  }

  test("SPARK-3173 Timestamp support in the parser") {
    withTempView("timestamps") {
      (0 to 3).map(i => Tuple1(new Timestamp(i))).toDF("time").createOrReplaceTempView("timestamps")

      checkAnswer(sql(
        "SELECT time FROM timestamps WHERE time='1969-12-31 16:00:00.0'"),
        Row(Timestamp.valueOf("1969-12-31 16:00:00")))

      checkAnswer(sql(
        "SELECT time FROM timestamps WHERE time=CAST('1969-12-31 16:00:00.001' AS TIMESTAMP)"),
        Row(Timestamp.valueOf("1969-12-31 16:00:00.001")))

      checkAnswer(sql(
        "SELECT time FROM timestamps WHERE time='1969-12-31 16:00:00.001'"),
        Row(Timestamp.valueOf("1969-12-31 16:00:00.001")))

      checkAnswer(sql(
        "SELECT time FROM timestamps WHERE '1969-12-31 16:00:00.001'=time"),
        Row(Timestamp.valueOf("1969-12-31 16:00:00.001")))

      checkAnswer(sql(
        """SELECT time FROM timestamps WHERE time<'1969-12-31 16:00:00.003'
          AND time>'1969-12-31 16:00:00.001'"""),
        Row(Timestamp.valueOf("1969-12-31 16:00:00.002")))

      checkAnswer(sql(
        """
          |SELECT time FROM timestamps
          |WHERE time IN ('1969-12-31 16:00:00.001','1969-12-31 16:00:00.002')
      """.stripMargin),
        Seq(Row(Timestamp.valueOf("1969-12-31 16:00:00.001")),
          Row(Timestamp.valueOf("1969-12-31 16:00:00.002"))))

      checkAnswer(sql(
        "SELECT time FROM timestamps WHERE time='123'"),
        Nil)
    }
  }

  test("left semi greater than predicate") {
    withSQLConf(SQLConf.CROSS_JOINS_ENABLED.key -> "true") {
      checkAnswer(
        sql("SELECT * FROM testData2 x LEFT SEMI JOIN testData2 y ON x.a >= y.a + 2"),
        Seq(Row(3, 1), Row(3, 2))
      )
    }
  }

  test("left semi greater than predicate and equal operator") {
    checkAnswer(
      sql("SELECT * FROM testData2 x LEFT SEMI JOIN testData2 y ON x.b = y.b and x.a >= y.a + 2"),
      Seq(Row(3, 1), Row(3, 2))
    )

    checkAnswer(
      sql("SELECT * FROM testData2 x LEFT SEMI JOIN testData2 y ON x.b = y.a and x.a >= y.b + 1"),
      Seq(Row(2, 1), Row(2, 2), Row(3, 1), Row(3, 2))
    )
  }

  test("select *") {
    checkAnswer(
      sql("SELECT * FROM testData"),
      testData.collect().toSeq)
  }

  test("simple select") {
    checkAnswer(
      sql("SELECT value FROM testData WHERE key = 1"),
      Row("1"))
  }

  def sortTest(): Unit = {
    checkAnswer(
      sql("SELECT * FROM testData2 ORDER BY a ASC, b ASC"),
      Seq(Row(1, 1), Row(1, 2), Row(2, 1), Row(2, 2), Row(3, 1), Row(3, 2)))

    checkAnswer(
      sql("SELECT * FROM testData2 ORDER BY a ASC, b DESC"),
      Seq(Row(1, 2), Row(1, 1), Row(2, 2), Row(2, 1), Row(3, 2), Row(3, 1)))

    checkAnswer(
      sql("SELECT * FROM testData2 ORDER BY a DESC, b DESC"),
      Seq(Row(3, 2), Row(3, 1), Row(2, 2), Row(2, 1), Row(1, 2), Row(1, 1)))

    checkAnswer(
      sql("SELECT * FROM testData2 ORDER BY a DESC, b ASC"),
      Seq(Row(3, 1), Row(3, 2), Row(2, 1), Row(2, 2), Row(1, 1), Row(1, 2)))

    checkAnswer(
      sql("SELECT b FROM binaryData ORDER BY a ASC"),
      (1 to 5).map(Row(_)))

    checkAnswer(
      sql("SELECT b FROM binaryData ORDER BY a DESC"),
      (1 to 5).map(Row(_)).toSeq.reverse)

    checkAnswer(
      sql("SELECT * FROM arrayData ORDER BY data[0] ASC"),
      arrayData.collect().sortBy(_.data(0)).map(Row.fromTuple).toSeq)

    checkAnswer(
      sql("SELECT * FROM arrayData ORDER BY data[0] DESC"),
      arrayData.collect().sortBy(_.data(0)).reverse.map(Row.fromTuple).toSeq)

    checkAnswer(
      sql("SELECT * FROM mapData ORDER BY data[1] ASC"),
      mapData.collect().sortBy(_.data(1)).map(Row.fromTuple).toSeq)

    checkAnswer(
      sql("SELECT * FROM mapData ORDER BY data[1] DESC"),
      mapData.collect().sortBy(_.data(1)).reverse.map(Row.fromTuple).toSeq)
  }

  test("external sorting") {
    sortTest()
  }

  test("CTE feature") {
    checkAnswer(
      sql("with q1 as (select * from testData limit 10) select * from q1"),
      testData.take(10).toSeq)

    checkAnswer(
      sql("""
        |with q1 as (select * from testData where key= '5'),
        |q2 as (select * from testData where key = '4')
        |select * from q1 union all select * from q2""".stripMargin),
      Row(5, "5") :: Row(4, "4") :: Nil)

  }

  test("Allow only a single WITH clause per query") {
    intercept[AnalysisException] {
      sql(
        "with q1 as (select * from testData) with q2 as (select * from q1) select * from q2")
    }
  }

  test("date row") {
    checkAnswer(sql(
      """select cast("2015-01-28" as date) from testData limit 1"""),
      Row(Date.valueOf("2015-01-28"))
    )
  }

  test("from follow multiple brackets") {
    checkAnswer(sql(
      """
        |select key from ((select * from testData)
        |  union all (select * from testData)) x limit 1
      """.stripMargin),
      Row(1)
    )

    checkAnswer(sql(
      "select key from (select * from testData) x limit 1"),
      Row(1)
    )

    checkAnswer(sql(
      """
        |select key from
        |  (select * from testData union all select * from testData) x
        |  limit 1
      """.stripMargin),
      Row(1)
    )
  }

  test("average") {
    checkAnswer(
      sql("SELECT AVG(a) FROM testData2"),
      Row(2.0))
  }

  test("average overflow") {
    checkAnswer(
      sql("SELECT AVG(a),b FROM largeAndSmallInts group by b"),
      Seq(Row(2147483645.0, 1), Row(2.0, 2)))
  }

  test("count") {
    checkAnswer(
      sql("SELECT COUNT(*) FROM testData2"),
      Row(testData2.count()))
  }

  test("count distinct") {
    checkAnswer(
      sql("SELECT COUNT(DISTINCT b) FROM testData2"),
      Row(2))
  }

  test("approximate count distinct") {
    checkAnswer(
      sql("SELECT APPROX_COUNT_DISTINCT(a) FROM testData2"),
      Row(3))
  }

  test("approximate count distinct with user provided standard deviation") {
    checkAnswer(
      sql("SELECT APPROX_COUNT_DISTINCT(a, 0.04) FROM testData2"),
      Row(3))
  }

  test("null count") {
    checkAnswer(
      sql("SELECT a, COUNT(b) FROM testData3 GROUP BY a"),
      Seq(Row(1, 0), Row(2, 1)))

    checkAnswer(
      sql(
        "SELECT COUNT(a), COUNT(b), COUNT(1), COUNT(DISTINCT a), COUNT(DISTINCT b) FROM testData3"),
      Row(2, 1, 2, 2, 1))
  }

  test("count of empty table") {
    withTempView("t") {
      Seq.empty[(Int, Int)].toDF("a", "b").createOrReplaceTempView("t")
      checkAnswer(
        sql("select count(a) from t"),
        Row(0))
    }
  }

  test("inner join where, one match per row") {
    withSQLConf(SQLConf.CASE_SENSITIVE.key -> "true") {
      checkAnswer(
        sql("SELECT * FROM uppercasedata JOIN lowercasedata WHERE n = N"),
        Seq(
          Row(1, "A", 1, "a"),
          Row(2, "B", 2, "b"),
          Row(3, "C", 3, "c"),
          Row(4, "D", 4, "d")))
    }
  }

  test("inner join ON, one match per row") {
    withSQLConf(SQLConf.CASE_SENSITIVE.key -> "true") {
      checkAnswer(
        sql("SELECT * FROM uppercasedata JOIN lowercasedata ON n = N"),
        Seq(
          Row(1, "A", 1, "a"),
          Row(2, "B", 2, "b"),
          Row(3, "C", 3, "c"),
          Row(4, "D", 4, "d")))
    }
  }

  test("inner join, where, multiple matches") {
    withSQLConf(SQLConf.CASE_SENSITIVE.key -> "true") {
      checkAnswer(
        sql(
          """
          |SELECT * FROM
          |  (SELECT * FROM testdata2 WHERE a = 1) x JOIN
          |  (SELECT * FROM testdata2 WHERE a = 1) y
          |WHERE x.a = y.a""".stripMargin),
        Row(1, 1, 1, 1) ::
        Row(1, 1, 1, 2) ::
        Row(1, 2, 1, 1) ::
        Row(1, 2, 1, 2) :: Nil)
    }
  }

  test("inner join, no matches") {
    checkAnswer(
      sql(
        """
          |SELECT * FROM
          |  (SELECT * FROM testData2 WHERE a = 1) x JOIN
          |  (SELECT * FROM testData2 WHERE a = 2) y
          |WHERE x.a = y.a""".stripMargin),
      Nil)
  }

  test("big inner join, 4 matches per row") {
    checkAnswer(
      sql(
        """
          |SELECT * FROM
          |  (SELECT * FROM testData UNION ALL
          |   SELECT * FROM testData UNION ALL
          |   SELECT * FROM testData UNION ALL
          |   SELECT * FROM testData) x JOIN
          |  (SELECT * FROM testData UNION ALL
          |   SELECT * FROM testData UNION ALL
          |   SELECT * FROM testData UNION ALL
          |   SELECT * FROM testData) y
          |WHERE x.key = y.key""".stripMargin),
      testData.rdd.flatMap { row =>
        Seq.fill(16)(new GenericRow(Seq(row, row).flatMap(_.toSeq).toArray))
      }.collect().toSeq)
  }

  test("cartesian product join") {
    withSQLConf(SQLConf.CROSS_JOINS_ENABLED.key -> "true") {
      checkAnswer(
        testData3.join(testData3),
        Row(1, null, 1, null) ::
          Row(1, null, 2, 2) ::
          Row(2, 2, 1, null) ::
          Row(2, 2, 2, 2) :: Nil)
    }
  }

  test("left outer join") {
    withSQLConf(SQLConf.CASE_SENSITIVE.key -> "true") {
      checkAnswer(
        sql("SELECT * FROM uppercasedata LEFT OUTER JOIN lowercasedata ON n = N"),
        Row(1, "A", 1, "a") ::
          Row(2, "B", 2, "b") ::
          Row(3, "C", 3, "c") ::
          Row(4, "D", 4, "d") ::
          Row(5, "E", null, null) ::
          Row(6, "F", null, null) :: Nil)
    }
  }

  test("right outer join") {
    withSQLConf(SQLConf.CASE_SENSITIVE.key -> "true") {
      checkAnswer(
        sql("SELECT * FROM lowercasedata RIGHT OUTER JOIN uppercasedata ON n = N"),
        Row(1, "a", 1, "A") ::
          Row(2, "b", 2, "B") ::
          Row(3, "c", 3, "C") ::
          Row(4, "d", 4, "D") ::
          Row(null, null, 5, "E") ::
          Row(null, null, 6, "F") :: Nil)
    }
  }

  test("full outer join") {
    checkAnswer(
      sql(
        """
          |SELECT * FROM
          |  (SELECT * FROM upperCaseData WHERE N <= 4) leftTable FULL OUTER JOIN
          |  (SELECT * FROM upperCaseData WHERE N >= 3) rightTable
          |    ON leftTable.N = rightTable.N
        """.stripMargin),
      Row(1, "A", null, null) ::
      Row(2, "B", null, null) ::
      Row(3, "C", 3, "C") ::
      Row (4, "D", 4, "D") ::
      Row(null, null, 5, "E") ::
      Row(null, null, 6, "F") :: Nil)
  }

  test("SPARK-11111 null-safe join should not use cartesian product") {
    val df = sql("select count(*) from testData a join testData b on (a.key <=> b.key)")
    val cp = df.queryExecution.sparkPlan.collect {
      case cp: CartesianProductExec => cp
    }
    assert(cp.isEmpty, "should not use CartesianProduct for null-safe join")
    val smj = df.queryExecution.sparkPlan.collect {
      case smj: SortMergeJoinExec => smj
      case j: BroadcastHashJoinExec => j
    }
    assert(smj.size > 0, "should use SortMergeJoin or BroadcastHashJoin")
    checkAnswer(df, Row(100) :: Nil)
  }

  test("SPARK-3349 partitioning after limit") {
    withTempView("subset1", "subset2") {
      sql("SELECT DISTINCT n FROM lowerCaseData ORDER BY n DESC")
        .limit(2)
        .createOrReplaceTempView("subset1")
      sql("SELECT DISTINCT n FROM lowerCaseData ORDER BY n ASC")
        .limit(2)
        .createOrReplaceTempView("subset2")
      checkAnswer(
        sql("SELECT * FROM lowerCaseData INNER JOIN subset1 ON subset1.n = lowerCaseData.n"),
        Row(3, "c", 3) ::
        Row(4, "d", 4) :: Nil)
      checkAnswer(
        sql("SELECT * FROM lowerCaseData INNER JOIN subset2 ON subset2.n = lowerCaseData.n"),
        Row(1, "a", 1) ::
        Row(2, "b", 2) :: Nil)
    }
  }

  test("mixed-case keywords") {
    checkAnswer(
      sql(
        """
          |SeleCT * from
          |  (select * from upperCaseData WherE N <= 4) leftTable fuLL OUtER joiN
          |  (sElEcT * FROM upperCaseData whERe N >= 3) rightTable
          |    oN leftTable.N = rightTable.N
        """.stripMargin),
      Row(1, "A", null, null) ::
      Row(2, "B", null, null) ::
      Row(3, "C", 3, "C") ::
      Row(4, "D", 4, "D") ::
      Row(null, null, 5, "E") ::
      Row(null, null, 6, "F") :: Nil)
  }

  test("select with table name as qualifier") {
    checkAnswer(
      sql("SELECT testData.value FROM testData WHERE testData.key = 1"),
      Row("1"))
  }

  test("inner join ON with table name as qualifier") {
    checkAnswer(
      sql("SELECT * FROM upperCaseData JOIN lowerCaseData ON lowerCaseData.n = upperCaseData.N"),
      Seq(
        Row(1, "A", 1, "a"),
        Row(2, "B", 2, "b"),
        Row(3, "C", 3, "c"),
        Row(4, "D", 4, "d")))
  }

  test("qualified select with inner join ON with table name as qualifier") {
    checkAnswer(
      sql("SELECT upperCaseData.N, upperCaseData.L FROM upperCaseData JOIN lowerCaseData " +
        "ON lowerCaseData.n = upperCaseData.N"),
      Seq(
        Row(1, "A"),
        Row(2, "B"),
        Row(3, "C"),
        Row(4, "D")))
  }

  test("system function upper()") {
    checkAnswer(
      sql("SELECT n,UPPER(l) FROM lowerCaseData"),
      Seq(
        Row(1, "A"),
        Row(2, "B"),
        Row(3, "C"),
        Row(4, "D")))

    checkAnswer(
      sql("SELECT n, UPPER(s) FROM nullStrings"),
      Seq(
        Row(1, "ABC"),
        Row(2, "ABC"),
        Row(3, null)))
  }

  test("system function lower()") {
    checkAnswer(
      sql("SELECT N,LOWER(L) FROM upperCaseData"),
      Seq(
        Row(1, "a"),
        Row(2, "b"),
        Row(3, "c"),
        Row(4, "d"),
        Row(5, "e"),
        Row(6, "f")))

    checkAnswer(
      sql("SELECT n, LOWER(s) FROM nullStrings"),
      Seq(
        Row(1, "abc"),
        Row(2, "abc"),
        Row(3, null)))
  }

  test("UNION") {
    checkAnswer(
      sql("SELECT * FROM lowerCaseData UNION SELECT * FROM upperCaseData"),
      Row(1, "A") :: Row(1, "a") :: Row(2, "B") :: Row(2, "b") :: Row(3, "C") :: Row(3, "c") ::
      Row(4, "D") :: Row(4, "d") :: Row(5, "E") :: Row(6, "F") :: Nil)
    checkAnswer(
      sql("SELECT * FROM lowerCaseData UNION SELECT * FROM lowerCaseData"),
      Row(1, "a") :: Row(2, "b") :: Row(3, "c") :: Row(4, "d") :: Nil)
    checkAnswer(
      sql("SELECT * FROM lowerCaseData UNION ALL SELECT * FROM lowerCaseData"),
      Row(1, "a") :: Row(1, "a") :: Row(2, "b") :: Row(2, "b") :: Row(3, "c") :: Row(3, "c") ::
      Row(4, "d") :: Row(4, "d") :: Nil)
  }

  test("UNION with column mismatches") {
    // Column name mismatches are allowed.
    checkAnswer(
      sql("SELECT n,l FROM lowerCaseData UNION SELECT N as x1, L as x2 FROM upperCaseData"),
      Row(1, "A") :: Row(1, "a") :: Row(2, "B") :: Row(2, "b") :: Row(3, "C") :: Row(3, "c") ::
      Row(4, "D") :: Row(4, "d") :: Row(5, "E") :: Row(6, "F") :: Nil)
    // Column type mismatches are not allowed, forcing a type coercion.
    checkAnswer(
      sql("SELECT n FROM lowerCaseData UNION SELECT L FROM upperCaseData"),
      ("1" :: "2" :: "3" :: "4" :: "A" :: "B" :: "C" :: "D" :: "E" :: "F" :: Nil).map(Row(_)))
    // Column type mismatches where a coercion is not possible, in this case between integer
    // and array types, trigger a TreeNodeException.
    intercept[AnalysisException] {
      sql("SELECT data FROM arrayData UNION SELECT 1 FROM arrayData").collect()
    }
  }

  test("EXCEPT") {
    checkAnswer(
      sql("SELECT * FROM lowerCaseData EXCEPT SELECT * FROM upperCaseData"),
      Row(1, "a") ::
      Row(2, "b") ::
      Row(3, "c") ::
      Row(4, "d") :: Nil)
    checkAnswer(
      sql("SELECT * FROM lowerCaseData EXCEPT SELECT * FROM lowerCaseData"), Nil)
    checkAnswer(
      sql("SELECT * FROM upperCaseData EXCEPT SELECT * FROM upperCaseData"), Nil)
  }

  test("MINUS") {
    checkAnswer(
      sql("SELECT * FROM lowerCaseData MINUS SELECT * FROM upperCaseData"),
      Row(1, "a") :: Row(2, "b") :: Row(3, "c") :: Row(4, "d") :: Nil)
    checkAnswer(
      sql("SELECT * FROM lowerCaseData MINUS SELECT * FROM lowerCaseData"), Nil)
    checkAnswer(
      sql("SELECT * FROM upperCaseData MINUS SELECT * FROM upperCaseData"), Nil)
  }

  test("INTERSECT") {
    checkAnswer(
      sql("SELECT * FROM lowerCaseData INTERSECT SELECT * FROM lowerCaseData"),
      Row(1, "a") ::
      Row(2, "b") ::
      Row(3, "c") ::
      Row(4, "d") :: Nil)
    checkAnswer(
      sql("SELECT * FROM lowerCaseData INTERSECT SELECT * FROM upperCaseData"), Nil)
  }

  test("SET commands semantics using sql()") {
    spark.sessionState.conf.clear()
    val testKey = "test.key.0"
    val testVal = "test.val.0"
    val nonexistentKey = "nonexistent"

    // "set" itself returns all config variables currently specified in SQLConf.
    assert(sql("SET").collect().size === TestSQLContext.overrideConfs.size)
    sql("SET").collect().foreach { row =>
      val key = row.getString(0)
      val value = row.getString(1)
      assert(
        TestSQLContext.overrideConfs.contains(key),
        s"$key should exist in SQLConf.")
      assert(
        TestSQLContext.overrideConfs(key) === value,
        s"The value of $key should be ${TestSQLContext.overrideConfs(key)} instead of $value.")
    }
    val overrideConfs = sql("SET").collect()

    // "set key=val"
    sql(s"SET $testKey=$testVal")
    checkAnswer(
      sql("SET"),
      overrideConfs ++ Seq(Row(testKey, testVal))
    )

    sql(s"SET ${testKey + testKey}=${testVal + testVal}")
    checkAnswer(
      sql("set"),
      overrideConfs ++ Seq(Row(testKey, testVal), Row(testKey + testKey, testVal + testVal))
    )

    // "set key"
    checkAnswer(
      sql(s"SET $testKey"),
      Row(testKey, testVal)
    )
    checkAnswer(
      sql(s"SET $nonexistentKey"),
      Row(nonexistentKey, "<undefined>")
    )
    spark.sessionState.conf.clear()
  }

  test("SPARK-19218 SET command should show a result in a sorted order") {
    val overrideConfs = sql("SET").collect()
    sql(s"SET test.key3=1")
    sql(s"SET test.key2=2")
    sql(s"SET test.key1=3")
    val result = sql("SET").collect()
    assert(result ===
      (overrideConfs ++ Seq(
        Row("test.key1", "3"),
        Row("test.key2", "2"),
        Row("test.key3", "1"))).sortBy(_.getString(0))
    )
    spark.sessionState.conf.clear()
  }

  test("SPARK-19218 `SET -v` should not fail with null value configuration") {
    import SQLConf._
    val confEntry = buildConf("spark.test").doc("doc").stringConf.createWithDefault(null)

    try {
      val result = sql("SET -v").collect()
      assert(result === result.sortBy(_.getString(0)))
    } finally {
      SQLConf.unregister(confEntry)
    }
  }

  test("SET commands with illegal or inappropriate argument") {
    spark.sessionState.conf.clear()
    // Set negative mapred.reduce.tasks for automatically determining
    // the number of reducers is not supported
    intercept[IllegalArgumentException](sql(s"SET mapred.reduce.tasks=-1"))
    intercept[IllegalArgumentException](sql(s"SET mapred.reduce.tasks=-01"))
    intercept[IllegalArgumentException](sql(s"SET mapred.reduce.tasks=-2"))
    spark.sessionState.conf.clear()
  }

  test("SET mapreduce.job.reduces automatically converted to spark.sql.shuffle.partitions") {
    spark.sessionState.conf.clear()
    val before = spark.conf.get(SQLConf.SHUFFLE_PARTITIONS.key).toInt
    val newConf = before + 1
    sql(s"SET mapreduce.job.reduces=${newConf.toString}")
    val after = spark.conf.get(SQLConf.SHUFFLE_PARTITIONS.key).toInt
    assert(before != after)
    assert(newConf === after)
    intercept[IllegalArgumentException](sql(s"SET mapreduce.job.reduces=-1"))
    spark.sessionState.conf.clear()
  }

  test("apply schema") {
    withTempView("applySchema1", "applySchema2", "applySchema3") {
      val schema1 = StructType(
        StructField("f1", IntegerType, false) ::
        StructField("f2", StringType, false) ::
        StructField("f3", BooleanType, false) ::
        StructField("f4", IntegerType, true) :: Nil)

      val rowRDD1 = unparsedStrings.map { r =>
        val values = r.split(",").map(_.trim)
        val v4 = try values(3).toInt catch {
          case _: NumberFormatException => null
        }
        Row(values(0).toInt, values(1), values(2).toBoolean, v4)
      }

      val df1 = spark.createDataFrame(rowRDD1, schema1)
      df1.createOrReplaceTempView("applySchema1")
      checkAnswer(
        sql("SELECT * FROM applySchema1"),
        Row(1, "A1", true, null) ::
        Row(2, "B2", false, null) ::
        Row(3, "C3", true, null) ::
        Row(4, "D4", true, 2147483644) :: Nil)

      checkAnswer(
        sql("SELECT f1, f4 FROM applySchema1"),
        Row(1, null) ::
        Row(2, null) ::
        Row(3, null) ::
        Row(4, 2147483644) :: Nil)

      val schema2 = StructType(
        StructField("f1", StructType(
          StructField("f11", IntegerType, false) ::
          StructField("f12", BooleanType, false) :: Nil), false) ::
        StructField("f2", MapType(StringType, IntegerType, true), false) :: Nil)

      val rowRDD2 = unparsedStrings.map { r =>
        val values = r.split(",").map(_.trim)
        val v4 = try values(3).toInt catch {
          case _: NumberFormatException => null
        }
        Row(Row(values(0).toInt, values(2).toBoolean), Map(values(1) -> v4))
      }

      val df2 = spark.createDataFrame(rowRDD2, schema2)
      df2.createOrReplaceTempView("applySchema2")
      checkAnswer(
        sql("SELECT * FROM applySchema2"),
        Row(Row(1, true), Map("A1" -> null)) ::
        Row(Row(2, false), Map("B2" -> null)) ::
        Row(Row(3, true), Map("C3" -> null)) ::
        Row(Row(4, true), Map("D4" -> 2147483644)) :: Nil)

      checkAnswer(
        sql("SELECT f1.f11, f2['D4'] FROM applySchema2"),
        Row(1, null) ::
        Row(2, null) ::
        Row(3, null) ::
        Row(4, 2147483644) :: Nil)

      // The value of a MapType column can be a mutable map.
      val rowRDD3 = unparsedStrings.map { r =>
        val values = r.split(",").map(_.trim)
        val v4 = try values(3).toInt catch {
          case _: NumberFormatException => null
        }
        Row(Row(values(0).toInt, values(2).toBoolean),
          scala.collection.mutable.Map(values(1) -> v4))
      }

      val df3 = spark.createDataFrame(rowRDD3, schema2)
      df3.createOrReplaceTempView("applySchema3")

      checkAnswer(
        sql("SELECT f1.f11, f2['D4'] FROM applySchema3"),
        Row(1, null) ::
        Row(2, null) ::
        Row(3, null) ::
        Row(4, 2147483644) :: Nil)
    }
  }

  test("SPARK-3423 BETWEEN") {
    checkAnswer(
      sql("SELECT key, value FROM testData WHERE key BETWEEN 5 and 7"),
      Seq(Row(5, "5"), Row(6, "6"), Row(7, "7"))
    )

    checkAnswer(
      sql("SELECT key, value FROM testData WHERE key BETWEEN 7 and 7"),
      Row(7, "7")
    )

    checkAnswer(
      sql("SELECT key, value FROM testData WHERE key BETWEEN 9 and 7"),
      Nil
    )
  }

  test("SPARK-17863: SELECT distinct does not work correctly if order by missing attribute") {
    checkAnswer(
      sql("""select distinct struct.a, struct.b
          |from (
          |  select named_struct('a', 1, 'b', 2, 'c', 3) as struct
          |  union all
          |  select named_struct('a', 1, 'b', 2, 'c', 4) as struct) tmp
          |order by a, b
          |""".stripMargin),
      Row(1, 2) :: Nil)

    val error = intercept[AnalysisException] {
      sql("""select distinct struct.a, struct.b
            |from (
            |  select named_struct('a', 1, 'b', 2, 'c', 3) as struct
            |  union all
            |  select named_struct('a', 1, 'b', 2, 'c', 4) as struct) tmp
            |order by struct.a, struct.b
            |""".stripMargin)
    }
    assert(error.message contains "cannot resolve '`struct.a`' given input columns: [a, b]")

  }

  test("cast boolean to string") {
    // TODO Ensure true/false string letter casing is consistent with Hive in all cases.
    checkAnswer(
      sql("SELECT CAST(TRUE AS STRING), CAST(FALSE AS STRING) FROM testData LIMIT 1"),
      Row("true", "false"))
  }

  test("metadata is propagated correctly") {
    withTempView("personWithMeta") {
      val person: DataFrame = sql("SELECT * FROM person")
      val schema = person.schema
      val docKey = "doc"
      val docValue = "first name"
      val metadata = new MetadataBuilder()
        .putString(docKey, docValue)
        .build()
      val schemaWithMeta = new StructType(Array(
        schema("id"), schema("name").copy(metadata = metadata), schema("age")))
      val personWithMeta = spark.createDataFrame(person.rdd, schemaWithMeta)
      def validateMetadata(rdd: DataFrame): Unit = {
        assert(rdd.schema("name").metadata.getString(docKey) == docValue)
      }
      personWithMeta.createOrReplaceTempView("personWithMeta")
      validateMetadata(personWithMeta.select($"name"))
      validateMetadata(personWithMeta.select($"name"))
      validateMetadata(personWithMeta.select($"id", $"name"))
      validateMetadata(sql("SELECT * FROM personWithMeta"))
      validateMetadata(sql("SELECT id, name FROM personWithMeta"))
      validateMetadata(sql("SELECT * FROM personWithMeta JOIN salary ON id = personId"))
      validateMetadata(sql(
        "SELECT name, salary FROM personWithMeta JOIN salary ON id = personId"))
    }
  }

  test("SPARK-3371 Renaming a function expression with group by gives error") {
    spark.udf.register("len", (s: String) => s.length)
    checkAnswer(
      sql("SELECT len(value) as temp FROM testData WHERE key = 1 group by len(value)"),
      Row(1))
  }

  test("SPARK-3813 CASE a WHEN b THEN c [WHEN d THEN e]* [ELSE f] END") {
    checkAnswer(
      sql("SELECT CASE key WHEN 1 THEN 1 ELSE 0 END FROM testData WHERE key = 1 group by key"),
      Row(1))
  }

  test("SPARK-3813 CASE WHEN a THEN b [WHEN c THEN d]* [ELSE e] END") {
    checkAnswer(
      sql("SELECT CASE WHEN key = 1 THEN 1 ELSE 2 END FROM testData WHERE key = 1 group by key"),
      Row(1))
  }

  testQuietly(
    "SPARK-16748: SparkExceptions during planning should not wrapped in TreeNodeException") {
    intercept[SparkException] {
      val df = spark.range(0, 5).map(x => (1 / x).toString).toDF("a").orderBy("a")
      df.queryExecution.toRdd // force physical planning, but not execution of the plan
    }
  }

  test("Multiple join") {
    checkAnswer(
      sql(
        """SELECT a.key, b.key, c.key
          |FROM testData a
          |JOIN testData b ON a.key = b.key
          |JOIN testData c ON a.key = c.key
        """.stripMargin),
      (1 to 100).map(i => Row(i, i, i)))
  }

  test("SPARK-3483 Special chars in column names") {
    withTempView("records") {
      val data = Seq("""{"key?number1": "value1", "key.number2": "value2"}""").toDS()
      spark.read.json(data).createOrReplaceTempView("records")
      withSQLConf(SQLConf.SUPPORT_QUOTED_REGEX_COLUMN_NAME.key -> "false") {
        sql("SELECT `key?number1`, `key.number2` FROM records")
      }
    }
  }

  test("SPARK-3814 Support Bitwise & operator") {
    checkAnswer(sql("SELECT key&1 FROM testData WHERE key = 1 "), Row(1))
  }

  test("SPARK-3814 Support Bitwise | operator") {
    checkAnswer(sql("SELECT key|0 FROM testData WHERE key = 1 "), Row(1))
  }

  test("SPARK-3814 Support Bitwise ^ operator") {
    checkAnswer(sql("SELECT key^0 FROM testData WHERE key = 1 "), Row(1))
  }

  test("SPARK-3814 Support Bitwise ~ operator") {
    checkAnswer(sql("SELECT ~key FROM testData WHERE key = 1 "), Row(-2))
  }

  test("SPARK-4120 Join of multiple tables does not work in SparkSQL") {
    checkAnswer(
      sql(
        """SELECT a.key, b.key, c.key
          |FROM testData a,testData b,testData c
          |where a.key = b.key and a.key = c.key
        """.stripMargin),
      (1 to 100).map(i => Row(i, i, i)))
  }

  test("SPARK-4154 Query does not work if it has 'not between' in Spark SQL and HQL") {
    checkAnswer(sql("SELECT key FROM testData WHERE key not between 0 and 10 order by key"),
        (11 to 100).map(i => Row(i)))
  }

  test("SPARK-4207 Query which has syntax like 'not like' is not working in Spark SQL") {
    checkAnswer(sql("SELECT key FROM testData WHERE value not like '100%' order by key"),
        (1 to 99).map(i => Row(i)))
  }

  test("SPARK-4322 Grouping field with struct field as sub expression") {
    spark.read.json(Seq("""{"a": {"b": [{"c": 1}]}}""").toDS())
      .createOrReplaceTempView("data")
    checkAnswer(sql("SELECT a.b[0].c FROM data GROUP BY a.b[0].c"), Row(1))
    spark.catalog.dropTempView("data")

    spark.read.json(Seq("""{"a": {"b": 1}}""").toDS())
      .createOrReplaceTempView("data")
    checkAnswer(sql("SELECT a.b + 1 FROM data GROUP BY a.b + 1"), Row(2))
    spark.catalog.dropTempView("data")
  }

  test("SPARK-4432 Fix attribute reference resolution error when using ORDER BY") {
    checkAnswer(
      sql("SELECT a + b FROM testData2 ORDER BY a"),
      Seq(2, 3, 3, 4, 4, 5).map(Row(_))
    )
  }

  test("order by asc by default when not specify ascending and descending") {
    checkAnswer(
      sql("SELECT a, b FROM testData2 ORDER BY a desc, b"),
      Seq(Row(3, 1), Row(3, 2), Row(2, 1), Row(2, 2), Row(1, 1), Row(1, 2))
    )
  }

  test("Supporting relational operator '<=>' in Spark SQL") {
    withTempView("nulldata1", "nulldata2") {
      val nullCheckData1 = TestData(1, "1") :: TestData(2, null) :: Nil
      val rdd1 = sparkContext.parallelize((0 to 1).map(i => nullCheckData1(i)))
      rdd1.toDF().createOrReplaceTempView("nulldata1")
      val nullCheckData2 = TestData(1, "1") :: TestData(2, null) :: Nil
      val rdd2 = sparkContext.parallelize((0 to 1).map(i => nullCheckData2(i)))
      rdd2.toDF().createOrReplaceTempView("nulldata2")
      checkAnswer(sql("SELECT nulldata1.key FROM nulldata1 join " +
        "nulldata2 on nulldata1.value <=> nulldata2.value"),
        (1 to 2).map(i => Row(i)))
    }
  }

  test("Multi-column COUNT(DISTINCT ...)") {
    withTempView("distinctData") {
      val data = TestData(1, "val_1") :: TestData(2, "val_2") :: Nil
      val rdd = sparkContext.parallelize((0 to 1).map(i => data(i)))
      rdd.toDF().createOrReplaceTempView("distinctData")
      checkAnswer(sql("SELECT COUNT(DISTINCT key,value) FROM distinctData"), Row(2))
    }
  }

  test("SPARK-4699 case sensitivity SQL query") {
    withTempView("testTable1") {
      withSQLConf(SQLConf.CASE_SENSITIVE.key -> "false") {
        val data = TestData(1, "val_1") :: TestData(2, "val_2") :: Nil
        val rdd = sparkContext.parallelize((0 to 1).map(i => data(i)))
        rdd.toDF().createOrReplaceTempView("testTable1")
        checkAnswer(sql("SELECT VALUE FROM TESTTABLE1 where KEY = 1"), Row("val_1"))
      }
    }
  }

  test("SPARK-6145: ORDER BY test for nested fields") {
    withTempView("nestedOrder") {
      spark.read
        .json(Seq("""{"a": {"b": 1, "a": {"a": 1}}, "c": [{"d": 1}]}""").toDS())
        .createOrReplaceTempView("nestedOrder")

      checkAnswer(sql("SELECT 1 FROM nestedOrder ORDER BY a.b"), Row(1))
      checkAnswer(sql("SELECT a.b FROM nestedOrder ORDER BY a.b"), Row(1))
      checkAnswer(sql("SELECT 1 FROM nestedOrder ORDER BY a.a.a"), Row(1))
      checkAnswer(sql("SELECT a.a.a FROM nestedOrder ORDER BY a.a.a"), Row(1))
      checkAnswer(sql("SELECT 1 FROM nestedOrder ORDER BY c[0].d"), Row(1))
      checkAnswer(sql("SELECT c[0].d FROM nestedOrder ORDER BY c[0].d"), Row(1))
    }
  }

  test("SPARK-6145: special cases") {
    withTempView("t") {
      spark.read
        .json(Seq("""{"a": {"b": [1]}, "b": [{"a": 1}], "_c0": {"a": 1}}""").toDS())
        .createOrReplaceTempView("t")

      checkAnswer(sql("SELECT a.b[0] FROM t ORDER BY _c0.a"), Row(1))
      checkAnswer(sql("SELECT b[0].a FROM t ORDER BY _c0.a"), Row(1))
    }
  }

  test("SPARK-6898: complete support for special chars in column names") {
    withTempView("t") {
      spark.read
        .json(Seq("""{"a": {"c.b": 1}, "b.$q": [{"a@!.q": 1}], "q.w": {"w.i&": [1]}}""").toDS())
        .createOrReplaceTempView("t")

      withSQLConf(SQLConf.SUPPORT_QUOTED_REGEX_COLUMN_NAME.key -> "false") {
        checkAnswer(sql("SELECT a.`c.b`, `b.$q`[0].`a@!.q`, `q.w`.`w.i&`[0] FROM t"), Row(1, 1, 1))
      }
    }
  }

  test("SPARK-6583 order by aggregated function") {
    withTempView("orderByData") {
      Seq("1" -> 3, "1" -> 4, "2" -> 7, "2" -> 8, "3" -> 5, "3" -> 6, "4" -> 1, "4" -> 2)
        .toDF("a", "b").createOrReplaceTempView("orderByData")

      checkAnswer(
        sql(
          """
            |SELECT a
            |FROM orderByData
            |GROUP BY a
            |ORDER BY sum(b)
        """.stripMargin),
        Row("4") :: Row("1") :: Row("3") :: Row("2") :: Nil)

      checkAnswer(
        sql(
          """
            |SELECT sum(b)
            |FROM orderByData
            |GROUP BY a
            |ORDER BY sum(b)
        """.stripMargin),
        Row(3) :: Row(7) :: Row(11) :: Row(15) :: Nil)

      checkAnswer(
        sql(
          """
            |SELECT sum(b)
            |FROM orderByData
            |GROUP BY a
            |ORDER BY sum(b), max(b)
        """.stripMargin),
        Row(3) :: Row(7) :: Row(11) :: Row(15) :: Nil)

      checkAnswer(
        sql(
          """
            |SELECT a, sum(b)
            |FROM orderByData
            |GROUP BY a
            |ORDER BY sum(b)
        """.stripMargin),
        Row("4", 3) :: Row("1", 7) :: Row("3", 11) :: Row("2", 15) :: Nil)

      checkAnswer(
        sql(
          """
            |SELECT a, sum(b)
            |FROM orderByData
            |GROUP BY a
            |ORDER BY sum(b) + 1
          """.stripMargin),
        Row("4", 3) :: Row("1", 7) :: Row("3", 11) :: Row("2", 15) :: Nil)

      checkAnswer(
        sql(
          """
            |SELECT count(*)
            |FROM orderByData
            |GROUP BY a
            |ORDER BY count(*)
          """.stripMargin),
        Row(2) :: Row(2) :: Row(2) :: Row(2) :: Nil)

      checkAnswer(
        sql(
          """
            |SELECT a
            |FROM orderByData
            |GROUP BY a
            |ORDER BY a, count(*), sum(b)
          """.stripMargin),
        Row("1") :: Row("2") :: Row("3") :: Row("4") :: Nil)
    }
  }

  test("SPARK-7952: fix the equality check between boolean and numeric types") {
    withTempView("t") {
      // numeric field i, boolean field j, result of i = j, result of i <=> j
      Seq[(Integer, java.lang.Boolean, java.lang.Boolean, java.lang.Boolean)](
        (1, true, true, true),
        (0, false, true, true),
        (2, true, false, false),
        (2, false, false, false),
        (null, true, null, false),
        (null, false, null, false),
        (0, null, null, false),
        (1, null, null, false),
        (null, null, null, true)
      ).toDF("i", "b", "r1", "r2").createOrReplaceTempView("t")

      checkAnswer(sql("select i = b from t"), sql("select r1 from t"))
      checkAnswer(sql("select i <=> b from t"), sql("select r2 from t"))
    }
  }

  test("SPARK-7067: order by queries for complex ExtractValue chain") {
    withTempView("t") {
      spark.read
        .json(Seq("""{"a": {"b": [{"c": 1}]}, "b": [{"d": 1}]}""").toDS())
        .createOrReplaceTempView("t")
      checkAnswer(sql("SELECT a.b FROM t ORDER BY b[0].d"), Row(Seq(Row(1))))
    }
  }

  test("SPARK-8782: ORDER BY NULL") {
    withTempView("t") {
      Seq((1, 2), (1, 2)).toDF("a", "b").createOrReplaceTempView("t")
      checkAnswer(sql("SELECT * FROM t ORDER BY NULL"), Seq(Row(1, 2), Row(1, 2)))
    }
  }

  test("SPARK-8837: use keyword in column name") {
    withTempView("t") {
      val df = Seq(1 -> "a").toDF("count", "sort")
      checkAnswer(df.filter("count > 0"), Row(1, "a"))
      df.createOrReplaceTempView("t")
      checkAnswer(sql("select count, sort from t"), Row(1, "a"))
    }
  }

  test("SPARK-8753: add interval type") {
    import org.apache.spark.unsafe.types.CalendarInterval

    val df = sql("select interval 3 years -3 month 7 week 123 microseconds")
    checkAnswer(df, Row(new CalendarInterval(12 * 3 - 3, 7 * 7, 123 )))
    withTempPath(f => {
      // Currently we don't yet support saving out values of interval data type.
      val e = intercept[AnalysisException] {
        df.write.json(f.getCanonicalPath)
      }
      e.message.contains("Cannot save interval data type into external storage")
    })
  }

  test("SPARK-8945: add and subtract expressions for interval type") {
    val df = sql("select interval 3 years -3 month 7 week 123 microseconds as i")
    checkAnswer(df, Row(new CalendarInterval(12 * 3 - 3, 7 * 7, 123)))

    checkAnswer(df.select(df("i") + new CalendarInterval(2, 1, 123)),
      Row(new CalendarInterval(12 * 3 - 3 + 2, 7 * 7 + 1, 123 + 123)))

    checkAnswer(df.select(df("i") - new CalendarInterval(2, 1, 123)),
      Row(new CalendarInterval(12 * 3 - 3 - 2, 7 * 7 - 1, 123 - 123)))

    // unary minus
    checkAnswer(df.select(-df("i")),
      Row(new CalendarInterval(-(12 * 3 - 3), -7 * 7, -123)))
  }

  test("aggregation with codegen updates peak execution memory") {
    AccumulatorSuite.verifyPeakExecutionMemorySet(sparkContext, "aggregation with codegen") {
      testCodeGen(
        "SELECT key, count(value) FROM testData GROUP BY key",
        (1 to 100).map(i => Row(i, 1)))
    }
  }

  test("SPARK-10215 Div of Decimal returns null") {
    val d = Decimal(1.12321).toBigDecimal
    val df = Seq((d, 1)).toDF("a", "b")

    checkAnswer(
      df.selectExpr("b * a / b"),
      Seq(Row(d)))
    checkAnswer(
      df.selectExpr("b * a / b / b"),
      Seq(Row(d)))
    checkAnswer(
      df.selectExpr("b * a + b"),
      Seq(Row(BigDecimal("2.12321"))))
    checkAnswer(
      df.selectExpr("b * a - b"),
      Seq(Row(BigDecimal("0.12321"))))
    checkAnswer(
      df.selectExpr("b * a * b"),
      Seq(Row(d)))
  }

  test("precision smaller than scale") {
    checkAnswer(sql("select 10.00"), Row(BigDecimal("10.00")))
    checkAnswer(sql("select 1.00"), Row(BigDecimal("1.00")))
    checkAnswer(sql("select 0.10"), Row(BigDecimal("0.10")))
    checkAnswer(sql("select 0.01"), Row(BigDecimal("0.01")))
    checkAnswer(sql("select 0.001"), Row(BigDecimal("0.001")))
    checkAnswer(sql("select -0.01"), Row(BigDecimal("-0.01")))
    checkAnswer(sql("select -0.001"), Row(BigDecimal("-0.001")))
  }

  test("external sorting updates peak execution memory") {
    AccumulatorSuite.verifyPeakExecutionMemorySet(sparkContext, "external sort") {
      sql("SELECT * FROM testData2 ORDER BY a ASC, b ASC").collect()
    }
  }

  test("SPARK-9511: error with table starting with number") {
    withTempView("1one") {
      sparkContext.parallelize(1 to 10).map(i => (i, i.toString))
        .toDF("num", "str")
        .createOrReplaceTempView("1one")
      checkAnswer(sql("select count(num) from 1one"), Row(10))
    }
  }

  test("specifying database name for a temporary view is not allowed") {
    withTempPath { dir =>
      withTempView("db.t") {
        val path = dir.toURI.toString
        val df =
          sparkContext.parallelize(1 to 10).map(i => (i, i.toString)).toDF("num", "str")
        df
          .write
          .format("parquet")
          .save(path)

        // We don't support creating a temporary table while specifying a database
        intercept[AnalysisException] {
          spark.sql(
            s"""
              |CREATE TEMPORARY VIEW db.t
              |USING parquet
              |OPTIONS (
              |  path '$path'
              |)
             """.stripMargin)
        }.getMessage

        // If you use backticks to quote the name then it's OK.
        spark.sql(
          s"""
            |CREATE TEMPORARY VIEW `db.t`
            |USING parquet
            |OPTIONS (
            |  path '$path'
            |)
           """.stripMargin)
        checkAnswer(spark.table("`db.t`"), df)
      }
    }
  }

  test("SPARK-10130 type coercion for IF should have children resolved first") {
    withTempView("src") {
      Seq((1, 1), (-1, 1)).toDF("key", "value").createOrReplaceTempView("src")
      checkAnswer(
        sql("SELECT IF(a > 0, a, 0) FROM (SELECT key a FROM src) temp"), Seq(Row(1), Row(0)))
    }
  }

  test("SPARK-10389: order by non-attribute grouping expression on Aggregate") {
    withTempView("src") {
      Seq((1, 1), (-1, 1)).toDF("key", "value").createOrReplaceTempView("src")
      checkAnswer(sql("SELECT MAX(value) FROM src GROUP BY key + 1 ORDER BY key + 1"),
        Seq(Row(1), Row(1)))
      checkAnswer(sql("SELECT MAX(value) FROM src GROUP BY key + 1 ORDER BY (key + 1) * 2"),
        Seq(Row(1), Row(1)))
    }
  }

  test("SPARK-23281: verify the correctness of sort direction on composite order by clause") {
    withTempView("src") {
      Seq[(Integer, Integer)](
        (1, 1),
        (1, 3),
        (2, 3),
        (3, 3),
        (4, null),
        (5, null)
      ).toDF("key", "value").createOrReplaceTempView("src")

      checkAnswer(sql(
        """
          |SELECT MAX(value) as value, key as col2
          |FROM src
          |GROUP BY key
          |ORDER BY value desc, key
        """.stripMargin),
        Seq(Row(3, 1), Row(3, 2), Row(3, 3), Row(null, 4), Row(null, 5)))

      checkAnswer(sql(
        """
          |SELECT MAX(value) as value, key as col2
          |FROM src
          |GROUP BY key
          |ORDER BY value desc, key desc
        """.stripMargin),
        Seq(Row(3, 3), Row(3, 2), Row(3, 1), Row(null, 5), Row(null, 4)))

      checkAnswer(sql(
        """
          |SELECT MAX(value) as value, key as col2
          |FROM src
          |GROUP BY key
          |ORDER BY value asc, key desc
        """.stripMargin),
        Seq(Row(null, 5), Row(null, 4), Row(3, 3), Row(3, 2), Row(3, 1)))
    }
  }

  test("run sql directly on files") {
    val df = spark.range(100).toDF()
    withTempPath(f => {
      df.write.json(f.getCanonicalPath)
      checkAnswer(sql(s"select id from json.`${f.getCanonicalPath}`"),
        df)
      checkAnswer(sql(s"select id from `org.apache.spark.sql.json`.`${f.getCanonicalPath}`"),
        df)
      checkAnswer(sql(s"select a.id from json.`${f.getCanonicalPath}` as a"),
        df)
    })

    var e = intercept[AnalysisException] {
      sql("select * from in_valid_table")
    }
    assert(e.message.contains("Table or view not found"))

    e = intercept[AnalysisException] {
      sql("select * from no_db.no_table").show()
    }
    assert(e.message.contains("Table or view not found"))

    e = intercept[AnalysisException] {
      sql("select * from json.invalid_file")
    }
    assert(e.message.contains("Path does not exist"))

    e = intercept[AnalysisException] {
      sql(s"select id from `org.apache.spark.sql.hive.orc`.`file_path`")
    }
    assert(e.message.contains("Hive built-in ORC data source must be used with Hive support"))

    e = intercept[AnalysisException] {
      sql(s"select id from `org.apache.spark.sql.sources.HadoopFsRelationProvider`.`file_path`")
    }
    assert(e.message.contains("Table or view not found: " +
      "`org.apache.spark.sql.sources.HadoopFsRelationProvider`.file_path"))

    e = intercept[AnalysisException] {
      sql(s"select id from `Jdbc`.`file_path`")
    }
    assert(e.message.contains("Unsupported data source type for direct query on files: Jdbc"))

    e = intercept[AnalysisException] {
      sql(s"select id from `org.apache.spark.sql.execution.datasources.jdbc`.`file_path`")
    }
    assert(e.message.contains("Unsupported data source type for direct query on files: " +
      "org.apache.spark.sql.execution.datasources.jdbc"))
  }

  test("SortMergeJoin returns wrong results when using UnsafeRows") {
    // This test is for the fix of https://issues.apache.org/jira/browse/SPARK-10737.
    // This bug will be triggered when Tungsten is enabled and there are multiple
    // SortMergeJoin operators executed in the same task.
    val confs = SQLConf.AUTO_BROADCASTJOIN_THRESHOLD.key -> "1" :: Nil
    withSQLConf(confs: _*) {
      val df1 = (1 to 50).map(i => (s"str_$i", i)).toDF("i", "j")
      val df2 =
        df1
          .join(df1.select(df1("i")), "i")
          .select(df1("i"), df1("j"))

      val df3 = df2.withColumnRenamed("i", "i1").withColumnRenamed("j", "j1")
      val df4 =
        df2
          .join(df3, df2("i") === df3("i1"))
          .withColumn("diff", $"j" - $"j1")
          .select(df2("i"), df2("j"), $"diff")

      checkAnswer(
        df4,
        df1.withColumn("diff", lit(0)))
    }
  }

  test("SPARK-11303: filter should not be pushed down into sample") {
    val df = spark.range(100)
    List(true, false).foreach { withReplacement =>
      val sampled = df.sample(withReplacement, 0.1, 1)
      val sampledOdd = sampled.filter("id % 2 != 0")
      val sampledEven = sampled.filter("id % 2 = 0")
      assert(sampled.count() == sampledOdd.count() + sampledEven.count())
    }
  }

  test("Struct Star Expansion") {
    withTempView("structTable", "nestedStructTable", "specialCharacterTable", "nameConflict") {
      val structDf = testData2.select("a", "b").as("record")

      checkAnswer(
        structDf.select($"record.a", $"record.b"),
        Row(1, 1) :: Row(1, 2) :: Row(2, 1) :: Row(2, 2) :: Row(3, 1) :: Row(3, 2) :: Nil)

      checkAnswer(
        structDf.select($"record.*"),
        Row(1, 1) :: Row(1, 2) :: Row(2, 1) :: Row(2, 2) :: Row(3, 1) :: Row(3, 2) :: Nil)

      checkAnswer(
        structDf.select($"record.*", $"record.*"),
        Row(1, 1, 1, 1) :: Row(1, 2, 1, 2) :: Row(2, 1, 2, 1) :: Row(2, 2, 2, 2) ::
          Row(3, 1, 3, 1) :: Row(3, 2, 3, 2) :: Nil)

      checkAnswer(
        sql("select struct(a, b) as r1, struct(b, a) as r2 from testData2")
          .select($"r1.*", $"r2.*"),
        Row(1, 1, 1, 1) :: Row(1, 2, 2, 1) :: Row(2, 1, 1, 2) :: Row(2, 2, 2, 2) ::
          Row(3, 1, 1, 3) :: Row(3, 2, 2, 3) :: Nil)

      // Try with a temporary view
      sql("select struct(a, b) as record from testData2").createOrReplaceTempView("structTable")
      checkAnswer(
        sql("SELECT record.* FROM structTable"),
        Row(1, 1) :: Row(1, 2) :: Row(2, 1) :: Row(2, 2) :: Row(3, 1) :: Row(3, 2) :: Nil)

      checkAnswer(sql(
        """
          | SELECT min(struct(record.*)) FROM
          |   (select struct(a,b) as record from testData2) tmp
      """.stripMargin),
        Row(Row(1, 1)) :: Nil)

      // Try with an alias on the select list
      checkAnswer(sql(
        """
          | SELECT max(struct(record.*)) as r FROM
          |   (select struct(a,b) as record from testData2) tmp
      """.stripMargin).select($"r.*"),
        Row(3, 2) :: Nil)

      // With GROUP BY
      checkAnswer(sql(
        """
          | SELECT min(struct(record.*)) FROM
          |   (select a as a, struct(a,b) as record from testData2) tmp
          | GROUP BY a
      """.stripMargin),
        Row(Row(1, 1)) :: Row(Row(2, 1)) :: Row(Row(3, 1)) :: Nil)

      // With GROUP BY and alias
      checkAnswer(sql(
        """
          | SELECT max(struct(record.*)) as r FROM
          |   (select a as a, struct(a,b) as record from testData2) tmp
          | GROUP BY a
      """.stripMargin).select($"r.*"),
        Row(1, 2) :: Row(2, 2) :: Row(3, 2) :: Nil)

      // With GROUP BY and alias and additional fields in the struct
      checkAnswer(sql(
        """
          | SELECT max(struct(a, record.*, b)) as r FROM
          |   (select a as a, b as b, struct(a,b) as record from testData2) tmp
          | GROUP BY a
      """.stripMargin).select($"r.*"),
        Row(1, 1, 2, 2) :: Row(2, 2, 2, 2) :: Row(3, 3, 2, 2) :: Nil)

      // Create a data set that contains nested structs.
      val nestedStructData = sql(
        """
          | SELECT struct(r1, r2) as record FROM
          |   (SELECT struct(a, b) as r1, struct(b, a) as r2 FROM testData2) tmp
      """.stripMargin)

      checkAnswer(nestedStructData.select($"record.*"),
        Row(Row(1, 1), Row(1, 1)) :: Row(Row(1, 2), Row(2, 1)) :: Row(Row(2, 1), Row(1, 2)) ::
          Row(Row(2, 2), Row(2, 2)) :: Row(Row(3, 1), Row(1, 3)) :: Row(Row(3, 2), Row(2, 3)) ::
          Nil)
      checkAnswer(nestedStructData.select($"record.r1"),
        Row(Row(1, 1)) :: Row(Row(1, 2)) :: Row(Row(2, 1)) :: Row(Row(2, 2)) ::
          Row(Row(3, 1)) :: Row(Row(3, 2)) :: Nil)
      checkAnswer(
        nestedStructData.select($"record.r1.*"),
        Row(1, 1) :: Row(1, 2) :: Row(2, 1) :: Row(2, 2) :: Row(3, 1) :: Row(3, 2) :: Nil)

      // Try with a temporary view
      withTempView("nestedStructTable") {
        nestedStructData.createOrReplaceTempView("nestedStructTable")
        checkAnswer(
          sql("SELECT record.* FROM nestedStructTable"),
          nestedStructData.select($"record.*"))
        checkAnswer(
          sql("SELECT record.r1 FROM nestedStructTable"),
          nestedStructData.select($"record.r1"))
        checkAnswer(
          sql("SELECT record.r1.* FROM nestedStructTable"),
          nestedStructData.select($"record.r1.*"))

        // Try resolving something not there.
        assert(intercept[AnalysisException](sql("SELECT abc.* FROM nestedStructTable"))
          .getMessage.contains("cannot resolve"))
      }

      // Create paths with unusual characters
      withSQLConf(SQLConf.SUPPORT_QUOTED_REGEX_COLUMN_NAME.key -> "false") {
        val specialCharacterPath = sql(
          """
          | SELECT struct(`col$.a_`, `a.b.c.`) as `r&&b.c` FROM
          |   (SELECT struct(a, b) as `col$.a_`, struct(b, a) as `a.b.c.` FROM testData2) tmp
      """.stripMargin)
        withTempView("specialCharacterTable") {
          specialCharacterPath.createOrReplaceTempView("specialCharacterTable")
          checkAnswer(
            specialCharacterPath.select($"`r&&b.c`.*"),
            nestedStructData.select($"record.*"))
          checkAnswer(
          sql(
            "SELECT `r&&b.c`.`col$.a_` FROM specialCharacterTable"),
          nestedStructData.select($"record.r1"))
          checkAnswer(
            sql("SELECT `r&&b.c`.`a.b.c.` FROM specialCharacterTable"),
            nestedStructData.select($"record.r2"))
          checkAnswer(
            sql("SELECT `r&&b.c`.`col$.a_`.* FROM specialCharacterTable"),
            nestedStructData.select($"record.r1.*"))
        }
      }

      // Try star expanding a scalar. This should fail.
      assert(intercept[AnalysisException](sql("select a.* from testData2")).getMessage.contains(
        "Can only star expand struct data types."))
    }
  }

  test("Struct Star Expansion - Name conflict") {
    // Create a data set that contains a naming conflict
    val nameConflict = sql("SELECT struct(a, b) as nameConflict, a as a FROM testData2")
    withTempView("nameConflict") {
      nameConflict.createOrReplaceTempView("nameConflict")
      // Unqualified should resolve to table.
      checkAnswer(sql("SELECT nameConflict.* FROM nameConflict"),
        Row(Row(1, 1), 1) :: Row(Row(1, 2), 1) :: Row(Row(2, 1), 2) :: Row(Row(2, 2), 2) ::
          Row(Row(3, 1), 3) :: Row(Row(3, 2), 3) :: Nil)
      // Qualify the struct type with the table name.
      checkAnswer(sql("SELECT nameConflict.nameConflict.* FROM nameConflict"),
        Row(1, 1) :: Row(1, 2) :: Row(2, 1) :: Row(2, 2) :: Row(3, 1) :: Row(3, 2) :: Nil)
    }
  }

  test("Star Expansion - group by") {
    withSQLConf(SQLConf.DATAFRAME_RETAIN_GROUP_COLUMNS.key -> "false") {
      checkAnswer(
        testData2.groupBy($"a", $"b").agg($"*"),
        sql("SELECT * FROM testData2 group by a, b"))
    }
  }

  test("Star Expansion - table with zero column") {
    withTempView("temp_table_no_cols") {
      val rddNoCols = sparkContext.parallelize(1 to 10).map(_ => Row.empty)
      val dfNoCols = spark.createDataFrame(rddNoCols, StructType(Seq.empty))
      dfNoCols.createTempView("temp_table_no_cols")

      // ResolvedStar
      checkAnswer(
        dfNoCols,
        dfNoCols.select(dfNoCols.col("*")))

      // UnresolvedStar
      checkAnswer(
        dfNoCols,
        sql("SELECT * FROM temp_table_no_cols"))
      checkAnswer(
        dfNoCols,
        dfNoCols.select($"*"))

      var e = intercept[AnalysisException] {
        sql("SELECT a.* FROM temp_table_no_cols a")
      }.getMessage
      assert(e.contains("cannot resolve 'a.*' given input columns ''"))

      e = intercept[AnalysisException] {
        dfNoCols.select($"b.*")
      }.getMessage
      assert(e.contains("cannot resolve 'b.*' given input columns ''"))
    }
  }

  test("Common subexpression elimination") {
    // TODO: support subexpression elimination in whole stage codegen
    withSQLConf(SQLConf.WHOLESTAGE_CODEGEN_ENABLED.key -> "false") {
      // select from a table to prevent constant folding.
      val df = sql("SELECT a, b from testData2 limit 1")
      checkAnswer(df, Row(1, 1))

      checkAnswer(df.selectExpr("a + 1", "a + 1"), Row(2, 2))
      checkAnswer(df.selectExpr("a + 1", "a + 1 + 1"), Row(2, 3))

      // This does not work because the expressions get grouped like (a + a) + 1
      checkAnswer(df.selectExpr("a + 1", "a + a + 1"), Row(2, 3))
      checkAnswer(df.selectExpr("a + 1", "a + (a + 1)"), Row(2, 3))

      // Identity udf that tracks the number of times it is called.
      val countAcc = sparkContext.longAccumulator("CallCount")
      spark.udf.register("testUdf", (x: Int) => {
        countAcc.add(1)
        x
      })

      // Evaluates df, verifying it is equal to the expectedResult and the accumulator's value
      // is correct.
      def verifyCallCount(df: DataFrame, expectedResult: Row, expectedCount: Int): Unit = {
        countAcc.setValue(0)
        QueryTest.checkAnswer(
          df, Seq(expectedResult), checkToRDD = false /* avoid duplicate exec */)
        assert(countAcc.value == expectedCount)
      }

      verifyCallCount(df.selectExpr("testUdf(a)"), Row(1), 1)
      verifyCallCount(df.selectExpr("testUdf(a)", "testUdf(a)"), Row(1, 1), 1)
      verifyCallCount(df.selectExpr("testUdf(a + 1)", "testUdf(a + 1)"), Row(2, 2), 1)
      verifyCallCount(df.selectExpr("testUdf(a + 1)", "testUdf(a)"), Row(2, 1), 2)
      verifyCallCount(
        df.selectExpr("testUdf(a + 1) + testUdf(a + 1)", "testUdf(a + 1)"), Row(4, 2), 1)

      verifyCallCount(
        df.selectExpr("testUdf(a + 1) + testUdf(1 + b)", "testUdf(a + 1)"), Row(4, 2), 2)

      val testUdf = functions.udf((x: Int) => {
        countAcc.add(1)
        x
      })
      verifyCallCount(
        df.groupBy().agg(sum(testUdf($"b") + testUdf($"b") + testUdf($"b"))), Row(3.0), 1)

      verifyCallCount(
        df.selectExpr("testUdf(a + 1) + testUdf(1 + a)", "testUdf(a + 1)"), Row(4, 2), 1)

      // Try disabling it via configuration.
      spark.conf.set(SQLConf.SUBEXPRESSION_ELIMINATION_ENABLED.key, "false")
      verifyCallCount(df.selectExpr("testUdf(a)", "testUdf(a)"), Row(1, 1), 2)
      spark.conf.set(SQLConf.SUBEXPRESSION_ELIMINATION_ENABLED.key, "true")
      verifyCallCount(df.selectExpr("testUdf(a)", "testUdf(a)"), Row(1, 1), 1)
    }
  }

  test("SPARK-10707: nullability should be correctly propagated through set operations (1)") {
    // This test produced an incorrect result of 1 before the SPARK-10707 fix because of the
    // NullPropagation rule: COUNT(v) got replaced with COUNT(1) because the output column of
    // UNION was incorrectly considered non-nullable:
    checkAnswer(
      sql("""SELECT count(v) FROM (
            |  SELECT v FROM (
            |    SELECT 'foo' AS v UNION ALL
            |    SELECT NULL AS v
            |  ) my_union WHERE isnull(v)
            |) my_subview""".stripMargin),
      Seq(Row(0)))
  }

  test("SPARK-10707: nullability should be correctly propagated through set operations (2)") {
    // This test uses RAND() to stop column pruning for Union and checks the resulting isnull
    // value. This would produce an incorrect result before the fix in SPARK-10707 because the "v"
    // column of the union was considered non-nullable.
    checkAnswer(
      sql(
        """
          |SELECT a FROM (
          |  SELECT ISNULL(v) AS a, RAND() FROM (
          |    SELECT 'foo' AS v UNION ALL SELECT null AS v
          |  ) my_union
          |) my_view
        """.stripMargin),
      Row(false) :: Row(true) :: Nil)
  }

  test("filter on a grouping column that is not presented in SELECT") {
    checkAnswer(
      sql("select count(1) from (select 1 as a) t group by a having a > 0"),
      Row(1) :: Nil)
  }

  test("SPARK-13056: Null in map value causes NPE") {
    val df = Seq(1 -> Map("abc" -> "somestring", "cba" -> null)).toDF("key", "value")
    withTempView("maptest") {
      df.createOrReplaceTempView("maptest")
      // local optimization will by pass codegen code, so we should keep the filter `key=1`
      checkAnswer(sql("SELECT value['abc'] FROM maptest where key = 1"), Row("somestring"))
      checkAnswer(sql("SELECT value['cba'] FROM maptest where key = 1"), Row(null))
    }
  }

  test("hash function") {
    val df = Seq(1 -> "a", 2 -> "b").toDF("i", "j")
    withTempView("tbl") {
      df.createOrReplaceTempView("tbl")
      checkAnswer(
        df.select(hash($"i", $"j")),
        sql("SELECT hash(i, j) from tbl")
      )
    }
  }

  test("SPARK-27619: Throw analysis exception when hash and xxhash64 is used on MapType") {
    Seq("hash", "xxhash64").foreach {
      case hashExpression =>
        intercept[AnalysisException] {
          spark.createDataset(Map(1 -> 10, 2 -> 20) :: Nil).selectExpr(s"$hashExpression(*)")
        }
    }
  }

  test(s"SPARK-27619: When ${SQLConf.LEGACY_ALLOW_HASH_ON_MAPTYPE.key} is true, hash can be " +
    "used on Maptype") {
    Seq("hash", "xxhash64").foreach {
      case hashExpression =>
        withSQLConf(SQLConf.LEGACY_ALLOW_HASH_ON_MAPTYPE.key -> "true") {
          val df = spark.createDataset(Map() :: Nil)
          checkAnswer(df.selectExpr(s"$hashExpression(*)"), sql(s"SELECT $hashExpression(map())"))
        }
    }
  }

  test("xxhash64 function") {
    val df = Seq(1 -> "a", 2 -> "b").toDF("i", "j")
    withTempView("tbl") {
      df.createOrReplaceTempView("tbl")
      checkAnswer(
        df.select(xxhash64($"i", $"j")),
        sql("SELECT xxhash64(i, j) from tbl")
      )
    }
  }

  test("join with using clause") {
    val df1 = Seq(("r1c1", "r1c2", "t1r1c3"),
      ("r2c1", "r2c2", "t1r2c3"), ("r3c1x", "r3c2", "t1r3c3")).toDF("c1", "c2", "c3")
    val df2 = Seq(("r1c1", "r1c2", "t2r1c3"),
      ("r2c1", "r2c2", "t2r2c3"), ("r3c1y", "r3c2", "t2r3c3")).toDF("c1", "c2", "c3")
    val df3 = Seq((null, "r1c2", "t3r1c3"),
      ("r2c1", "r2c2", "t3r2c3"), ("r3c1y", "r3c2", "t3r3c3")).toDF("c1", "c2", "c3")
    withTempView("t1", "t2", "t3") {
      df1.createOrReplaceTempView("t1")
      df2.createOrReplaceTempView("t2")
      df3.createOrReplaceTempView("t3")
      // inner join with one using column
      checkAnswer(
        sql("SELECT * FROM t1 join t2 using (c1)"),
        Row("r1c1", "r1c2", "t1r1c3", "r1c2", "t2r1c3") ::
          Row("r2c1", "r2c2", "t1r2c3", "r2c2", "t2r2c3") :: Nil)

      // inner join with two using columns
      checkAnswer(
        sql("SELECT * FROM t1 join t2 using (c1, c2)"),
        Row("r1c1", "r1c2", "t1r1c3", "t2r1c3") ::
          Row("r2c1", "r2c2", "t1r2c3", "t2r2c3") :: Nil)

      // Left outer join with one using column.
      checkAnswer(
        sql("SELECT * FROM t1 left join t2 using (c1)"),
        Row("r1c1", "r1c2", "t1r1c3", "r1c2", "t2r1c3") ::
          Row("r2c1", "r2c2", "t1r2c3", "r2c2", "t2r2c3") ::
          Row("r3c1x", "r3c2", "t1r3c3", null, null) :: Nil)

      // Right outer join with one using column.
      checkAnswer(
        sql("SELECT * FROM t1 right join t2 using (c1)"),
        Row("r1c1", "r1c2", "t1r1c3", "r1c2", "t2r1c3") ::
          Row("r2c1", "r2c2", "t1r2c3", "r2c2", "t2r2c3") ::
          Row("r3c1y", null, null, "r3c2", "t2r3c3") :: Nil)

      // Full outer join with one using column.
      checkAnswer(
        sql("SELECT * FROM t1 full outer join t2 using (c1)"),
        Row("r1c1", "r1c2", "t1r1c3", "r1c2", "t2r1c3") ::
          Row("r2c1", "r2c2", "t1r2c3", "r2c2", "t2r2c3") ::
          Row("r3c1x", "r3c2", "t1r3c3", null, null) ::
          Row("r3c1y", null,
            null, "r3c2", "t2r3c3") :: Nil)

      // Full outer join with null value in join column.
      checkAnswer(
        sql("SELECT * FROM t1 full outer join t3 using (c1)"),
        Row("r1c1", "r1c2", "t1r1c3", null, null) ::
          Row("r2c1", "r2c2", "t1r2c3", "r2c2", "t3r2c3") ::
          Row("r3c1x", "r3c2", "t1r3c3", null, null) ::
          Row("r3c1y", null, null, "r3c2", "t3r3c3") ::
          Row(null, null, null, "r1c2", "t3r1c3") :: Nil)

      // Self join with using columns.
      checkAnswer(
        sql("SELECT * FROM t1 join t1 using (c1)"),
        Row("r1c1", "r1c2", "t1r1c3", "r1c2", "t1r1c3") ::
          Row("r2c1", "r2c2", "t1r2c3", "r2c2", "t1r2c3") ::
          Row("r3c1x", "r3c2", "t1r3c3", "r3c2", "t1r3c3") :: Nil)
    }
  }

  test("SPARK-15327: fail to compile generated code with complex data structure") {
    withTempDir{ dir =>
      val json =
        """
          |{"h": {"b": {"c": [{"e": "adfgd"}], "a": [{"e": "testing", "count": 3}],
          |"b": [{"e": "test", "count": 1}]}}, "d": {"b": {"c": [{"e": "adfgd"}],
          |"a": [{"e": "testing", "count": 3}], "b": [{"e": "test", "count": 1}]}},
          |"c": {"b": {"c": [{"e": "adfgd"}], "a": [{"count": 3}],
          |"b": [{"e": "test", "count": 1}]}}, "a": {"b": {"c": [{"e": "adfgd"}],
          |"a": [{"count": 3}], "b": [{"e": "test", "count": 1}]}},
          |"e": {"b": {"c": [{"e": "adfgd"}], "a": [{"e": "testing", "count": 3}],
          |"b": [{"e": "test", "count": 1}]}}, "g": {"b": {"c": [{"e": "adfgd"}],
          |"a": [{"e": "testing", "count": 3}], "b": [{"e": "test", "count": 1}]}},
          |"f": {"b": {"c": [{"e": "adfgd"}], "a": [{"e": "testing", "count": 3}],
          |"b": [{"e": "test", "count": 1}]}}, "b": {"b": {"c": [{"e": "adfgd"}],
          |"a": [{"count": 3}], "b": [{"e": "test", "count": 1}]}}}'
          |
        """.stripMargin
      spark.read.json(Seq(json).toDS()).write.mode("overwrite").parquet(dir.toString)
      spark.read.parquet(dir.toString).collect()
    }
  }

  test("data source table created in InMemoryCatalog should be able to read/write") {
    withTable("tbl") {
      val provider = spark.sessionState.conf.defaultDataSourceName
      sql(s"CREATE TABLE tbl(i INT, j STRING) USING $provider")
      checkAnswer(sql("SELECT i, j FROM tbl"), Nil)

      Seq(1 -> "a", 2 -> "b").toDF("i", "j").write.mode("overwrite").insertInto("tbl")
      checkAnswer(sql("SELECT i, j FROM tbl"), Row(1, "a") :: Row(2, "b") :: Nil)

      Seq(3 -> "c", 4 -> "d").toDF("i", "j").write.mode("append").saveAsTable("tbl")
      checkAnswer(
        sql("SELECT i, j FROM tbl"),
        Row(1, "a") :: Row(2, "b") :: Row(3, "c") :: Row(4, "d") :: Nil)
    }
  }

  test("Eliminate noop ordinal ORDER BY") {
    withSQLConf(SQLConf.ORDER_BY_ORDINAL.key -> "true") {
      val plan1 = sql("SELECT 1.0, 'abc', year(current_date()) ORDER BY 1, 2, 3")
      val plan2 = sql("SELECT 1.0, 'abc', year(current_date())")
      comparePlans(plan1.queryExecution.optimizedPlan, plan2.queryExecution.optimizedPlan)
    }
  }

  test("check code injection is prevented") {
    // The end of comment (*/) should be escaped.
    var literal =
      """|*/
         |{
         |  new Object() {
         |    void f() { throw new RuntimeException("This exception is injected."); }
         |  }.f();
         |}
         |/*""".stripMargin
    var expected =
      """|*/
         |{
         |  new Object() {
         |    void f() { throw new RuntimeException("This exception is injected."); }
         |  }.f();
         |}
         |/*""".stripMargin
    checkAnswer(
      sql(s"SELECT '$literal' AS DUMMY"),
      Row(s"$expected") :: Nil)

    // `\u002A` is `*` and `\u002F` is `/`
    // so if the end of comment consists of those characters in queries, we need to escape them.
    literal =
      """|\\u002A/
         |{
         |  new Object() {
         |    void f() { throw new RuntimeException("This exception is injected."); }
         |  }.f();
         |}
         |/*""".stripMargin
    expected =
      s"""|${"\\u002A/"}
          |{
          |  new Object() {
          |    void f() { throw new RuntimeException("This exception is injected."); }
          |  }.f();
          |}
          |/*""".stripMargin
    checkAnswer(
      sql(s"SELECT '$literal' AS DUMMY"),
      Row(s"$expected") :: Nil)

    literal =
      """|\\\\u002A/
         |{
         |  new Object() {
         |    void f() { throw new RuntimeException("This exception is injected."); }
         |  }.f();
         |}
         |/*""".stripMargin
    expected =
      """|\\u002A/
         |{
         |  new Object() {
         |    void f() { throw new RuntimeException("This exception is injected."); }
         |  }.f();
         |}
         |/*""".stripMargin
    checkAnswer(
      sql(s"SELECT '$literal' AS DUMMY"),
      Row(s"$expected") :: Nil)

    literal =
      """|\\u002a/
         |{
         |  new Object() {
         |    void f() { throw new RuntimeException("This exception is injected."); }
         |  }.f();
         |}
         |/*""".stripMargin
    expected =
      s"""|${"\\u002a/"}
          |{
          |  new Object() {
          |    void f() { throw new RuntimeException("This exception is injected."); }
          |  }.f();
          |}
          |/*""".stripMargin
    checkAnswer(
      sql(s"SELECT '$literal' AS DUMMY"),
      Row(s"$expected") :: Nil)

    literal =
      """|\\\\u002a/
         |{
         |  new Object() {
         |    void f() { throw new RuntimeException("This exception is injected."); }
         |  }.f();
         |}
         |/*""".stripMargin
    expected =
      """|\\u002a/
         |{
         |  new Object() {
         |    void f() { throw new RuntimeException("This exception is injected."); }
         |  }.f();
         |}
         |/*""".stripMargin
    checkAnswer(
      sql(s"SELECT '$literal' AS DUMMY"),
      Row(s"$expected") :: Nil)

    literal =
      """|*\\u002F
         |{
         |  new Object() {
         |    void f() { throw new RuntimeException("This exception is injected."); }
         |  }.f();
         |}
         |/*""".stripMargin
    expected =
      s"""|${"*\\u002F"}
          |{
          |  new Object() {
          |    void f() { throw new RuntimeException("This exception is injected."); }
          |  }.f();
          |}
          |/*""".stripMargin
    checkAnswer(
      sql(s"SELECT '$literal' AS DUMMY"),
      Row(s"$expected") :: Nil)

    literal =
      """|*\\\\u002F
         |{
         |  new Object() {
         |    void f() { throw new RuntimeException("This exception is injected."); }
         |  }.f();
         |}
         |/*""".stripMargin
    expected =
      """|*\\u002F
         |{
         |  new Object() {
         |    void f() { throw new RuntimeException("This exception is injected."); }
         |  }.f();
         |}
         |/*""".stripMargin
    checkAnswer(
      sql(s"SELECT '$literal' AS DUMMY"),
      Row(s"$expected") :: Nil)

    literal =
      """|*\\u002f
         |{
         |  new Object() {
         |    void f() { throw new RuntimeException("This exception is injected."); }
         |  }.f();
         |}
         |/*""".stripMargin
    expected =
      s"""|${"*\\u002f"}
          |{
          |  new Object() {
          |    void f() { throw new RuntimeException("This exception is injected."); }
          |  }.f();
          |}
          |/*""".stripMargin
    checkAnswer(
      sql(s"SELECT '$literal' AS DUMMY"),
      Row(s"$expected") :: Nil)

    literal =
      """|*\\\\u002f
         |{
         |  new Object() {
         |    void f() { throw new RuntimeException("This exception is injected."); }
         |  }.f();
         |}
         |/*""".stripMargin
    expected =
      """|*\\u002f
         |{
         |  new Object() {
         |    void f() { throw new RuntimeException("This exception is injected."); }
         |  }.f();
         |}
         |/*""".stripMargin
    checkAnswer(
      sql(s"SELECT '$literal' AS DUMMY"),
      Row(s"$expected") :: Nil)

    literal =
      """|\\u002A\\u002F
         |{
         |  new Object() {
         |    void f() { throw new RuntimeException("This exception is injected."); }
         |  }.f();
         |}
         |/*""".stripMargin
    expected =
      s"""|${"\\u002A\\u002F"}
          |{
          |  new Object() {
          |    void f() { throw new RuntimeException("This exception is injected."); }
          |  }.f();
          |}
          |/*""".stripMargin
    checkAnswer(
      sql(s"SELECT '$literal' AS DUMMY"),
      Row(s"$expected") :: Nil)

    literal =
      """|\\\\u002A\\u002F
         |{
         |  new Object() {
         |    void f() { throw new RuntimeException("This exception is injected."); }
         |  }.f();
         |}
         |/*""".stripMargin
    expected =
      s"""|${"\\\\u002A\\u002F"}
          |{
          |  new Object() {
          |    void f() { throw new RuntimeException("This exception is injected."); }
          |  }.f();
          |}
          |/*""".stripMargin
    checkAnswer(
      sql(s"SELECT '$literal' AS DUMMY"),
      Row(s"$expected") :: Nil)

    literal =
      """|\\u002A\\\\u002F
         |{
         |  new Object() {
         |    void f() { throw new RuntimeException("This exception is injected."); }
         |  }.f();
         |}
         |/*""".stripMargin
    expected =
      s"""|${"\\u002A\\\\u002F"}
          |{
          |  new Object() {
          |    void f() { throw new RuntimeException("This exception is injected."); }
          |  }.f();
          |}
          |/*""".stripMargin
    checkAnswer(
      sql(s"SELECT '$literal' AS DUMMY"),
      Row(s"$expected") :: Nil)

    literal =
      """|\\\\u002A\\\\u002F
         |{
         |  new Object() {
         |    void f() { throw new RuntimeException("This exception is injected."); }
         |  }.f();
         |}
         |/*""".stripMargin
    expected =
      """|\\u002A\\u002F
         |{
         |  new Object() {
         |    void f() { throw new RuntimeException("This exception is injected."); }
         |  }.f();
         |}
         |/*""".stripMargin
    checkAnswer(
      sql(s"SELECT '$literal' AS DUMMY"),
      Row(s"$expected") :: Nil)
  }

  test("SPARK-15752 optimize metadata only query for datasource table") {
    withSQLConf(SQLConf.OPTIMIZER_METADATA_ONLY.key -> "true") {
      withTable("srcpart_15752") {
        val data = (1 to 10).map(i => (i, s"data-$i", i % 2, if ((i % 2) == 0) "a" else "b"))
          .toDF("col1", "col2", "partcol1", "partcol2")
        data.write.partitionBy("partcol1", "partcol2").mode("append").saveAsTable("srcpart_15752")
        checkAnswer(
          sql("select partcol1 from srcpart_15752 group by partcol1"),
          Row(0) :: Row(1) :: Nil)
        checkAnswer(
          sql("select partcol1 from srcpart_15752 where partcol1 = 1 group by partcol1"),
          Row(1))
        checkAnswer(
          sql("select partcol1, count(distinct partcol2) from srcpart_15752 group by partcol1"),
          Row(0, 1) :: Row(1, 1) :: Nil)
        checkAnswer(
          sql("select partcol1, count(distinct partcol2) from srcpart_15752  where partcol1 = 1 " +
            "group by partcol1"),
          Row(1, 1) :: Nil)
        checkAnswer(sql("select distinct partcol1 from srcpart_15752"), Row(0) :: Row(1) :: Nil)
        checkAnswer(sql("select distinct partcol1 from srcpart_15752 where partcol1 = 1"), Row(1))
        checkAnswer(
          sql("select distinct col from (select partcol1 + 1 as col from srcpart_15752 " +
            "where partcol1 = 1) t"),
          Row(2))
        checkAnswer(sql("select max(partcol1) from srcpart_15752"), Row(1))
        checkAnswer(sql("select max(partcol1) from srcpart_15752 where partcol1 = 1"), Row(1))
        checkAnswer(sql("select max(partcol1) from (select partcol1 from srcpart_15752) t"), Row(1))
        checkAnswer(
          sql("select max(col) from (select partcol1 + 1 as col from srcpart_15752 " +
            "where partcol1 = 1) t"),
          Row(2))
      }
    }
  }

  test("SPARK-16975: Column-partition path starting '_' should be handled correctly") {
    withTempDir { dir =>
      val dataDir = new File(dir, "data").getCanonicalPath
      spark.range(10).withColumn("_col", $"id").write.partitionBy("_col").save(dataDir)
      spark.read.load(dataDir)
    }
  }

  test("SPARK-16644: Aggregate should not put aggregate expressions to constraints") {
    withTable("tbl") {
      sql("CREATE TABLE tbl(a INT, b INT) USING parquet")
      checkAnswer(sql(
        """
          |SELECT
          |  a,
          |  MAX(b) AS c1,
          |  b AS c2
          |FROM tbl
          |WHERE a = b
          |GROUP BY a, b
          |HAVING c1 = 1
        """.stripMargin), Nil)
    }
  }

  test("SPARK-16674: field names containing dots for both fields and partitioned fields") {
    withTempPath { path =>
      val data = (1 to 10).map(i => (i, s"data-$i", i % 2, if ((i % 2) == 0) "a" else "b"))
        .toDF("col.1", "col.2", "part.col1", "part.col2")
      data.write
        .format("parquet")
        .partitionBy("part.col1", "part.col2")
        .save(path.getCanonicalPath)
      val readBack = spark.read.format("parquet").load(path.getCanonicalPath)
      checkAnswer(
        readBack.selectExpr("`part.col1`", "`col.1`"),
        data.selectExpr("`part.col1`", "`col.1`"))
    }
  }

  test("SPARK-17515: CollectLimit.execute() should perform per-partition limits") {
    val numRecordsRead = spark.sparkContext.longAccumulator
    spark.range(1, 100, 1, numPartitions = 10).map { x =>
      numRecordsRead.add(1)
      x
    }.limit(1).queryExecution.toRdd.count()
    assert(numRecordsRead.value === 10)
  }

  test("CREATE TABLE USING should not fail if a same-name temp view exists") {
    withTable("same_name") {
      withTempView("same_name") {
        spark.range(10).createTempView("same_name")
        sql("CREATE TABLE same_name(i int) USING json")
        checkAnswer(spark.table("same_name"), spark.range(10).toDF())
        assert(spark.table("default.same_name").collect().isEmpty)
      }
    }
  }

  test("SPARK-18053: ARRAY equality is broken") {
    withTable("array_tbl") {
      spark.range(10).select(array($"id").as("arr")).write.saveAsTable("array_tbl")
      assert(sql("SELECT * FROM array_tbl where arr = ARRAY(1L)").count == 1)
    }
  }

  test("SPARK-19157: should be able to change spark.sql.runSQLOnFiles at runtime") {
    withTempPath { path =>
      Seq(1 -> "a").toDF("i", "j").write.parquet(path.getCanonicalPath)

      val newSession = spark.newSession()
      val originalValue = newSession.sessionState.conf.runSQLonFile

      try {
        newSession.sessionState.conf.setConf(SQLConf.RUN_SQL_ON_FILES, false)
        intercept[AnalysisException] {
          newSession.sql(s"SELECT i, j FROM parquet.`${path.getCanonicalPath}`")
        }

        newSession.sessionState.conf.setConf(SQLConf.RUN_SQL_ON_FILES, true)
        checkAnswer(
          newSession.sql(s"SELECT i, j FROM parquet.`${path.getCanonicalPath}`"),
          Row(1, "a"))
      } finally {
        newSession.sessionState.conf.setConf(SQLConf.RUN_SQL_ON_FILES, originalValue)
      }
    }
  }

  test("should be able to resolve a persistent view") {
    withTable("t1", "t2") {
      withView("v1") {
        sql("CREATE TABLE `t1` USING parquet AS SELECT * FROM VALUES(1, 1) AS t1(a, b)")
        sql("CREATE TABLE `t2` USING parquet AS SELECT * FROM VALUES('a', 2, 1.0) AS t2(d, e, f)")
        sql("CREATE VIEW `v1`(x, y) AS SELECT * FROM t1")
        checkAnswer(spark.table("v1").orderBy("x"), Row(1, 1))

        sql("ALTER VIEW `v1` AS SELECT * FROM t2")
        checkAnswer(spark.table("v1").orderBy("f"), Row("a", 2, 1.0))
      }
    }
  }

  test("SPARK-19059: read file based table whose name starts with underscore") {
    withTable("_tbl") {
      sql("CREATE TABLE `_tbl`(i INT) USING parquet")
      sql("INSERT INTO `_tbl` VALUES (1), (2), (3)")
      checkAnswer( sql("SELECT * FROM `_tbl`"), Row(1) :: Row(2) :: Row(3) :: Nil)
    }
  }

  test("SPARK-19334: check code injection is prevented") {
    // The end of comment (*/) should be escaped.
    val badQuery =
      """|SELECT inline(array(cast(struct(1) AS
         |  struct<`=
         |    new Object() {
         |      {f();}
         |      public void f() {throw new RuntimeException("This exception is injected.");}
         |      public int x;
         |    }.x
         |  `:int>)))""".stripMargin.replaceAll("\n", "")

    checkAnswer(sql(badQuery), Row(1) :: Nil)
  }

  test("SPARK-19650: An action on a Command should not trigger a Spark job") {
    // Create a listener that checks if new jobs have started.
    val jobStarted = new AtomicBoolean(false)
    val listener = new SparkListener {
      override def onJobStart(jobStart: SparkListenerJobStart): Unit = {
        jobStarted.set(true)
      }
    }

    // Make sure no spurious job starts are pending in the listener bus.
    sparkContext.listenerBus.waitUntilEmpty()
    sparkContext.addSparkListener(listener)
    try {
      // Execute the command.
      sql("show databases").head()

      // Make sure we have seen all events triggered by DataFrame.show()
      sparkContext.listenerBus.waitUntilEmpty()
    } finally {
      sparkContext.removeSparkListener(listener)
    }
    assert(!jobStarted.get(), "Command should not trigger a Spark job.")
  }

  test("SPARK-20164: AnalysisException should be tolerant to null query plan") {
    try {
      throw new AnalysisException("", None, None, plan = null)
    } catch {
      case ae: AnalysisException => assert(ae.plan == null && ae.getMessage == ae.getSimpleMessage)
    }
  }

  test("SPARK-12868: Allow adding jars from hdfs ") {
    val jarFromHdfs = "hdfs://doesnotmatter/test.jar"
    val jarFromInvalidFs = "fffs://doesnotmatter/test.jar"

    // if 'hdfs' is not supported, MalformedURLException will be thrown
    new URL(jarFromHdfs)

    intercept[MalformedURLException] {
      new URL(jarFromInvalidFs)
    }
  }

  test("RuntimeReplaceable functions should not take extra parameters") {
    val e = intercept[AnalysisException](sql("SELECT nvl(1, 2, 3)"))
    assert(e.message.contains("Invalid number of arguments"))
  }

  test("SPARK-21228: InSet incorrect handling of structs") {
    withTempView("A") {
      // reduce this from the default of 10 so the repro query text is not too long
      withSQLConf((SQLConf.OPTIMIZER_INSET_CONVERSION_THRESHOLD.key -> "3")) {
        // a relation that has 1 column of struct type with values (1,1), ..., (9, 9)
        spark.range(1, 10).selectExpr("named_struct('a', id, 'b', id) as a")
          .createOrReplaceTempView("A")
        val df = sql(
          """
            |SELECT * from
            | (SELECT MIN(a) as minA FROM A) AA -- this Aggregate will return UnsafeRows
            | -- the IN will become InSet with a Set of GenericInternalRows
            | -- a GenericInternalRow is never equal to an UnsafeRow so the query would
            | -- returns 0 results, which is incorrect
            | WHERE minA IN (NAMED_STRUCT('a', 1L, 'b', 1L), NAMED_STRUCT('a', 2L, 'b', 2L),
            |   NAMED_STRUCT('a', 3L, 'b', 3L))
          """.stripMargin)
        checkAnswer(df, Row(Row(1, 1)))
      }
    }
  }

  test("SPARK-21247: Allow case-insensitive type equality in Set operation") {
    withSQLConf(SQLConf.CASE_SENSITIVE.key -> "false") {
      sql("SELECT struct(1 a) UNION ALL (SELECT struct(2 A))")
      sql("SELECT struct(1 a) EXCEPT (SELECT struct(2 A))")

      withTable("t", "S") {
        sql("CREATE TABLE t(c struct<f:int>) USING parquet")
        sql("CREATE TABLE S(C struct<F:int>) USING parquet")
        Seq(("c", "C"), ("C", "c"), ("c.f", "C.F"), ("C.F", "c.f")).foreach {
          case (left, right) =>
            checkAnswer(sql(s"SELECT * FROM t, S WHERE t.$left = S.$right"), Seq.empty)
        }
      }
    }

    withSQLConf(SQLConf.CASE_SENSITIVE.key -> "true") {
      val m1 = intercept[AnalysisException] {
        sql("SELECT struct(1 a) UNION ALL (SELECT struct(2 A))")
      }.message
      assert(m1.contains("Union can only be performed on tables with the compatible column types"))

      val m2 = intercept[AnalysisException] {
        sql("SELECT struct(1 a) EXCEPT (SELECT struct(2 A))")
      }.message
      assert(m2.contains("Except can only be performed on tables with the compatible column types"))

      withTable("t", "S") {
        sql("CREATE TABLE t(c struct<f:int>) USING parquet")
        sql("CREATE TABLE S(C struct<F:int>) USING parquet")
        checkAnswer(sql("SELECT * FROM t, S WHERE t.c.f = S.C.F"), Seq.empty)
        val m = intercept[AnalysisException] {
          sql("SELECT * FROM t, S WHERE c = C")
        }.message
        assert(
          m.contains(
            "cannot resolve '(spark_catalog.default.t.`c` = spark_catalog.default.S.`C`)' " +
            "due to data type mismatch"))
      }
    }
  }

  test("SPARK-21335: support un-aliased subquery") {
    withTempView("v") {
      Seq(1 -> "a").toDF("i", "j").createOrReplaceTempView("v")
      checkAnswer(sql("SELECT i from (SELECT i FROM v)"), Row(1))

      val e = intercept[AnalysisException](sql("SELECT v.i from (SELECT i FROM v)"))
      assert(e.message ==
        "cannot resolve '`v.i`' given input columns: [__auto_generated_subquery_name.i]")

      checkAnswer(sql("SELECT __auto_generated_subquery_name.i from (SELECT i FROM v)"), Row(1))
    }
  }

  test("SPARK-21743: top-most limit should not cause memory leak") {
    // In unit test, Spark will fail the query if memory leak detected.
    spark.range(100).groupBy("id").count().limit(1).collect()
  }

  test("SPARK-21652: rule confliction of InferFiltersFromConstraints and ConstantPropagation") {
    withTempView("t1", "t2") {
      Seq((1, 1)).toDF("col1", "col2").createOrReplaceTempView("t1")
      Seq(1, 2).toDF("col").createOrReplaceTempView("t2")
      val df = sql(
        """
          |SELECT *
          |FROM t1, t2
          |WHERE t1.col1 = 1 AND 1 = t1.col2 AND t1.col1 = t2.col AND t1.col2 = t2.col
        """.stripMargin)
      checkAnswer(df, Row(1, 1, 1))
    }
  }

  test("SPARK-23079: constraints should be inferred correctly with aliases") {
    withTable("t") {
      spark.range(5).write.saveAsTable("t")
      val t = spark.read.table("t")
      val left = t.withColumn("xid", $"id" + lit(1)).as("x")
      val right = t.withColumnRenamed("id", "xid").as("y")
      val df = left.join(right, "xid").filter("id = 3").toDF()
      checkAnswer(df, Row(4, 3))
    }
  }

  test("SPARK-22266: the same aggregate function was calculated multiple times") {
    val query = "SELECT a, max(b+1), max(b+1) + 1 FROM testData2 GROUP BY a"
    val df = sql(query)
    val physical = df.queryExecution.sparkPlan
    val aggregateExpressions = physical.collectFirst {
      case agg : HashAggregateExec => agg.aggregateExpressions
      case agg : SortAggregateExec => agg.aggregateExpressions
    }
    assert (aggregateExpressions.isDefined)
    assert (aggregateExpressions.get.size == 1)
    checkAnswer(df, Row(1, 3, 4) :: Row(2, 3, 4) :: Row(3, 3, 4) :: Nil)
  }

  test("Support filter clause for aggregate function with hash aggregate") {
    Seq(("COUNT(a)", 3), ("COLLECT_LIST(a)", Seq(1, 2, 3))).foreach { funcToResult =>
      val query = s"SELECT ${funcToResult._1} FILTER (WHERE b > 1) FROM testData2"
      val df = sql(query)
      val physical = df.queryExecution.sparkPlan
      val aggregateExpressions = physical.collect {
        case agg: HashAggregateExec => agg.aggregateExpressions
        case agg: ObjectHashAggregateExec => agg.aggregateExpressions
      }.flatten
      aggregateExpressions.foreach { expr =>
        if (expr.mode == Complete || expr.mode == Partial) {
          assert(expr.filter.isDefined)
        } else {
          assert(expr.filter.isEmpty)
        }
      }
      checkAnswer(df, Row(funcToResult._2))
    }
  }

  test("Support filter clause for aggregate function uses SortAggregateExec") {
    withSQLConf(SQLConf.USE_OBJECT_HASH_AGG.key -> "false") {
      val df = sql("SELECT PERCENTILE(a, 1) FILTER (WHERE b > 1) FROM testData2")
      val physical = df.queryExecution.sparkPlan
      val aggregateExpressions = physical.collect {
        case agg: SortAggregateExec => agg.aggregateExpressions
      }.flatten
      aggregateExpressions.foreach { expr =>
        if (expr.mode == Complete || expr.mode == Partial) {
          assert(expr.filter.isDefined)
        } else {
          assert(expr.filter.isEmpty)
        }
      }
      checkAnswer(df, Row(3))
    }
  }

  test("Non-deterministic aggregate functions should not be deduplicated") {
    val query = "SELECT a, first_value(b), first_value(b) + 1 FROM testData2 GROUP BY a"
    val df = sql(query)
    val physical = df.queryExecution.sparkPlan
    val aggregateExpressions = physical.collectFirst {
      case agg : HashAggregateExec => agg.aggregateExpressions
      case agg : SortAggregateExec => agg.aggregateExpressions
    }
    assert (aggregateExpressions.isDefined)
    assert (aggregateExpressions.get.size == 2)
  }

  test("SPARK-22356: overlapped columns between data and partition schema in data source tables") {
    withTempPath { path =>
      Seq((1, 1, 1), (1, 2, 1)).toDF("i", "p", "j")
        .write.mode("overwrite").parquet(new File(path, "p=1").getCanonicalPath)
      withTable("t") {
        sql(s"create table t using parquet options(path='${path.getCanonicalPath}')")
        // We should respect the column order in data schema.
        assert(spark.table("t").columns === Array("i", "p", "j"))
        checkAnswer(spark.table("t"), Row(1, 1, 1) :: Row(1, 1, 1) :: Nil)
        // The DESC TABLE should report same schema as table scan.
        assert(sql("desc t").select("col_name")
          .as[String].collect().mkString(",").contains("i,p,j"))
      }
    }
  }

  test("SPARK-24696 ColumnPruning rule fails to remove extra Project") {
    withTable("fact_stats", "dim_stats") {
      val factData = Seq((1, 1, 99, 1), (2, 2, 99, 2), (3, 1, 99, 3), (4, 2, 99, 4))
      val storeData = Seq((1, "BW", "DE"), (2, "AZ", "US"))
      spark.udf.register("filterND", udf((value: Int) => value > 2).asNondeterministic)
      factData.toDF("date_id", "store_id", "product_id", "units_sold")
        .write.mode("overwrite").partitionBy("store_id").format("parquet").saveAsTable("fact_stats")
      storeData.toDF("store_id", "state_province", "country")
        .write.mode("overwrite").format("parquet").saveAsTable("dim_stats")
      val df = sql(
        """
          |SELECT f.date_id, f.product_id, f.store_id FROM
          |(SELECT date_id, product_id, store_id
          |   FROM fact_stats WHERE filterND(date_id)) AS f
          |JOIN dim_stats s
          |ON f.store_id = s.store_id WHERE s.country = 'DE'
        """.stripMargin)
      checkAnswer(df, Seq(Row(3, 99, 1)))
    }
  }


  test("SPARK-24940: coalesce and repartition hint") {
    withTempView("nums1") {
      val numPartitionsSrc = 10
      spark.range(0, 100, 1, numPartitionsSrc).createOrReplaceTempView("nums1")
      assert(spark.table("nums1").rdd.getNumPartitions == numPartitionsSrc)

      withTable("nums") {
        sql("CREATE TABLE nums (id INT) USING parquet")

        Seq(5, 20, 2).foreach { numPartitions =>
          sql(
            s"""
               |INSERT OVERWRITE TABLE nums
               |SELECT /*+ REPARTITION($numPartitions) */ *
               |FROM nums1
             """.stripMargin)
          assert(spark.table("nums").inputFiles.length == numPartitions)

          sql(
            s"""
               |INSERT OVERWRITE TABLE nums
               |SELECT /*+ COALESCE($numPartitions) */ *
               |FROM nums1
             """.stripMargin)
          // Coalesce can not increase the number of partitions
          assert(spark.table("nums").inputFiles.length == Seq(numPartitions, numPartitionsSrc).min)
        }
      }
    }
  }

  test("SPARK-25084: 'distribute by' on multiple columns may lead to codegen issue") {
    withView("spark_25084") {
      val count = 1000
      val df = spark.range(count)
      val columns = (0 until 400).map{ i => s"id as id$i" }
      val distributeExprs = (0 until 100).map(c => s"id$c").mkString(",")
      df.selectExpr(columns : _*).createTempView("spark_25084")
      assert(
        spark.sql(s"select * from spark_25084 distribute by ($distributeExprs)").count === count)
    }
  }

  test("SPARK-25144 'distinct' causes memory leak") {
    val ds = List(Foo(Some("bar"))).toDS
    val result = ds.flatMap(_.bar).distinct
    result.rdd.isEmpty
  }

  test("SPARK-25454: decimal division with negative scale") {
    // TODO: completely fix this issue even when LITERAL_PRECISE_PRECISION is true.
    withSQLConf(SQLConf.LITERAL_PICK_MINIMUM_PRECISION.key -> "false") {
      checkAnswer(sql("select 26393499451 / (1e6 * 1000)"), Row(BigDecimal("26.3934994510000")))
    }
  }

  test("SPARK-25988: self join with aliases on partitioned tables #1") {
    withTempView("tmpView1", "tmpView2") {
      withTable("tab1", "tab2") {
        sql(
          """
            |CREATE TABLE `tab1` (`col1` INT, `TDATE` DATE)
            |USING CSV
            |PARTITIONED BY (TDATE)
          """.stripMargin)
        spark.table("tab1").where("TDATE >= '2017-08-15'").createOrReplaceTempView("tmpView1")
        sql("CREATE TABLE `tab2` (`TDATE` DATE) USING parquet")
        sql(
          """
            |CREATE OR REPLACE TEMPORARY VIEW tmpView2 AS
            |SELECT N.tdate, col1 AS aliasCol1
            |FROM tmpView1 N
            |JOIN tab2 Z
            |ON N.tdate = Z.tdate
          """.stripMargin)
        withSQLConf(SQLConf.AUTO_BROADCASTJOIN_THRESHOLD.key -> "0") {
          sql("SELECT * FROM tmpView2 x JOIN tmpView2 y ON x.tdate = y.tdate").collect()
        }
      }
    }
  }

  test("SPARK-25988: self join with aliases on partitioned tables #2") {
    withTempView("tmp") {
      withTable("tab1", "tab2") {
        sql(
          """
            |CREATE TABLE `tab1` (`EX` STRING, `TDATE` DATE)
            |USING parquet
            |PARTITIONED BY (tdate)
          """.stripMargin)
        sql("CREATE TABLE `tab2` (`TDATE` DATE) USING parquet")
        sql(
          """
            |CREATE OR REPLACE TEMPORARY VIEW TMP as
            |SELECT  N.tdate, EX AS new_ex
            |FROM tab1 N
            |JOIN tab2 Z
            |ON N.tdate = Z.tdate
          """.stripMargin)
        sql(
          """
            |SELECT * FROM TMP x JOIN TMP y
            |ON x.tdate = y.tdate
          """.stripMargin).queryExecution.executedPlan
      }
    }
  }

  test("SPARK-26366: verify ReplaceExceptWithFilter") {
    Seq(true, false).foreach { enabled =>
      withSQLConf(SQLConf.REPLACE_EXCEPT_WITH_FILTER.key -> enabled.toString) {
        val df = spark.createDataFrame(
          sparkContext.parallelize(Seq(Row(0, 3, 5),
            Row(0, 3, null),
            Row(null, 3, 5),
            Row(0, null, 5),
            Row(0, null, null),
            Row(null, null, 5),
            Row(null, 3, null),
            Row(null, null, null))),
          StructType(Seq(StructField("c1", IntegerType),
            StructField("c2", IntegerType),
            StructField("c3", IntegerType))))
        val where = "c2 >= 3 OR c1 >= 0"
        val whereNullSafe =
          """
            |(c2 IS NOT NULL AND c2 >= 3)
            |OR (c1 IS NOT NULL AND c1 >= 0)
          """.stripMargin

        val df_a = df.filter(where)
        val df_b = df.filter(whereNullSafe)
        checkAnswer(df.except(df_a), df.except(df_b))

        val whereWithIn = "c2 >= 3 OR c1 in (2)"
        val whereWithInNullSafe =
          """
            |(c2 IS NOT NULL AND c2 >= 3)
          """.stripMargin
        val dfIn_a = df.filter(whereWithIn)
        val dfIn_b = df.filter(whereWithInNullSafe)
        checkAnswer(df.except(dfIn_a), df.except(dfIn_b))
      }
    }
  }

  test("SPARK-26402: accessing nested fields with different cases in case insensitive mode") {
    withSQLConf(SQLConf.CASE_SENSITIVE.key -> "true") {
      val msg = intercept[AnalysisException] {
        withTable("t") {
          sql("create table t (s struct<i: Int>) using json")
          checkAnswer(sql("select s.I from t group by s.i"), Nil)
        }
      }.message
      assert(msg.contains("No such struct field I in i"))
    }

    withSQLConf(SQLConf.CASE_SENSITIVE.key -> "false") {
      withTable("t") {
        sql("create table t (s struct<i: Int>) using json")
        checkAnswer(sql("select s.I from t group by s.i"), Nil)
      }
    }
  }

  test("SPARK-27699 Validate pushed down filters") {
    def checkPushedFilters(format: String, df: DataFrame, filters: Array[sources.Filter]): Unit = {
      val scan = df.queryExecution.sparkPlan
        .find(_.isInstanceOf[BatchScanExec]).get.asInstanceOf[BatchScanExec]
        .scan
      format match {
        case "orc" =>
          assert(scan.isInstanceOf[OrcScan])
          assert(scan.asInstanceOf[OrcScan].pushedFilters === filters)
        case "parquet" =>
          assert(scan.isInstanceOf[ParquetScan])
          assert(scan.asInstanceOf[ParquetScan].pushedFilters === filters)
        case _ =>
          fail(s"unknown format $format")
      }
    }

    Seq("orc", "parquet").foreach { format =>
      withSQLConf(SQLConf.USE_V1_SOURCE_LIST.key -> "") {
        withTempPath { dir =>
          spark.range(10).map(i => (i, i.toString)).toDF("id", "s")
            .write
            .format(format)
            .save(dir.getCanonicalPath)
          val df = spark.read.format(format).load(dir.getCanonicalPath)
          checkPushedFilters(
            format,
            df.where(('id < 2 and 's.contains("foo")) or ('id > 10 and 's.contains("bar"))),
            Array(sources.Or(sources.LessThan("id", 2), sources.GreaterThan("id", 10))))
          checkPushedFilters(
            format,
            df.where('s.contains("foo") or ('id > 10 and 's.contains("bar"))),
            Array.empty)
          checkPushedFilters(
            format,
            df.where('id < 2 and not('id > 10 and 's.contains("bar"))),
            Array(sources.IsNotNull("id"), sources.LessThan("id", 2)))
        }
      }
    }
  }

  test("SPARK-26709: OptimizeMetadataOnlyQuery does not handle empty records correctly") {
    withSQLConf(SQLConf.USE_V1_SOURCE_LIST.key -> "parquet") {
      Seq(true, false).foreach { enableOptimizeMetadataOnlyQuery =>
        withSQLConf(SQLConf.OPTIMIZER_METADATA_ONLY.key ->
          enableOptimizeMetadataOnlyQuery.toString) {
          withTable("t") {
            sql("CREATE TABLE t (col1 INT, p1 INT) USING PARQUET PARTITIONED BY (p1)")
            sql("INSERT INTO TABLE t PARTITION (p1 = 5) SELECT ID FROM range(1, 1)")
            if (enableOptimizeMetadataOnlyQuery) {
              // The result is wrong if we enable the configuration.
              checkAnswer(sql("SELECT MAX(p1) FROM t"), Row(5))
            } else {
              checkAnswer(sql("SELECT MAX(p1) FROM t"), Row(null))
            }
            checkAnswer(sql("SELECT MAX(col1) FROM t"), Row(null))
          }

          withTempPath { path =>
            val tabLocation = path.getCanonicalPath
            val partLocation1 = tabLocation + "/p=3"
            val partLocation2 = tabLocation + "/p=1"
            // SPARK-23271 empty RDD when saved should write a metadata only file
            val df = spark.emptyDataFrame.select(lit(1).as("col"))
            df.write.parquet(partLocation1)
            val df2 = spark.range(10).toDF("col")
            df2.write.parquet(partLocation2)
            val readDF = spark.read.parquet(tabLocation)
            if (enableOptimizeMetadataOnlyQuery) {
              // The result is wrong if we enable the configuration.
              checkAnswer(readDF.selectExpr("max(p)"), Row(3))
            } else {
              checkAnswer(readDF.selectExpr("max(p)"), Row(1))
            }
            checkAnswer(readDF.selectExpr("max(col)"), Row(9))
          }
        }
      }
    }
  }

  test("reset command should not fail with cache") {
    withTable("tbl") {
      val provider = spark.sessionState.conf.defaultDataSourceName
      sql(s"CREATE TABLE tbl(i INT, j STRING) USING $provider")
      sql("reset")
      sql("cache table tbl")
      sql("reset")
    }
  }

  test("string date comparison") {
    withTempView("t1") {
      spark.range(1).selectExpr("date '2000-01-01' as d").createOrReplaceTempView("t1")
      val result = Date.valueOf("2000-01-01")
      checkAnswer(sql("select * from t1 where d < '2000'"), Nil)
      checkAnswer(sql("select * from t1 where d < '2001'"), Row(result))
      checkAnswer(sql("select * from t1 where d < '2000-01'"), Nil)
      checkAnswer(sql("select * from t1 where d < '2000-01-01'"), Nil)
      checkAnswer(sql("select * from t1 where d < '2000-1-1'"), Nil)
      checkAnswer(sql("select * from t1 where d <= '2000-1-1'"), Row(result))
      checkAnswer(sql("select * from t1 where d <= '1999-12-30'"), Nil)
      checkAnswer(sql("select * from t1 where d = '2000-1-1'"), Row(result))
      checkAnswer(sql("select * from t1 where d = '2000-01-01'"), Row(result))
      checkAnswer(sql("select * from t1 where d = '2000-1-02'"), Nil)
      checkAnswer(sql("select * from t1 where d > '2000-01-01'"), Nil)
      checkAnswer(sql("select * from t1 where d > '1999'"), Row(result))
      checkAnswer(sql("select * from t1 where d >= '2000'"), Row(result))
      checkAnswer(sql("select * from t1 where d >= '2000-1'"), Row(result))
      checkAnswer(sql("select * from t1 where d >= '2000-1-1'"), Row(result))
      checkAnswer(sql("select * from t1 where d >= '2000-1-01'"), Row(result))
      checkAnswer(sql("select * from t1 where d >= '2000-01-1'"), Row(result))
      checkAnswer(sql("select * from t1 where d >= '2000-01-01'"), Row(result))
      checkAnswer(sql("select * from t1 where d >= '2000-01-02'"), Nil)
      checkAnswer(sql("select * from t1 where '2000' >= d"), Row(result))
      checkAnswer(sql("select * from t1 where d > '2000-13'"), Nil)

      withSQLConf(SQLConf.LEGACY_CAST_DATETIME_TO_STRING.key -> "true") {
        checkAnswer(sql("select * from t1 where d < '2000'"), Nil)
        checkAnswer(sql("select * from t1 where d < '2001'"), Row(result))
        checkAnswer(sql("select * from t1 where d < '2000-1-1'"), Row(result))
        checkAnswer(sql("select * from t1 where d <= '1999'"), Nil)
        checkAnswer(sql("select * from t1 where d >= '2000'"), Row(result))
        checkAnswer(sql("select * from t1 where d > '1999-13'"), Row(result))
        checkAnswer(sql("select to_date('2000-01-01') > '1'"), Row(true))
      }
    }
  }

  test("string timestamp comparison") {
    spark.range(1)
      .selectExpr("timestamp '2000-01-01 01:10:00.000' as d")
      .createOrReplaceTempView("t1")
    val result = Timestamp.valueOf("2000-01-01 01:10:00")
    checkAnswer(sql("select * from t1 where d < '2000'"), Nil)
    checkAnswer(sql("select * from t1 where d < '2001'"), Row(result))
    checkAnswer(sql("select * from t1 where d < '2000-01'"), Nil)
    checkAnswer(sql("select * from t1 where d < '2000-1-1'"), Nil)
    checkAnswer(sql("select * from t1 where d < '2000-01-01 01:10:00.000'"), Nil)
    checkAnswer(sql("select * from t1 where d < '2000-01-01 02:10:00.000'"), Row(result))
    checkAnswer(sql("select * from t1 where d <= '2000-1-1 01:10:00'"), Row(result))
    checkAnswer(sql("select * from t1 where d <= '2000-1-1 01:00:00'"), Nil)
    checkAnswer(sql("select * from t1 where d = '2000-1-1 01:10:00.000'"), Row(result))
    checkAnswer(sql("select * from t1 where d = '2000-01-01 01:10:00.000'"), Row(result))
    checkAnswer(sql("select * from t1 where d = '2000-1-02 01:10:00.000'"), Nil)
    checkAnswer(sql("select * from t1 where d > '2000'"), Row(result))
    checkAnswer(sql("select * from t1 where d > '2000-1'"), Row(result))
    checkAnswer(sql("select * from t1 where d > '2000-1-1'"), Row(result))
    checkAnswer(sql("select * from t1 where d > '2000-1-1 01:00:00.000'"), Row(result))
    checkAnswer(sql("select * from t1 where d > '2001'"), Nil)
    checkAnswer(sql("select * from t1 where d > '2000-01-02'"), Nil)
    checkAnswer(sql("select * from t1 where d >= '2000-1-01'"), Row(result))
    checkAnswer(sql("select * from t1 where d >= '2000-01-1'"), Row(result))
    checkAnswer(sql("select * from t1 where d >= '2000-01-01'"), Row(result))
    checkAnswer(sql("select * from t1 where d >= '2000-01-01 01:10:00.000'"), Row(result))
    checkAnswer(sql("select * from t1 where d >= '2000-01-02 01:10:00.000'"), Nil)
    checkAnswer(sql("select * from t1 where '2000' >= d"), Nil)
    checkAnswer(sql("select * from t1 where d > '2000-13'"), Nil)

    withSQLConf(SQLConf.LEGACY_CAST_DATETIME_TO_STRING.key -> "true") {
      checkAnswer(sql("select * from t1 where d < '2000'"), Nil)
      checkAnswer(sql("select * from t1 where d < '2001'"), Row(result))
      checkAnswer(sql("select * from t1 where d <= '2000-1-1'"), Row(result))
      checkAnswer(sql("select * from t1 where d <= '2000-01-02'"), Row(result))
      checkAnswer(sql("select * from t1 where d <= '1999'"), Nil)
      checkAnswer(sql("select * from t1 where d >= '2000'"), Row(result))
      checkAnswer(sql("select * from t1 where d > '1999-13'"), Row(result))
      checkAnswer(sql("select to_timestamp('2000-01-01 01:10:00') > '1'"), Row(true))
    }
    sql("DROP VIEW t1")
  }

  test("SPARK-28156: self-join should not miss cached view") {
    withTable("table1") {
      withView("table1_vw") {
        withTempView("cachedview") {
          val df = Seq.tabulate(5) { x => (x, x + 1, x + 2, x + 3) }.toDF("a", "b", "c", "d")
          df.write.mode("overwrite").format("orc").saveAsTable("table1")
          sql("drop view if exists table1_vw")
          sql("create view table1_vw as select * from table1")

          val cachedView = sql("select a, b, c, d from table1_vw")

          cachedView.createOrReplaceTempView("cachedview")
          cachedView.persist()

          val queryDf = sql(
            s"""select leftside.a, leftside.b
               |from cachedview leftside
               |join cachedview rightside
               |on leftside.a = rightside.a
           """.stripMargin)

          val inMemoryTableScan = collect(queryDf.queryExecution.executedPlan) {
            case i: InMemoryTableScanExec => i
          }
          assert(inMemoryTableScan.size == 2)
          checkAnswer(queryDf, Row(0, 1) :: Row(1, 2) :: Row(2, 3) :: Row(3, 4) :: Row(4, 5) :: Nil)
        }
      }
    }

  }

  test("SPARK-29000: arithmetic computation overflow when don't allow decimal precision loss ") {
    withSQLConf(SQLConf.DECIMAL_OPERATIONS_ALLOW_PREC_LOSS.key -> "false") {
      val df1 = sql("select case when 1=2 then 1 else 100.000000000000000000000000 end * 1")
      checkAnswer(df1, Array(Row(100)))
      val df2 = sql("select case when 1=2 then 1 else 100.000000000000000000000000 end * " +
        "case when 1=2 then 2 else 1 end")
      checkAnswer(df2, Array(Row(100)))
      val df3 = sql("select case when 1=2 then 1 else 1.000000000000000000000001 end / 10")
      checkAnswer(df3, Array(Row(new java.math.BigDecimal("0.100000000000000000000000100"))))
    }
  }

  test("SPARK-29239: Subquery should not cause NPE when eliminating subexpression") {
    withSQLConf(SQLConf.WHOLESTAGE_CODEGEN_ENABLED.key -> "false",
        SQLConf.SUBQUERY_REUSE_ENABLED.key -> "false",
        SQLConf.CODEGEN_FACTORY_MODE.key -> "CODEGEN_ONLY",
        SQLConf.OPTIMIZER_EXCLUDED_RULES.key -> ConvertToLocalRelation.ruleName) {
      withTempView("t1", "t2") {
        sql("create temporary view t1 as select * from values ('val1a', 10L) as t1(t1a, t1b)")
        sql("create temporary view t2 as select * from values ('val3a', 110L) as t2(t2a, t2b)")
        val df = sql("SELECT min, min from (SELECT (SELECT min(t2b) FROM t2) min " +
          "FROM t1 WHERE t1a = 'val1c')")
        assert(df.collect().size == 0)
      }
    }
  }

  test("SPARK-29213: FilterExec should not throw NPE") {
    withTempView("t1", "t2", "t3") {
      sql("SELECT ''").as[String].map(identity).toDF("x").createOrReplaceTempView("t1")
      sql("SELECT * FROM VALUES 0, CAST(NULL AS BIGINT)")
        .as[java.lang.Long]
        .map(identity)
        .toDF("x")
        .createOrReplaceTempView("t2")
      sql("SELECT ''").as[String].map(identity).toDF("x").createOrReplaceTempView("t3")
      sql(
        """
          |SELECT t1.x
          |FROM t1
          |LEFT JOIN (
          |    SELECT x FROM (
          |        SELECT x FROM t2
          |        UNION ALL
          |        SELECT SUBSTR(x,5) x FROM t3
          |    ) a
          |    WHERE LENGTH(x)>0
          |) t3
          |ON t1.x=t3.x
        """.stripMargin).collect()
    }
  }

  test("SPARK-29682: Conflicting attributes in Expand are resolved") {
    val numsDF = Seq(1, 2, 3).toDF("nums")
    val cubeDF = numsDF.cube("nums").agg(max(lit(0)).as("agcol"))

    checkAnswer(
      cubeDF.join(cubeDF, "nums"),
      Row(1, 0, 0) :: Row(2, 0, 0) :: Row(3, 0, 0) :: Nil)
  }

  test("SPARK-29860: Fix dataType mismatch issue for InSubquery") {
    withTempView("ta", "tb", "tc", "td", "te", "tf") {
      sql("CREATE TEMPORARY VIEW ta AS SELECT * FROM VALUES(CAST(1 AS DECIMAL(8, 0))) AS ta(id)")
      sql("CREATE TEMPORARY VIEW tb AS SELECT * FROM VALUES(CAST(1 AS DECIMAL(7, 2))) AS tb(id)")
      sql("CREATE TEMPORARY VIEW tc AS SELECT * FROM VALUES(CAST(1 AS DOUBLE)) AS tc(id)")
      sql("CREATE TEMPORARY VIEW td AS SELECT * FROM VALUES(CAST(1 AS FLOAT)) AS td(id)")
      sql("CREATE TEMPORARY VIEW te AS SELECT * FROM VALUES(CAST(1 AS BIGINT)) AS te(id)")
      sql("CREATE TEMPORARY VIEW tf AS SELECT * FROM VALUES(CAST(1 AS DECIMAL(38, 38))) AS tf(id)")
      val df1 = sql("SELECT id FROM ta WHERE id IN (SELECT id FROM tb)")
      checkAnswer(df1, Row(new java.math.BigDecimal(1)))
      val df2 = sql("SELECT id FROM ta WHERE id IN (SELECT id FROM tc)")
      checkAnswer(df2, Row(new java.math.BigDecimal(1)))
      val df3 = sql("SELECT id FROM ta WHERE id IN (SELECT id FROM td)")
      checkAnswer(df3, Row(new java.math.BigDecimal(1)))
      val df4 = sql("SELECT id FROM ta WHERE id IN (SELECT id FROM te)")
      checkAnswer(df4, Row(new java.math.BigDecimal(1)))
      val df5 = sql("SELECT id FROM ta WHERE id IN (SELECT id FROM tf)")
      checkAnswer(df5, Array.empty[Row])
    }
  }

  test("SPARK-30447: fix constant propagation inside NOT") {
    withTempView("t") {
      Seq[Integer](1, null).toDF("c").createOrReplaceTempView("t")
      val df = sql("SELECT * FROM t WHERE NOT(c = 1 AND c + 1 = 1)")

      checkAnswer(df, Row(1))
    }
  }

  test("SPARK-26218: Fix the corner case when casting float to Integer") {
    withSQLConf(SQLConf.ANSI_ENABLED.key -> "true") {
      intercept[ArithmeticException](
        sql("SELECT CAST(CAST(2147483648 as FLOAT) as Integer)").collect()
      )
      intercept[ArithmeticException](
        sql("SELECT CAST(CAST(2147483648 as DOUBLE) as Integer)").collect()
      )
    }
  }

  test("SPARK-30870: Column pruning shouldn't alias a nested column for the whole structure") {
    withTable("t") {
      val df = sql(
        """
          |SELECT value
          |FROM VALUES array(named_struct('field', named_struct('a', 1, 'b', 2))) AS (value)
        """.stripMargin)
      df.write.format("parquet").saveAsTable("t")

      val df2 = spark.table("t")
        .limit(100)
        .select(size(col("value.field")))
      val projects = df2.queryExecution.optimizedPlan.collect {
        case p: Project => p
      }
      assert(projects.length == 1)
      val aliases = NestedColumnAliasingSuite.collectGeneratedAliases(projects(0))
      assert(aliases.length == 0)
    }
  }

  test("SPARK-30955: Exclude Generate output when aliasing in nested column pruning") {
    val df1 = sql(
      """
        |SELECT explodedvalue.*
        |FROM VALUES array(named_struct('nested', named_struct('a', 1, 'b', 2))) AS (value)
        |LATERAL VIEW explode(value) AS explodedvalue
      """.stripMargin)
    checkAnswer(df1, Row(Row(1, 2)) :: Nil)

    val df2 = sql(
      """
        |SELECT explodedvalue.nested.a
        |FROM VALUES array(named_struct('nested', named_struct('a', 1, 'b', 2))) AS (value)
        |LATERAL VIEW explode(value) AS explodedvalue
      """.stripMargin)
    checkAnswer(df2, Row(1) :: Nil)
  }

  test("SPARK-30279 Support 32 or more grouping attributes for GROUPING_ID()") {
    withTempView("t") {
      sql("CREATE TEMPORARY VIEW t AS SELECT * FROM " +
        s"VALUES(${(0 until 65).map { _ => 1 }.mkString(", ")}, 3) AS " +
        s"t(${(0 until 65).map { i => s"k$i" }.mkString(", ")}, v)")

      def testGropingIDs(numGroupingSet: Int, expectedIds: Seq[Any] = Nil): Unit = {
        val groupingCols = (0 until numGroupingSet).map { i => s"k$i" }
        val df = sql("SELECT GROUPING_ID(), SUM(v) FROM t GROUP BY " +
          s"GROUPING SETS ((${groupingCols.mkString(",")}), (${groupingCols.init.mkString(",")}))")
        checkAnswer(df, expectedIds.map { id => Row(id, 3) })
      }

      withSQLConf(SQLConf.LEGACY_INTEGER_GROUPING_ID.key -> "true") {
        testGropingIDs(32, Seq(0, 1))
        val errMsg = intercept[AnalysisException] {
          testGropingIDs(33)
        }.getMessage
        assert(errMsg.contains("Grouping sets size cannot be greater than 32"))
      }

      withSQLConf(SQLConf.LEGACY_INTEGER_GROUPING_ID.key -> "false") {
        testGropingIDs(64, Seq(0L, 1L))
        val errMsg = intercept[AnalysisException] {
          testGropingIDs(65)
        }.getMessage
        assert(errMsg.contains("Grouping sets size cannot be greater than 64"))
      }
    }
  }

  test("SPARK-31166: UNION map<null, null> and other maps should not fail") {
    checkAnswer(
      sql("(SELECT map()) UNION ALL (SELECT map(1, 2))"),
      Seq(Row(Map[Int, Int]()), Row(Map(1 -> 2))))
  }

  test("SPARK-31242: clone SparkSession should respect sessionInitWithConfigDefaults") {
    // Note, only the conf explicitly set in SparkConf(e.g. in SharedSparkSessionBase) would cause
    // problem before the fix.
    withSQLConf(SQLConf.CODEGEN_FALLBACK.key -> "true") {
      val cloned = spark.cloneSession()
      SparkSession.setActiveSession(cloned)
      assert(SQLConf.get.getConf(SQLConf.CODEGEN_FALLBACK) === true)
    }
  }

  test("SPARK-31594: Do not display the seed of rand/randn with no argument in output schema") {
    def checkIfSeedExistsInExplain(df: DataFrame): Unit = {
      val output = new java.io.ByteArrayOutputStream()
      Console.withOut(output) {
        df.explain()
      }
      val projectExplainOutput = output.toString.split("\n").find(_.contains("Project")).get
      assert(projectExplainOutput.matches(""".*randn?\(-?[0-9]+\).*"""))
    }
    val df1 = sql("SELECT rand()")
    assert(df1.schema.head.name === "rand()")
    checkIfSeedExistsInExplain(df1)
    val df2 = sql("SELECT rand(1L)")
    assert(df2.schema.head.name === "rand(1)")
    checkIfSeedExistsInExplain(df2)
    val df3 = sql("SELECT randn()")
    assert(df3.schema.head.name === "randn()")
    checkIfSeedExistsInExplain(df1)
    val df4 = sql("SELECT randn(1L)")
    assert(df4.schema.head.name === "randn(1)")
    checkIfSeedExistsInExplain(df2)
  }

  test("SPARK-31670: Trim unnecessary Struct field alias in Aggregate/GroupingSets") {
    withTempView("t") {
      sql(
        """
          |CREATE TEMPORARY VIEW t(a, b, c) AS
          |SELECT * FROM VALUES
          |('A', 1, NAMED_STRUCT('row_id', 1, 'json_string', '{"i": 1}')),
          |('A', 2, NAMED_STRUCT('row_id', 2, 'json_string', '{"i": 1}')),
          |('A', 2, NAMED_STRUCT('row_id', 2, 'json_string', '{"i": 2}')),
          |('B', 1, NAMED_STRUCT('row_id', 3, 'json_string', '{"i": 1}')),
          |('C', 3, NAMED_STRUCT('row_id', 4, 'json_string', '{"i": 1}'))
        """.stripMargin)

      checkAnswer(
        sql(
          """
            |SELECT a, c.json_string, SUM(b)
            |FROM t
            |GROUP BY a, c.json_string
            |""".stripMargin),
        Row("A", "{\"i\": 1}", 3) :: Row("A", "{\"i\": 2}", 2) ::
          Row("B", "{\"i\": 1}", 1) :: Row("C", "{\"i\": 1}", 3) :: Nil)

      checkAnswer(
        sql(
          """
            |SELECT a, c.json_string, SUM(b)
            |FROM t
            |GROUP BY a, c.json_string
            |WITH CUBE
            |""".stripMargin),
        Row("A", "{\"i\": 1}", 3) :: Row("A", "{\"i\": 2}", 2) :: Row("A", null, 5) ::
          Row("B", "{\"i\": 1}", 1) :: Row("B", null, 1) ::
          Row("C", "{\"i\": 1}", 3) :: Row("C", null, 3) ::
          Row(null, "{\"i\": 1}", 7) :: Row(null, "{\"i\": 2}", 2) :: Row(null, null, 9) :: Nil)

      checkAnswer(
        sql(
          """
            |SELECT a, get_json_object(c.json_string, '$.i'), SUM(b)
            |FROM t
            |GROUP BY a, get_json_object(c.json_string, '$.i')
            |WITH CUBE
            |""".stripMargin),
        Row("A", "1", 3) :: Row("A", "2", 2) :: Row("A", null, 5) ::
          Row("B", "1", 1) :: Row("B", null, 1) ::
          Row("C", "1", 3) :: Row("C", null, 3) ::
          Row(null, "1", 7) :: Row(null, "2", 2) :: Row(null, null, 9) :: Nil)

      checkAnswer(
        sql(
          """
            |SELECT a, c.json_string AS json_string, SUM(b)
            |FROM t
            |GROUP BY a, c.json_string
            |WITH CUBE
            |""".stripMargin),
        Row("A", null, 5) :: Row("A", "{\"i\": 1}", 3) :: Row("A", "{\"i\": 2}", 2) ::
          Row("B", null, 1) :: Row("B", "{\"i\": 1}", 1) ::
          Row("C", null, 3) :: Row("C", "{\"i\": 1}", 3) ::
          Row(null, null, 9) :: Row(null, "{\"i\": 1}", 7) :: Row(null, "{\"i\": 2}", 2) :: Nil)

      checkAnswer(
        sql(
          """
            |SELECT a, c.json_string as js, SUM(b)
            |FROM t
            |GROUP BY a, c.json_string
            |WITH CUBE
            |""".stripMargin),
        Row("A", null, 5) :: Row("A", "{\"i\": 1}", 3) :: Row("A", "{\"i\": 2}", 2) ::
          Row("B", null, 1) :: Row("B", "{\"i\": 1}", 1) ::
          Row("C", null, 3) :: Row("C", "{\"i\": 1}", 3) ::
          Row(null, null, 9) :: Row(null, "{\"i\": 1}", 7) :: Row(null, "{\"i\": 2}", 2) :: Nil)

      checkAnswer(
        sql(
          """
            |SELECT a, c.json_string as js, SUM(b)
            |FROM t
            |GROUP BY a, c.json_string
            |WITH ROLLUP
            |""".stripMargin),
        Row("A", null, 5) :: Row("A", "{\"i\": 1}", 3) :: Row("A", "{\"i\": 2}", 2) ::
          Row("B", null, 1) :: Row("B", "{\"i\": 1}", 1) ::
          Row("C", null, 3) :: Row("C", "{\"i\": 1}", 3) ::
          Row(null, null, 9) :: Nil)

      checkAnswer(
        sql(
          """
            |SELECT a, c.json_string, SUM(b)
            |FROM t
            |GROUP BY a, c.json_string
            |GROUPING sets((a),(a, c.json_string))
            |""".stripMargin),
        Row("A", null, 5) :: Row("A", "{\"i\": 1}", 3) :: Row("A", "{\"i\": 2}", 2) ::
          Row("B", null, 1) :: Row("B", "{\"i\": 1}", 1) ::
          Row("C", null, 3) :: Row("C", "{\"i\": 1}", 3) :: Nil)
    }
  }

  test("SPARK-31761: test byte, short, integer overflow for (Divide) integral type") {
    checkAnswer(sql("Select -2147483648 DIV -1"), Seq(Row(Integer.MIN_VALUE.toLong * -1)))
    checkAnswer(sql("select CAST(-128 as Byte) DIV CAST (-1 as Byte)"),
      Seq(Row(Byte.MinValue.toLong * -1)))
    checkAnswer(sql("select CAST(-32768 as short) DIV CAST (-1 as short)"),
      Seq(Row(Short.MinValue.toLong * -1)))
  }

  test("normalize special floating numbers in subquery") {
    withTempView("v1", "v2", "v3") {
      Seq(-0.0).toDF("d").createTempView("v1")
      Seq(0.0).toDF("d").createTempView("v2")
      spark.range(2).createTempView("v3")

      // non-correlated subquery
      checkAnswer(sql("SELECT (SELECT v1.d FROM v1 JOIN v2 ON v1.d = v2.d)"), Row(-0.0))
      // correlated subquery
      checkAnswer(
        sql(
          """
            |SELECT id FROM v3 WHERE EXISTS
            |  (SELECT v1.d FROM v1 JOIN v2 ON v1.d = v2.d WHERE id > 0)
            |""".stripMargin), Row(1))
    }
  }

  test("SPARK-31875: remove hints from plan when spark.sql.optimizer.disableHints = true") {
    withSQLConf(SQLConf.DISABLE_HINTS.key -> "true") {
      withTempView("t1", "t2") {
        Seq[Integer](1, 2).toDF("c1").createOrReplaceTempView("t1")
        Seq[Integer](1, 2).toDF("c1").createOrReplaceTempView("t2")
        val repartitionHints = Seq(
          "COALESCE(2)",
          "REPARTITION(c1)",
          "REPARTITION(c1, 2)",
          "REPARTITION_BY_RANGE(c1, 2)",
          "REPARTITION_BY_RANGE(c1)"
        )
        val joinHints = Seq(
          "BROADCASTJOIN (t1)",
          "MAPJOIN(t1)",
          "SHUFFLE_MERGE(t1)",
          "MERGEJOIN(t1)",
          "SHUFFLE_REPLICATE_NL(t1)"
        )

        repartitionHints.foreach { hintName =>
          val sqlText = s"SELECT /*+ $hintName */ * FROM t1"
          val sqlTextWithoutHint = "SELECT * FROM t1"
          val expectedPlan = sql(sqlTextWithoutHint)
          val actualPlan = sql(sqlText)
          comparePlans(actualPlan.queryExecution.analyzed, expectedPlan.queryExecution.analyzed)
        }

        joinHints.foreach { hintName =>
          val sqlText = s"SELECT /*+ $hintName */ * FROM t1 INNER JOIN t2 ON t1.c1 = t2.c1"
          val sqlTextWithoutHint = "SELECT * FROM t1 INNER JOIN t2 ON t1.c1 = t2.c1"
          val expectedPlan = sql(sqlTextWithoutHint)
          val actualPlan = sql(sqlText)
          comparePlans(actualPlan.queryExecution.analyzed, expectedPlan.queryExecution.analyzed)
        }
      }
    }
  }

  test("SPARK-32372: ResolveReferences.dedupRight should only rewrite attributes for ancestor " +
    "plans of the conflict plan") {
    sql("SELECT name, avg(age) as avg_age FROM person GROUP BY name")
      .createOrReplaceTempView("person_a")
    sql("SELECT p1.name, p2.avg_age FROM person p1 JOIN person_a p2 ON p1.name = p2.name")
      .createOrReplaceTempView("person_b")
    sql("SELECT * FROM person_a UNION SELECT * FROM person_b")
      .createOrReplaceTempView("person_c")
    checkAnswer(
      sql("SELECT p1.name, p2.avg_age FROM person_c p1 JOIN person_c p2 ON p1.name = p2.name"),
      Row("jim", 20.0) :: Row("mike", 30.0) :: Nil)
  }

  test("SPARK-32280: Avoid duplicate rewrite attributes when there're multiple JOINs") {
    sql("SELECT 1 AS id").createOrReplaceTempView("A")
    sql("SELECT id, 'foo' AS kind FROM A").createOrReplaceTempView("B")
    sql("SELECT l.id as id FROM B AS l LEFT SEMI JOIN B AS r ON l.kind = r.kind")
      .createOrReplaceTempView("C")
    checkAnswer(sql("SELECT 0 FROM ( SELECT * FROM B JOIN C USING (id)) " +
      "JOIN ( SELECT * FROM B JOIN C USING (id)) USING (id)"), Row(0))
  }

  test("SPARK-32788: non-partitioned table scan should not have partition filter") {
    withTable("t") {
      spark.range(1).write.saveAsTable("t")
      checkAnswer(sql("SELECT id FROM t WHERE (SELECT true)"), Row(0L))
    }
  }

  test("SPARK-33306: Timezone is needed when cast Date to String") {
    withTempView("t1", "t2") {
      spark.sql("select to_date(concat('2000-01-0', id)) as d from range(1, 2)")
        .createOrReplaceTempView("t1")
      spark.sql("select concat('2000-01-0', id) as d from range(1, 2)")
        .createOrReplaceTempView("t2")
      val result = Date.valueOf("2000-01-01")

      checkAnswer(sql("select t1.d from t1 join t2 on t1.d = t2.d"), Row(result))
      withSQLConf(SQLConf.LEGACY_CAST_DATETIME_TO_STRING.key -> "true") {
        checkAnswer(sql("select t1.d from t1 join t2 on t1.d = t2.d"), Row(result))
      }
    }
  }

  test("SPARK-33338: GROUP BY using literal map should not fail") {
    withTempDir { dir =>
      sql(s"CREATE TABLE t USING ORC LOCATION '${dir.toURI}' AS SELECT map('k1', 'v1') m, 'k1' k")
      Seq(
        "SELECT map('k1', 'v1')[k] FROM t GROUP BY 1",
        "SELECT map('k1', 'v1')[k] FROM t GROUP BY map('k1', 'v1')[k]",
        "SELECT map('k1', 'v1')[k] a FROM t GROUP BY a").foreach { statement =>
        checkAnswer(sql(statement), Row("v1"))
      }
    }
  }

  test("SPARK-33084: Add jar support Ivy URI in SQL") {
    val sc = spark.sparkContext
    // default transitive=false, only download specified jar
    sql("ADD JAR ivy://org.apache.hive.hcatalog:hive-hcatalog-core:2.3.7")
    assert(sc.listJars()
      .exists(_.contains("org.apache.hive.hcatalog_hive-hcatalog-core-2.3.7.jar")))

    // test download ivy URL jar return multiple jars
    sql("ADD JAR ivy://org.scala-js:scalajs-test-interface_2.12:1.2.0?transitive=true")
    assert(sc.listJars().exists(_.contains("scalajs-library_2.12")))
    assert(sc.listJars().exists(_.contains("scalajs-test-interface_2.12")))

    sql("ADD JAR ivy://org.apache.hive:hive-contrib:2.3.7" +
      "?exclude=org.pentaho:pentaho-aggdesigner-algorithm&transitive=true")
    assert(sc.listJars().exists(_.contains("org.apache.hive_hive-contrib-2.3.7.jar")))
    assert(sc.listJars().exists(_.contains("org.apache.hive_hive-exec-2.3.7.jar")))
    assert(!sc.listJars().exists(_.contains("org.pentaho.pentaho_aggdesigner-algorithm")))
  }

  test("SPARK-33677: LikeSimplification should be skipped if pattern contains any escapeChar") {
    withTempView("df") {
      Seq("m@ca").toDF("s").createOrReplaceTempView("df")

      val e = intercept[AnalysisException] {
        sql("SELECT s LIKE 'm%@ca' ESCAPE '%' FROM df").collect()
      }
      assert(e.message.contains("the pattern 'm%@ca' is invalid, " +
        "the escape character is not allowed to precede '@'"))

      checkAnswer(sql("SELECT s LIKE 'm@@ca' ESCAPE '@' FROM df"), Row(true))
    }
  }

  test("limit partition num to 1 when distributing by foldable expressions") {
    withSQLConf((SQLConf.SHUFFLE_PARTITIONS.key, "5")) {
      Seq(1, "1, 2", null, "version()").foreach { expr =>
        val plan = sql(s"select * from values (1), (2), (3) t(a) distribute by $expr")
          .queryExecution.optimizedPlan
        val res = plan.collect {
          case r: RepartitionByExpression if r.numPartitions == 1 => true
        }
        assert(res.nonEmpty)
      }
    }
  }

  test("SPARK-33593: Vector reader got incorrect data with binary partition value") {
    Seq("false", "true").foreach(value => {
      withSQLConf(SQLConf.PARQUET_VECTORIZED_READER_ENABLED.key -> value) {
        withTable("t1") {
          sql(
            """CREATE TABLE t1(name STRING, id BINARY, part BINARY)
              |USING PARQUET PARTITIONED BY (part)""".stripMargin)
          sql("INSERT INTO t1 PARTITION(part = 'Spark SQL') VALUES('a', X'537061726B2053514C')")
          checkAnswer(sql("SELECT name, cast(id as string), cast(part as string) FROM t1"),
            Row("a", "Spark SQL", "Spark SQL"))
        }
      }

      withSQLConf(SQLConf.ORC_VECTORIZED_READER_ENABLED.key -> value) {
        withTable("t2") {
          sql(
            """CREATE TABLE t2(name STRING, id BINARY, part BINARY)
              |USING ORC PARTITIONED BY (part)""".stripMargin)
          sql("INSERT INTO t2 PARTITION(part = 'Spark SQL') VALUES('a', X'537061726B2053514C')")
          checkAnswer(sql("SELECT name, cast(id as string), cast(part as string) FROM t2"),
            Row("a", "Spark SQL", "Spark SQL"))
        }
      }
    })
  }

  test("SPARK-33084: Add jar support Ivy URI in SQL -- jar contains udf class") {
    val sumFuncClass = "org.apache.spark.examples.sql.Spark33084"
    val functionName = "test_udf"
    withTempDir { dir =>
      System.setProperty("ivy.home", dir.getAbsolutePath)
      val sourceJar = new File(Thread.currentThread().getContextClassLoader
        .getResource("SPARK-33084.jar").getFile)
      val targetCacheJarDir = new File(dir.getAbsolutePath +
        "/local/org.apache.spark/SPARK-33084/1.0/jars/")
      targetCacheJarDir.mkdir()
      // copy jar to local cache
      FileUtils.copyFileToDirectory(sourceJar, targetCacheJarDir)
      withTempView("v1") {
        withUserDefinedFunction(
          s"default.$functionName" -> false,
          functionName -> true) {
          // create temporary function without class
          val e = intercept[AnalysisException] {
            sql(s"CREATE TEMPORARY FUNCTION $functionName AS '$sumFuncClass'")
          }.getMessage
          assert(e.contains("Can not load class 'org.apache.spark.examples.sql.Spark33084"))
          sql("ADD JAR ivy://org.apache.spark:SPARK-33084:1.0")
          sql(s"CREATE TEMPORARY FUNCTION $functionName AS '$sumFuncClass'")
          // create a view using a function in 'default' database
          sql(s"CREATE TEMPORARY VIEW v1 AS SELECT $functionName(col1) FROM VALUES (1), (2), (3)")
          // view v1 should still using function defined in `default` database
          checkAnswer(sql("SELECT * FROM v1"), Seq(Row(2.0)))
        }
      }
      System.clearProperty("ivy.home")
    }
  }

<<<<<<< HEAD
  test("SPARK-33591: null as a partition value") {
    val t = "part_table"
    withTable(t) {
      sql(s"CREATE TABLE $t (col1 INT, p1 STRING) USING PARQUET PARTITIONED BY (p1)")
      sql(s"INSERT INTO TABLE $t PARTITION (p1 = null) SELECT 0")
      checkAnswer(sql(s"SELECT * FROM $t"), Row(0, null))
    }
=======
  test("SPARK-33964: Combine distinct unions that have noop project between them") {
    val df = sql("""
      |SELECT a, b FROM (
      |  SELECT a, b FROM testData2
      |  UNION
      |  SELECT a, sum(b) FROM testData2 GROUP BY a
      |  UNION
      |  SELECT null AS a, sum(b) FROM testData2
      |)""".stripMargin)

    val unions = df.queryExecution.sparkPlan.collect {
      case u: UnionExec => u
    }

    assert(unions.size == 1)
>>>>>>> 45a4ff8e
  }
}

case class Foo(bar: Option[String])<|MERGE_RESOLUTION|>--- conflicted
+++ resolved
@@ -3827,15 +3827,6 @@
     }
   }
 
-<<<<<<< HEAD
-  test("SPARK-33591: null as a partition value") {
-    val t = "part_table"
-    withTable(t) {
-      sql(s"CREATE TABLE $t (col1 INT, p1 STRING) USING PARQUET PARTITIONED BY (p1)")
-      sql(s"INSERT INTO TABLE $t PARTITION (p1 = null) SELECT 0")
-      checkAnswer(sql(s"SELECT * FROM $t"), Row(0, null))
-    }
-=======
   test("SPARK-33964: Combine distinct unions that have noop project between them") {
     val df = sql("""
       |SELECT a, b FROM (
@@ -3851,7 +3842,15 @@
     }
 
     assert(unions.size == 1)
->>>>>>> 45a4ff8e
+  }
+
+  test("SPARK-33591: null as a partition value") {
+    val t = "part_table"
+    withTable(t) {
+      sql(s"CREATE TABLE $t (col1 INT, p1 STRING) USING PARQUET PARTITIONED BY (p1)")
+      sql(s"INSERT INTO TABLE $t PARTITION (p1 = null) SELECT 0")
+      checkAnswer(sql(s"SELECT * FROM $t"), Row(0, null))
+    }
   }
 }
 
