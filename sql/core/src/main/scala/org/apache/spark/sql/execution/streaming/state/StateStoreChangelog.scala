--- conflicted
+++ resolved
@@ -25,7 +25,6 @@
 import org.apache.commons.io.IOUtils
 import org.apache.hadoop.fs.{FSError, Path}
 
-import org.apache.spark.SparkUnsupportedOperationException
 import org.apache.spark.internal.Logging
 import org.apache.spark.io.CompressionCodec
 import org.apache.spark.sql.errors.QueryExecutionErrors
@@ -138,12 +137,8 @@
   }
 
   override def put(key: Array[Byte], value: Array[Byte], colFamilyName: String): Unit = {
-<<<<<<< HEAD
-    throw new SparkUnsupportedOperationException("_LEGACY_ERROR_TEMP_3195")
-=======
     throw StateStoreErrors.unsupportedOperationException(
       operationName = "Put", entity = "changelog writer v1")
->>>>>>> 58c9b5ac
   }
 
   override def delete(key: Array[Byte]): Unit = {
@@ -156,12 +151,8 @@
   }
 
   override def delete(key: Array[Byte], colFamilyName: String): Unit = {
-<<<<<<< HEAD
-    throw new SparkUnsupportedOperationException("_LEGACY_ERROR_TEMP_3195")
-=======
     throw StateStoreErrors.unsupportedOperationException(
       operationName = "Delete", entity = "changelog writer v1")
->>>>>>> 58c9b5ac
   }
 
   override def commit(): Unit = {
@@ -198,12 +189,8 @@
   extends StateStoreChangelogWriter(fm, file, compressionCodec) {
 
   override def put(key: Array[Byte], value: Array[Byte]): Unit = {
-<<<<<<< HEAD
-    throw new SparkUnsupportedOperationException("_LEGACY_ERROR_TEMP_3196")
-=======
     throw StateStoreErrors.unsupportedOperationException(
       operationName = "Put", entity = "changelog writer v2")
->>>>>>> 58c9b5ac
   }
 
   override def put(key: Array[Byte], value: Array[Byte], colFamilyName: String): Unit = {
@@ -219,12 +206,8 @@
   }
 
   override def delete(key: Array[Byte]): Unit = {
-<<<<<<< HEAD
-    throw new SparkUnsupportedOperationException("_LEGACY_ERROR_TEMP_3196")
-=======
     throw StateStoreErrors.unsupportedOperationException(
       operationName = "Delete", entity = "changelog writer v2")
->>>>>>> 58c9b5ac
   }
 
   override def delete(key: Array[Byte], colFamilyName: String): Unit = {
