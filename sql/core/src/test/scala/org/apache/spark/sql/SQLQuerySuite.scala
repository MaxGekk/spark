/*
 * Licensed to the Apache Software Foundation (ASF) under one or more
 * contributor license agreements.  See the NOTICE file distributed with
 * this work for additional information regarding copyright ownership.
 * The ASF licenses this file to You under the Apache License, Version 2.0
 * (the "License"); you may not use this file except in compliance with
 * the License.  You may obtain a copy of the License at
 *
 *    http://www.apache.org/licenses/LICENSE-2.0
 *
 * Unless required by applicable law or agreed to in writing, software
 * distributed under the License is distributed on an "AS IS" BASIS,
 * WITHOUT WARRANTIES OR CONDITIONS OF ANY KIND, either express or implied.
 * See the License for the specific language governing permissions and
 * limitations under the License.
 */

package org.apache.spark.sql

import java.io.File
import java.net.{MalformedURLException, URL}
import java.sql.{Date, Timestamp}
import java.util.concurrent.atomic.AtomicBoolean

import org.apache.commons.io.FileUtils

import org.apache.spark.{AccumulatorSuite, SparkException}
import org.apache.spark.scheduler.{SparkListener, SparkListenerJobStart}
import org.apache.spark.sql.catalyst.expressions.GenericRow
import org.apache.spark.sql.catalyst.expressions.aggregate.{Complete, Partial}
import org.apache.spark.sql.catalyst.optimizer.{ConvertToLocalRelation, NestedColumnAliasingSuite}
import org.apache.spark.sql.catalyst.plans.logical.{Project, RepartitionByExpression}
import org.apache.spark.sql.catalyst.util.StringUtils
import org.apache.spark.sql.execution.adaptive.AdaptiveSparkPlanHelper
import org.apache.spark.sql.execution.aggregate.{HashAggregateExec, ObjectHashAggregateExec, SortAggregateExec}
import org.apache.spark.sql.execution.columnar.InMemoryTableScanExec
import org.apache.spark.sql.execution.command.FunctionsCommand
import org.apache.spark.sql.execution.datasources.v2.BatchScanExec
import org.apache.spark.sql.execution.datasources.v2.orc.OrcScan
import org.apache.spark.sql.execution.datasources.v2.parquet.ParquetScan
import org.apache.spark.sql.execution.joins.{BroadcastHashJoinExec, CartesianProductExec, SortMergeJoinExec}
import org.apache.spark.sql.functions._
import org.apache.spark.sql.internal.SQLConf
import org.apache.spark.sql.test.{SharedSparkSession, TestSQLContext}
import org.apache.spark.sql.test.SQLTestData._
import org.apache.spark.sql.types._
import org.apache.spark.unsafe.types.CalendarInterval

class SQLQuerySuite extends QueryTest with SharedSparkSession with AdaptiveSparkPlanHelper {
  import testImplicits._

  setupTestData()

  test("SPARK-8010: promote numeric to string") {
    withTempView("src") {
      val df = Seq((1, 1)).toDF("key", "value")
      df.createOrReplaceTempView("src")
      val queryCaseWhen = sql("select case when true then 1.0 else '1' end from src ")
      val queryCoalesce = sql("select coalesce(null, 1, '1') from src ")

      checkAnswer(queryCaseWhen, Row("1.0") :: Nil)
      checkAnswer(queryCoalesce, Row("1") :: Nil)
    }
  }

  test("show functions") {
    def getFunctions(pattern: String): Seq[Row] = {
      StringUtils.filterPattern(
        spark.sessionState.catalog.listFunctions("default").map(_._1.funcName)
        ++ FunctionsCommand.virtualOperators, pattern)
        .map(Row(_))
    }

    def createFunction(names: Seq[String]): Unit = {
      names.foreach { name =>
        spark.udf.register(name, (arg1: Int, arg2: String) => arg2 + arg1)
      }
    }

    def dropFunction(names: Seq[String]): Unit = {
      names.foreach { name =>
        spark.sessionState.catalog.dropTempFunction(name, false)
      }
    }

    val functions = Array("ilog", "logi", "logii", "logiii", "crc32i", "cubei", "cume_disti",
      "isize", "ispace", "to_datei", "date_addi", "current_datei")

    createFunction(functions)

    checkAnswer(sql("SHOW functions"), getFunctions("*"))
    assert(sql("SHOW functions").collect().size > 200)

    Seq("^c*", "*e$", "log*", "*date*").foreach { pattern =>
      // For the pattern part, only '*' and '|' are allowed as wildcards.
      // For '*', we need to replace it to '.*'.
      checkAnswer(sql(s"SHOW FUNCTIONS '$pattern'"), getFunctions(pattern))
    }
    dropFunction(functions)
  }

  test("describe functions") {
    checkKeywordsExist(sql("describe function extended upper"),
      "Function: upper",
      "Class: org.apache.spark.sql.catalyst.expressions.Upper",
      "Usage: upper(str) - Returns `str` with all characters changed to uppercase",
      "Extended Usage:",
      "Examples:",
      "> SELECT upper('SparkSql');",
      "SPARKSQL")

    checkKeywordsExist(sql("describe functioN Upper"),
      "Function: upper",
      "Class: org.apache.spark.sql.catalyst.expressions.Upper",
      "Usage: upper(str) - Returns `str` with all characters changed to uppercase")

    checkKeywordsNotExist(sql("describe functioN Upper"), "Extended Usage")

    checkKeywordsExist(sql("describe functioN abcadf"), "Function: abcadf not found.")
  }

  test("SPARK-14415: All functions should have own descriptions") {
    for (f <- spark.sessionState.functionRegistry.listFunction()) {
      if (!Seq("cube", "grouping", "grouping_id", "rollup", "window").contains(f.unquotedString)) {
        checkKeywordsNotExist(sql(s"describe function `$f`"), "N/A.")
      }
    }
  }

  test("SPARK-6743: no columns from cache") {
    withTempView("cachedData") {
      Seq(
        (83, 0, 38),
        (26, 0, 79),
        (43, 81, 24)
      ).toDF("a", "b", "c").createOrReplaceTempView("cachedData")

      spark.catalog.cacheTable("cachedData")
      withSQLConf(SQLConf.CROSS_JOINS_ENABLED.key -> "true") {
        checkAnswer(
          sql("SELECT t1.b FROM cachedData, cachedData t1 GROUP BY t1.b"),
          Row(0) :: Row(81) :: Nil)
      }
    }
  }

  test("self join with aliases") {
    withTempView("df") {
      Seq(1, 2, 3).map(i => (i, i.toString)).toDF("int", "str").createOrReplaceTempView("df")

      checkAnswer(
        sql(
          """
            |SELECT x.str, COUNT(*)
            |FROM df x JOIN df y ON x.str = y.str
            |GROUP BY x.str
        """.stripMargin),
        Row("1", 1) :: Row("2", 1) :: Row("3", 1) :: Nil)
    }
  }

  test("support table.star") {
    checkAnswer(
      sql(
        """
          |SELECT r.*
          |FROM testData l join testData2 r on (l.key = r.a)
        """.stripMargin),
      Row(1, 1) :: Row(1, 2) :: Row(2, 1) :: Row(2, 2) :: Row(3, 1) :: Row(3, 2) :: Nil)
  }

  test("self join with alias in agg") {
    withTempView("df") {
      Seq(1, 2, 3)
        .map(i => (i, i.toString))
        .toDF("int", "str")
        .groupBy("str")
        .agg($"str", count("str").as("strCount"))
        .createOrReplaceTempView("df")

      checkAnswer(
        sql(
          """
            |SELECT x.str, SUM(x.strCount)
            |FROM df x JOIN df y ON x.str = y.str
            |GROUP BY x.str
        """.stripMargin),
        Row("1", 1) :: Row("2", 1) :: Row("3", 1) :: Nil)
    }
  }

  test("SPARK-8668 expr function") {
    checkAnswer(Seq((1, "Bobby G."))
      .toDF("id", "name")
      .select(expr("length(name)"), expr("abs(id)")), Row(8, 1))

    checkAnswer(Seq((1, "building burrito tunnels"), (1, "major projects"))
      .toDF("id", "saying")
      .groupBy(expr("length(saying)"))
      .count(), Row(24, 1) :: Row(14, 1) :: Nil)
  }

  test("SPARK-4625 support SORT BY in SimpleSQLParser & DSL") {
    checkAnswer(
      sql("SELECT a FROM testData2 SORT BY a"),
      Seq(1, 1, 2, 2, 3, 3).map(Row(_))
    )
  }

  test("SPARK-7158 collect and take return different results") {
    import java.util.UUID

    val df = Seq(Tuple1(1), Tuple1(2), Tuple1(3)).toDF("index")
    // we except the id is materialized once
    val idUDF = org.apache.spark.sql.functions.udf(() => UUID.randomUUID().toString)

    val dfWithId = df.withColumn("id", idUDF())
    // Make a new DataFrame (actually the same reference to the old one)
    val cached = dfWithId.cache()
    // Trigger the cache
    val d0 = dfWithId.collect()
    val d1 = cached.collect()
    val d2 = cached.collect()

    // Since the ID is only materialized once, then all of the records
    // should come from the cache, not by re-computing. Otherwise, the ID
    // will be different
    assert(d0.map(_(0)) === d2.map(_(0)))
    assert(d0.map(_(1)) === d2.map(_(1)))

    assert(d1.map(_(0)) === d2.map(_(0)))
    assert(d1.map(_(1)) === d2.map(_(1)))
  }

  test("grouping on nested fields") {
    withTempView("rows") {
      spark.read
        .json(Seq("""{"nested": {"attribute": 1}, "value": 2}""").toDS())
       .createOrReplaceTempView("rows")

      checkAnswer(
        sql(
          """
            |select attribute, sum(cnt)
            |from (
            |  select nested.attribute, count(*) as cnt
            |  from rows
            |  group by nested.attribute) a
            |group by attribute
        """.stripMargin),
        Row(1, 1) :: Nil)
    }
  }

  test("SPARK-6201 IN type conversion") {
    withTempView("d") {
      spark.read
        .json(Seq("{\"a\": \"1\"}}", "{\"a\": \"2\"}}", "{\"a\": \"3\"}}").toDS())
        .createOrReplaceTempView("d")

      checkAnswer(
        sql("select * from d where d.a in (1,2)"),
        Seq(Row("1"), Row("2")))
    }
  }

  test("SPARK-11226 Skip empty line in json file") {
    withTempView("d") {
      spark.read
        .json(Seq("{\"a\": \"1\"}}", "{\"a\": \"2\"}}", "{\"a\": \"3\"}}", "").toDS())
        .createOrReplaceTempView("d")

      checkAnswer(
        sql("select count(1) from d"),
        Seq(Row(3)))
    }
  }

  test("SPARK-8828 sum should return null if all input values are null") {
    checkAnswer(
      sql("select sum(a), avg(a) from allNulls"),
      Seq(Row(null, null))
    )
  }

  private def testCodeGen(sqlText: String, expectedResults: Seq[Row]): Unit = {
    val df = sql(sqlText)
    // First, check if we have GeneratedAggregate.
    val hasGeneratedAgg = df.queryExecution.sparkPlan
      .collect { case _: HashAggregateExec => true }
      .nonEmpty
    if (!hasGeneratedAgg) {
      fail(
        s"""
           |Codegen is enabled, but query $sqlText does not have HashAggregate in the plan.
           |${df.queryExecution.simpleString}
         """.stripMargin)
    }
    // Then, check results.
    checkAnswer(df, expectedResults)
  }

  test("aggregation with codegen") {
    // Prepare a table that we can group some rows.
    spark.table("testData")
      .union(spark.table("testData"))
      .union(spark.table("testData"))
      .createOrReplaceTempView("testData3x")

    try {
      // Just to group rows.
      testCodeGen(
        "SELECT key FROM testData3x GROUP BY key",
        (1 to 100).map(Row(_)))
      // COUNT
      testCodeGen(
        "SELECT key, count(value) FROM testData3x GROUP BY key",
        (1 to 100).map(i => Row(i, 3)))
      testCodeGen(
        "SELECT count(key) FROM testData3x",
        Row(300) :: Nil)
      // COUNT DISTINCT ON int
      testCodeGen(
        "SELECT value, count(distinct key) FROM testData3x GROUP BY value",
        (1 to 100).map(i => Row(i.toString, 1)))
      testCodeGen(
        "SELECT count(distinct key) FROM testData3x",
        Row(100) :: Nil)
      // SUM
      testCodeGen(
        "SELECT value, sum(key) FROM testData3x GROUP BY value",
        (1 to 100).map(i => Row(i.toString, 3 * i)))
      testCodeGen(
        "SELECT sum(key), SUM(CAST(key as Double)) FROM testData3x",
        Row(5050 * 3, 5050 * 3.0) :: Nil)
      // AVERAGE
      testCodeGen(
        "SELECT value, avg(key) FROM testData3x GROUP BY value",
        (1 to 100).map(i => Row(i.toString, i)))
      testCodeGen(
        "SELECT avg(key) FROM testData3x",
        Row(50.5) :: Nil)
      // MAX
      testCodeGen(
        "SELECT value, max(key) FROM testData3x GROUP BY value",
        (1 to 100).map(i => Row(i.toString, i)))
      testCodeGen(
        "SELECT max(key) FROM testData3x",
        Row(100) :: Nil)
      // MIN
      testCodeGen(
        "SELECT value, min(key) FROM testData3x GROUP BY value",
        (1 to 100).map(i => Row(i.toString, i)))
      testCodeGen(
        "SELECT min(key) FROM testData3x",
        Row(1) :: Nil)
      // Some combinations.
      testCodeGen(
        """
          |SELECT
          |  value,
          |  sum(key),
          |  max(key),
          |  min(key),
          |  avg(key),
          |  count(key),
          |  count(distinct key)
          |FROM testData3x
          |GROUP BY value
        """.stripMargin,
        (1 to 100).map(i => Row(i.toString, i*3, i, i, i, 3, 1)))
      testCodeGen(
        "SELECT max(key), min(key), avg(key), count(key), count(distinct key) FROM testData3x",
        Row(100, 1, 50.5, 300, 100) :: Nil)
      // Aggregate with Code generation handling all null values
      testCodeGen(
        "SELECT  sum('a'), avg('a'), count(null) FROM testData",
        Row(null, null, 0) :: Nil)
    } finally {
      spark.catalog.dropTempView("testData3x")
    }
  }

  test("Add Parser of SQL COALESCE()") {
    checkAnswer(
      sql("""SELECT COALESCE(1, 2)"""),
      Row(1))
    checkAnswer(
      sql("SELECT COALESCE(null, 1, 1.5)"),
      Row(BigDecimal(1)))
    checkAnswer(
      sql("SELECT COALESCE(null, null, null)"),
      Row(null))
  }

  test("SPARK-3176 Added Parser of SQL LAST()") {
    checkAnswer(
      sql("SELECT LAST(n) FROM lowerCaseData"),
      Row(4))
  }

  test("SPARK-2041 column name equals tablename") {
    checkAnswer(
      sql("SELECT tableName FROM tableName"),
      Row("test"))
  }

  test("SQRT") {
    checkAnswer(
      sql("SELECT SQRT(key) FROM testData"),
      (1 to 100).map(x => Row(math.sqrt(x.toDouble))).toSeq
    )
  }

  test("SQRT with automatic string casts") {
    checkAnswer(
      sql("SELECT SQRT(CAST(key AS STRING)) FROM testData"),
      (1 to 100).map(x => Row(math.sqrt(x.toDouble))).toSeq
    )
  }

  test("SPARK-2407 Added Parser of SQL SUBSTR()") {
    checkAnswer(
      sql("SELECT substr(tableName, 1, 2) FROM tableName"),
      Row("te"))
    checkAnswer(
      sql("SELECT substr(tableName, 3) FROM tableName"),
      Row("st"))
    checkAnswer(
      sql("SELECT substring(tableName, 1, 2) FROM tableName"),
      Row("te"))
    checkAnswer(
      sql("SELECT substring(tableName, 3) FROM tableName"),
      Row("st"))
  }

  test("SPARK-3173 Timestamp support in the parser") {
    withTempView("timestamps") {
      (0 to 3).map(i => Tuple1(new Timestamp(i))).toDF("time").createOrReplaceTempView("timestamps")

      checkAnswer(sql(
        "SELECT time FROM timestamps WHERE time='1969-12-31 16:00:00.0'"),
        Row(Timestamp.valueOf("1969-12-31 16:00:00")))

      checkAnswer(sql(
        "SELECT time FROM timestamps WHERE time=CAST('1969-12-31 16:00:00.001' AS TIMESTAMP)"),
        Row(Timestamp.valueOf("1969-12-31 16:00:00.001")))

      checkAnswer(sql(
        "SELECT time FROM timestamps WHERE time='1969-12-31 16:00:00.001'"),
        Row(Timestamp.valueOf("1969-12-31 16:00:00.001")))

      checkAnswer(sql(
        "SELECT time FROM timestamps WHERE '1969-12-31 16:00:00.001'=time"),
        Row(Timestamp.valueOf("1969-12-31 16:00:00.001")))

      checkAnswer(sql(
        """SELECT time FROM timestamps WHERE time<'1969-12-31 16:00:00.003'
          AND time>'1969-12-31 16:00:00.001'"""),
        Row(Timestamp.valueOf("1969-12-31 16:00:00.002")))

      checkAnswer(sql(
        """
          |SELECT time FROM timestamps
          |WHERE time IN ('1969-12-31 16:00:00.001','1969-12-31 16:00:00.002')
      """.stripMargin),
        Seq(Row(Timestamp.valueOf("1969-12-31 16:00:00.001")),
          Row(Timestamp.valueOf("1969-12-31 16:00:00.002"))))

      checkAnswer(sql(
        "SELECT time FROM timestamps WHERE time='123'"),
        Nil)
    }
  }

  test("left semi greater than predicate") {
    withSQLConf(SQLConf.CROSS_JOINS_ENABLED.key -> "true") {
      checkAnswer(
        sql("SELECT * FROM testData2 x LEFT SEMI JOIN testData2 y ON x.a >= y.a + 2"),
        Seq(Row(3, 1), Row(3, 2))
      )
    }
  }

  test("left semi greater than predicate and equal operator") {
    checkAnswer(
      sql("SELECT * FROM testData2 x LEFT SEMI JOIN testData2 y ON x.b = y.b and x.a >= y.a + 2"),
      Seq(Row(3, 1), Row(3, 2))
    )

    checkAnswer(
      sql("SELECT * FROM testData2 x LEFT SEMI JOIN testData2 y ON x.b = y.a and x.a >= y.b + 1"),
      Seq(Row(2, 1), Row(2, 2), Row(3, 1), Row(3, 2))
    )
  }

  test("select *") {
    checkAnswer(
      sql("SELECT * FROM testData"),
      testData.collect().toSeq)
  }

  test("simple select") {
    checkAnswer(
      sql("SELECT value FROM testData WHERE key = 1"),
      Row("1"))
  }

  def sortTest(): Unit = {
    checkAnswer(
      sql("SELECT * FROM testData2 ORDER BY a ASC, b ASC"),
      Seq(Row(1, 1), Row(1, 2), Row(2, 1), Row(2, 2), Row(3, 1), Row(3, 2)))

    checkAnswer(
      sql("SELECT * FROM testData2 ORDER BY a ASC, b DESC"),
      Seq(Row(1, 2), Row(1, 1), Row(2, 2), Row(2, 1), Row(3, 2), Row(3, 1)))

    checkAnswer(
      sql("SELECT * FROM testData2 ORDER BY a DESC, b DESC"),
      Seq(Row(3, 2), Row(3, 1), Row(2, 2), Row(2, 1), Row(1, 2), Row(1, 1)))

    checkAnswer(
      sql("SELECT * FROM testData2 ORDER BY a DESC, b ASC"),
      Seq(Row(3, 1), Row(3, 2), Row(2, 1), Row(2, 2), Row(1, 1), Row(1, 2)))

    checkAnswer(
      sql("SELECT b FROM binaryData ORDER BY a ASC"),
      (1 to 5).map(Row(_)))

    checkAnswer(
      sql("SELECT b FROM binaryData ORDER BY a DESC"),
      (1 to 5).map(Row(_)).toSeq.reverse)

    checkAnswer(
      sql("SELECT * FROM arrayData ORDER BY data[0] ASC"),
      arrayData.collect().sortBy(_.data(0)).map(Row.fromTuple).toSeq)

    checkAnswer(
      sql("SELECT * FROM arrayData ORDER BY data[0] DESC"),
      arrayData.collect().sortBy(_.data(0)).reverse.map(Row.fromTuple).toSeq)

    checkAnswer(
      sql("SELECT * FROM mapData ORDER BY data[1] ASC"),
      mapData.collect().sortBy(_.data(1)).map(Row.fromTuple).toSeq)

    checkAnswer(
      sql("SELECT * FROM mapData ORDER BY data[1] DESC"),
      mapData.collect().sortBy(_.data(1)).reverse.map(Row.fromTuple).toSeq)
  }

  test("external sorting") {
    sortTest()
  }

  test("CTE feature") {
    checkAnswer(
      sql("with q1 as (select * from testData limit 10) select * from q1"),
      testData.take(10).toSeq)

    checkAnswer(
      sql("""
        |with q1 as (select * from testData where key= '5'),
        |q2 as (select * from testData where key = '4')
        |select * from q1 union all select * from q2""".stripMargin),
      Row(5, "5") :: Row(4, "4") :: Nil)

  }

  test("Allow only a single WITH clause per query") {
    intercept[AnalysisException] {
      sql(
        "with q1 as (select * from testData) with q2 as (select * from q1) select * from q2")
    }
  }

  test("date row") {
    checkAnswer(sql(
      """select cast("2015-01-28" as date) from testData limit 1"""),
      Row(Date.valueOf("2015-01-28"))
    )
  }

  test("from follow multiple brackets") {
    checkAnswer(sql(
      """
        |select key from ((select * from testData)
        |  union all (select * from testData)) x limit 1
      """.stripMargin),
      Row(1)
    )

    checkAnswer(sql(
      "select key from (select * from testData) x limit 1"),
      Row(1)
    )

    checkAnswer(sql(
      """
        |select key from
        |  (select * from testData union all select * from testData) x
        |  limit 1
      """.stripMargin),
      Row(1)
    )
  }

  test("average") {
    checkAnswer(
      sql("SELECT AVG(a) FROM testData2"),
      Row(2.0))
  }

  test("average overflow") {
    checkAnswer(
      sql("SELECT AVG(a),b FROM largeAndSmallInts group by b"),
      Seq(Row(2147483645.0, 1), Row(2.0, 2)))
  }

  test("count") {
    checkAnswer(
      sql("SELECT COUNT(*) FROM testData2"),
      Row(testData2.count()))
  }

  test("count distinct") {
    checkAnswer(
      sql("SELECT COUNT(DISTINCT b) FROM testData2"),
      Row(2))
  }

  test("approximate count distinct") {
    checkAnswer(
      sql("SELECT APPROX_COUNT_DISTINCT(a) FROM testData2"),
      Row(3))
  }

  test("approximate count distinct with user provided standard deviation") {
    checkAnswer(
      sql("SELECT APPROX_COUNT_DISTINCT(a, 0.04) FROM testData2"),
      Row(3))
  }

  test("null count") {
    checkAnswer(
      sql("SELECT a, COUNT(b) FROM testData3 GROUP BY a"),
      Seq(Row(1, 0), Row(2, 1)))

    checkAnswer(
      sql(
        "SELECT COUNT(a), COUNT(b), COUNT(1), COUNT(DISTINCT a), COUNT(DISTINCT b) FROM testData3"),
      Row(2, 1, 2, 2, 1))
  }

  test("count of empty table") {
    withTempView("t") {
      Seq.empty[(Int, Int)].toDF("a", "b").createOrReplaceTempView("t")
      checkAnswer(
        sql("select count(a) from t"),
        Row(0))
    }
  }

  test("inner join where, one match per row") {
    withSQLConf(SQLConf.CASE_SENSITIVE.key -> "true") {
      checkAnswer(
        sql("SELECT * FROM uppercasedata JOIN lowercasedata WHERE n = N"),
        Seq(
          Row(1, "A", 1, "a"),
          Row(2, "B", 2, "b"),
          Row(3, "C", 3, "c"),
          Row(4, "D", 4, "d")))
    }
  }

  test("inner join ON, one match per row") {
    withSQLConf(SQLConf.CASE_SENSITIVE.key -> "true") {
      checkAnswer(
        sql("SELECT * FROM uppercasedata JOIN lowercasedata ON n = N"),
        Seq(
          Row(1, "A", 1, "a"),
          Row(2, "B", 2, "b"),
          Row(3, "C", 3, "c"),
          Row(4, "D", 4, "d")))
    }
  }

  test("inner join, where, multiple matches") {
    withSQLConf(SQLConf.CASE_SENSITIVE.key -> "true") {
      checkAnswer(
        sql(
          """
          |SELECT * FROM
          |  (SELECT * FROM testdata2 WHERE a = 1) x JOIN
          |  (SELECT * FROM testdata2 WHERE a = 1) y
          |WHERE x.a = y.a""".stripMargin),
        Row(1, 1, 1, 1) ::
        Row(1, 1, 1, 2) ::
        Row(1, 2, 1, 1) ::
        Row(1, 2, 1, 2) :: Nil)
    }
  }

  test("inner join, no matches") {
    checkAnswer(
      sql(
        """
          |SELECT * FROM
          |  (SELECT * FROM testData2 WHERE a = 1) x JOIN
          |  (SELECT * FROM testData2 WHERE a = 2) y
          |WHERE x.a = y.a""".stripMargin),
      Nil)
  }

  test("big inner join, 4 matches per row") {
    checkAnswer(
      sql(
        """
          |SELECT * FROM
          |  (SELECT * FROM testData UNION ALL
          |   SELECT * FROM testData UNION ALL
          |   SELECT * FROM testData UNION ALL
          |   SELECT * FROM testData) x JOIN
          |  (SELECT * FROM testData UNION ALL
          |   SELECT * FROM testData UNION ALL
          |   SELECT * FROM testData UNION ALL
          |   SELECT * FROM testData) y
          |WHERE x.key = y.key""".stripMargin),
      testData.rdd.flatMap { row =>
        Seq.fill(16)(new GenericRow(Seq(row, row).flatMap(_.toSeq).toArray))
      }.collect().toSeq)
  }

  test("cartesian product join") {
    withSQLConf(SQLConf.CROSS_JOINS_ENABLED.key -> "true") {
      checkAnswer(
        testData3.join(testData3),
        Row(1, null, 1, null) ::
          Row(1, null, 2, 2) ::
          Row(2, 2, 1, null) ::
          Row(2, 2, 2, 2) :: Nil)
    }
  }

  test("left outer join") {
    withSQLConf(SQLConf.CASE_SENSITIVE.key -> "true") {
      checkAnswer(
        sql("SELECT * FROM uppercasedata LEFT OUTER JOIN lowercasedata ON n = N"),
        Row(1, "A", 1, "a") ::
          Row(2, "B", 2, "b") ::
          Row(3, "C", 3, "c") ::
          Row(4, "D", 4, "d") ::
          Row(5, "E", null, null) ::
          Row(6, "F", null, null) :: Nil)
    }
  }

  test("right outer join") {
    withSQLConf(SQLConf.CASE_SENSITIVE.key -> "true") {
      checkAnswer(
        sql("SELECT * FROM lowercasedata RIGHT OUTER JOIN uppercasedata ON n = N"),
        Row(1, "a", 1, "A") ::
          Row(2, "b", 2, "B") ::
          Row(3, "c", 3, "C") ::
          Row(4, "d", 4, "D") ::
          Row(null, null, 5, "E") ::
          Row(null, null, 6, "F") :: Nil)
    }
  }

  test("full outer join") {
    checkAnswer(
      sql(
        """
          |SELECT * FROM
          |  (SELECT * FROM upperCaseData WHERE N <= 4) leftTable FULL OUTER JOIN
          |  (SELECT * FROM upperCaseData WHERE N >= 3) rightTable
          |    ON leftTable.N = rightTable.N
        """.stripMargin),
      Row(1, "A", null, null) ::
      Row(2, "B", null, null) ::
      Row(3, "C", 3, "C") ::
      Row (4, "D", 4, "D") ::
      Row(null, null, 5, "E") ::
      Row(null, null, 6, "F") :: Nil)
  }

  test("SPARK-11111 null-safe join should not use cartesian product") {
    val df = sql("select count(*) from testData a join testData b on (a.key <=> b.key)")
    val cp = df.queryExecution.sparkPlan.collect {
      case cp: CartesianProductExec => cp
    }
    assert(cp.isEmpty, "should not use CartesianProduct for null-safe join")
    val smj = df.queryExecution.sparkPlan.collect {
      case smj: SortMergeJoinExec => smj
      case j: BroadcastHashJoinExec => j
    }
    assert(smj.size > 0, "should use SortMergeJoin or BroadcastHashJoin")
    checkAnswer(df, Row(100) :: Nil)
  }

  test("SPARK-3349 partitioning after limit") {
    withTempView("subset1", "subset2") {
      sql("SELECT DISTINCT n FROM lowerCaseData ORDER BY n DESC")
        .limit(2)
        .createOrReplaceTempView("subset1")
      sql("SELECT DISTINCT n FROM lowerCaseData ORDER BY n ASC")
        .limit(2)
        .createOrReplaceTempView("subset2")
      checkAnswer(
        sql("SELECT * FROM lowerCaseData INNER JOIN subset1 ON subset1.n = lowerCaseData.n"),
        Row(3, "c", 3) ::
        Row(4, "d", 4) :: Nil)
      checkAnswer(
        sql("SELECT * FROM lowerCaseData INNER JOIN subset2 ON subset2.n = lowerCaseData.n"),
        Row(1, "a", 1) ::
        Row(2, "b", 2) :: Nil)
    }
  }

  test("mixed-case keywords") {
    checkAnswer(
      sql(
        """
          |SeleCT * from
          |  (select * from upperCaseData WherE N <= 4) leftTable fuLL OUtER joiN
          |  (sElEcT * FROM upperCaseData whERe N >= 3) rightTable
          |    oN leftTable.N = rightTable.N
        """.stripMargin),
      Row(1, "A", null, null) ::
      Row(2, "B", null, null) ::
      Row(3, "C", 3, "C") ::
      Row(4, "D", 4, "D") ::
      Row(null, null, 5, "E") ::
      Row(null, null, 6, "F") :: Nil)
  }

  test("select with table name as qualifier") {
    checkAnswer(
      sql("SELECT testData.value FROM testData WHERE testData.key = 1"),
      Row("1"))
  }

  test("inner join ON with table name as qualifier") {
    checkAnswer(
      sql("SELECT * FROM upperCaseData JOIN lowerCaseData ON lowerCaseData.n = upperCaseData.N"),
      Seq(
        Row(1, "A", 1, "a"),
        Row(2, "B", 2, "b"),
        Row(3, "C", 3, "c"),
        Row(4, "D", 4, "d")))
  }

  test("qualified select with inner join ON with table name as qualifier") {
    checkAnswer(
      sql("SELECT upperCaseData.N, upperCaseData.L FROM upperCaseData JOIN lowerCaseData " +
        "ON lowerCaseData.n = upperCaseData.N"),
      Seq(
        Row(1, "A"),
        Row(2, "B"),
        Row(3, "C"),
        Row(4, "D")))
  }

  test("system function upper()") {
    checkAnswer(
      sql("SELECT n,UPPER(l) FROM lowerCaseData"),
      Seq(
        Row(1, "A"),
        Row(2, "B"),
        Row(3, "C"),
        Row(4, "D")))

    checkAnswer(
      sql("SELECT n, UPPER(s) FROM nullStrings"),
      Seq(
        Row(1, "ABC"),
        Row(2, "ABC"),
        Row(3, null)))
  }

  test("system function lower()") {
    checkAnswer(
      sql("SELECT N,LOWER(L) FROM upperCaseData"),
      Seq(
        Row(1, "a"),
        Row(2, "b"),
        Row(3, "c"),
        Row(4, "d"),
        Row(5, "e"),
        Row(6, "f")))

    checkAnswer(
      sql("SELECT n, LOWER(s) FROM nullStrings"),
      Seq(
        Row(1, "abc"),
        Row(2, "abc"),
        Row(3, null)))
  }

  test("UNION") {
    checkAnswer(
      sql("SELECT * FROM lowerCaseData UNION SELECT * FROM upperCaseData"),
      Row(1, "A") :: Row(1, "a") :: Row(2, "B") :: Row(2, "b") :: Row(3, "C") :: Row(3, "c") ::
      Row(4, "D") :: Row(4, "d") :: Row(5, "E") :: Row(6, "F") :: Nil)
    checkAnswer(
      sql("SELECT * FROM lowerCaseData UNION SELECT * FROM lowerCaseData"),
      Row(1, "a") :: Row(2, "b") :: Row(3, "c") :: Row(4, "d") :: Nil)
    checkAnswer(
      sql("SELECT * FROM lowerCaseData UNION ALL SELECT * FROM lowerCaseData"),
      Row(1, "a") :: Row(1, "a") :: Row(2, "b") :: Row(2, "b") :: Row(3, "c") :: Row(3, "c") ::
      Row(4, "d") :: Row(4, "d") :: Nil)
  }

  test("UNION with column mismatches") {
    // Column name mismatches are allowed.
    checkAnswer(
      sql("SELECT n,l FROM lowerCaseData UNION SELECT N as x1, L as x2 FROM upperCaseData"),
      Row(1, "A") :: Row(1, "a") :: Row(2, "B") :: Row(2, "b") :: Row(3, "C") :: Row(3, "c") ::
      Row(4, "D") :: Row(4, "d") :: Row(5, "E") :: Row(6, "F") :: Nil)
    // Column type mismatches are not allowed, forcing a type coercion.
    checkAnswer(
      sql("SELECT n FROM lowerCaseData UNION SELECT L FROM upperCaseData"),
      ("1" :: "2" :: "3" :: "4" :: "A" :: "B" :: "C" :: "D" :: "E" :: "F" :: Nil).map(Row(_)))
    // Column type mismatches where a coercion is not possible, in this case between integer
    // and array types, trigger a TreeNodeException.
    intercept[AnalysisException] {
      sql("SELECT data FROM arrayData UNION SELECT 1 FROM arrayData").collect()
    }
  }

  test("EXCEPT") {
    checkAnswer(
      sql("SELECT * FROM lowerCaseData EXCEPT SELECT * FROM upperCaseData"),
      Row(1, "a") ::
      Row(2, "b") ::
      Row(3, "c") ::
      Row(4, "d") :: Nil)
    checkAnswer(
      sql("SELECT * FROM lowerCaseData EXCEPT SELECT * FROM lowerCaseData"), Nil)
    checkAnswer(
      sql("SELECT * FROM upperCaseData EXCEPT SELECT * FROM upperCaseData"), Nil)
  }

  test("MINUS") {
    checkAnswer(
      sql("SELECT * FROM lowerCaseData MINUS SELECT * FROM upperCaseData"),
      Row(1, "a") :: Row(2, "b") :: Row(3, "c") :: Row(4, "d") :: Nil)
    checkAnswer(
      sql("SELECT * FROM lowerCaseData MINUS SELECT * FROM lowerCaseData"), Nil)
    checkAnswer(
      sql("SELECT * FROM upperCaseData MINUS SELECT * FROM upperCaseData"), Nil)
  }

  test("INTERSECT") {
    checkAnswer(
      sql("SELECT * FROM lowerCaseData INTERSECT SELECT * FROM lowerCaseData"),
      Row(1, "a") ::
      Row(2, "b") ::
      Row(3, "c") ::
      Row(4, "d") :: Nil)
    checkAnswer(
      sql("SELECT * FROM lowerCaseData INTERSECT SELECT * FROM upperCaseData"), Nil)
  }

  test("SET commands semantics using sql()") {
    spark.sessionState.conf.clear()
    val testKey = "test.key.0"
    val testVal = "test.val.0"
    val nonexistentKey = "nonexistent"

    // "set" itself returns all config variables currently specified in SQLConf.
    assert(sql("SET").collect().size === TestSQLContext.overrideConfs.size)
    sql("SET").collect().foreach { row =>
      val key = row.getString(0)
      val value = row.getString(1)
      assert(
        TestSQLContext.overrideConfs.contains(key),
        s"$key should exist in SQLConf.")
      assert(
        TestSQLContext.overrideConfs(key) === value,
        s"The value of $key should be ${TestSQLContext.overrideConfs(key)} instead of $value.")
    }
    val overrideConfs = sql("SET").collect()

    // "set key=val"
    sql(s"SET $testKey=$testVal")
    checkAnswer(
      sql("SET"),
      overrideConfs ++ Seq(Row(testKey, testVal))
    )

    sql(s"SET ${testKey + testKey}=${testVal + testVal}")
    checkAnswer(
      sql("set"),
      overrideConfs ++ Seq(Row(testKey, testVal), Row(testKey + testKey, testVal + testVal))
    )

    // "set key"
    checkAnswer(
      sql(s"SET $testKey"),
      Row(testKey, testVal)
    )
    checkAnswer(
      sql(s"SET $nonexistentKey"),
      Row(nonexistentKey, "<undefined>")
    )
    spark.sessionState.conf.clear()
  }

  test("SPARK-19218 SET command should show a result in a sorted order") {
    val overrideConfs = sql("SET").collect()
    sql(s"SET test.key3=1")
    sql(s"SET test.key2=2")
    sql(s"SET test.key1=3")
    val result = sql("SET").collect()
    assert(result ===
      (overrideConfs ++ Seq(
        Row("test.key1", "3"),
        Row("test.key2", "2"),
        Row("test.key3", "1"))).sortBy(_.getString(0))
    )
    spark.sessionState.conf.clear()
  }

  test("SPARK-19218 `SET -v` should not fail with null value configuration") {
    import SQLConf._
    val confEntry = buildConf("spark.test").doc("doc").stringConf.createWithDefault(null)

    try {
      val result = sql("SET -v").collect()
      assert(result === result.sortBy(_.getString(0)))
    } finally {
      SQLConf.unregister(confEntry)
    }
  }

  test("SET commands with illegal or inappropriate argument") {
    spark.sessionState.conf.clear()
    // Set negative mapred.reduce.tasks for automatically determining
    // the number of reducers is not supported
    intercept[IllegalArgumentException](sql(s"SET mapred.reduce.tasks=-1"))
    intercept[IllegalArgumentException](sql(s"SET mapred.reduce.tasks=-01"))
    intercept[IllegalArgumentException](sql(s"SET mapred.reduce.tasks=-2"))
    spark.sessionState.conf.clear()
  }

  test("SET mapreduce.job.reduces automatically converted to spark.sql.shuffle.partitions") {
    spark.sessionState.conf.clear()
    val before = spark.conf.get(SQLConf.SHUFFLE_PARTITIONS.key).toInt
    val newConf = before + 1
    sql(s"SET mapreduce.job.reduces=${newConf.toString}")
    val after = spark.conf.get(SQLConf.SHUFFLE_PARTITIONS.key).toInt
    assert(before != after)
    assert(newConf === after)
    intercept[IllegalArgumentException](sql(s"SET mapreduce.job.reduces=-1"))
    spark.sessionState.conf.clear()
  }

  test("apply schema") {
    withTempView("applySchema1", "applySchema2", "applySchema3") {
      val schema1 = StructType(
        StructField("f1", IntegerType, false) ::
        StructField("f2", StringType, false) ::
        StructField("f3", BooleanType, false) ::
        StructField("f4", IntegerType, true) :: Nil)

      val rowRDD1 = unparsedStrings.map { r =>
        val values = r.split(",").map(_.trim)
        val v4 = try values(3).toInt catch {
          case _: NumberFormatException => null
        }
        Row(values(0).toInt, values(1), values(2).toBoolean, v4)
      }

      val df1 = spark.createDataFrame(rowRDD1, schema1)
      df1.createOrReplaceTempView("applySchema1")
      checkAnswer(
        sql("SELECT * FROM applySchema1"),
        Row(1, "A1", true, null) ::
        Row(2, "B2", false, null) ::
        Row(3, "C3", true, null) ::
        Row(4, "D4", true, 2147483644) :: Nil)

      checkAnswer(
        sql("SELECT f1, f4 FROM applySchema1"),
        Row(1, null) ::
        Row(2, null) ::
        Row(3, null) ::
        Row(4, 2147483644) :: Nil)

      val schema2 = StructType(
        StructField("f1", StructType(
          StructField("f11", IntegerType, false) ::
          StructField("f12", BooleanType, false) :: Nil), false) ::
        StructField("f2", MapType(StringType, IntegerType, true), false) :: Nil)

      val rowRDD2 = unparsedStrings.map { r =>
        val values = r.split(",").map(_.trim)
        val v4 = try values(3).toInt catch {
          case _: NumberFormatException => null
        }
        Row(Row(values(0).toInt, values(2).toBoolean), Map(values(1) -> v4))
      }

      val df2 = spark.createDataFrame(rowRDD2, schema2)
      df2.createOrReplaceTempView("applySchema2")
      checkAnswer(
        sql("SELECT * FROM applySchema2"),
        Row(Row(1, true), Map("A1" -> null)) ::
        Row(Row(2, false), Map("B2" -> null)) ::
        Row(Row(3, true), Map("C3" -> null)) ::
        Row(Row(4, true), Map("D4" -> 2147483644)) :: Nil)

      checkAnswer(
        sql("SELECT f1.f11, f2['D4'] FROM applySchema2"),
        Row(1, null) ::
        Row(2, null) ::
        Row(3, null) ::
        Row(4, 2147483644) :: Nil)

      // The value of a MapType column can be a mutable map.
      val rowRDD3 = unparsedStrings.map { r =>
        val values = r.split(",").map(_.trim)
        val v4 = try values(3).toInt catch {
          case _: NumberFormatException => null
        }
        Row(Row(values(0).toInt, values(2).toBoolean),
          scala.collection.mutable.Map(values(1) -> v4))
      }

      val df3 = spark.createDataFrame(rowRDD3, schema2)
      df3.createOrReplaceTempView("applySchema3")

      checkAnswer(
        sql("SELECT f1.f11, f2['D4'] FROM applySchema3"),
        Row(1, null) ::
        Row(2, null) ::
        Row(3, null) ::
        Row(4, 2147483644) :: Nil)
    }
  }

  test("SPARK-3423 BETWEEN") {
    checkAnswer(
      sql("SELECT key, value FROM testData WHERE key BETWEEN 5 and 7"),
      Seq(Row(5, "5"), Row(6, "6"), Row(7, "7"))
    )

    checkAnswer(
      sql("SELECT key, value FROM testData WHERE key BETWEEN 7 and 7"),
      Row(7, "7")
    )

    checkAnswer(
      sql("SELECT key, value FROM testData WHERE key BETWEEN 9 and 7"),
      Nil
    )
  }

  test("SPARK-17863: SELECT distinct does not work correctly if order by missing attribute") {
    checkAnswer(
      sql("""select distinct struct.a, struct.b
          |from (
          |  select named_struct('a', 1, 'b', 2, 'c', 3) as struct
          |  union all
          |  select named_struct('a', 1, 'b', 2, 'c', 4) as struct) tmp
          |order by a, b
          |""".stripMargin),
      Row(1, 2) :: Nil)

    val error = intercept[AnalysisException] {
      sql("""select distinct struct.a, struct.b
            |from (
            |  select named_struct('a', 1, 'b', 2, 'c', 3) as struct
            |  union all
            |  select named_struct('a', 1, 'b', 2, 'c', 4) as struct) tmp
            |order by struct.a, struct.b
            |""".stripMargin)
    }
    assert(error.message contains "cannot resolve '`struct.a`' given input columns: [a, b]")

  }

  test("cast boolean to string") {
    // TODO Ensure true/false string letter casing is consistent with Hive in all cases.
    checkAnswer(
      sql("SELECT CAST(TRUE AS STRING), CAST(FALSE AS STRING) FROM testData LIMIT 1"),
      Row("true", "false"))
  }

  test("metadata is propagated correctly") {
    withTempView("personWithMeta") {
      val person: DataFrame = sql("SELECT * FROM person")
      val schema = person.schema
      val docKey = "doc"
      val docValue = "first name"
      val metadata = new MetadataBuilder()
        .putString(docKey, docValue)
        .build()
      val schemaWithMeta = new StructType(Array(
        schema("id"), schema("name").copy(metadata = metadata), schema("age")))
      val personWithMeta = spark.createDataFrame(person.rdd, schemaWithMeta)
      def validateMetadata(rdd: DataFrame): Unit = {
        assert(rdd.schema("name").metadata.getString(docKey) == docValue)
      }
      personWithMeta.createOrReplaceTempView("personWithMeta")
      validateMetadata(personWithMeta.select($"name"))
      validateMetadata(personWithMeta.select($"name"))
      validateMetadata(personWithMeta.select($"id", $"name"))
      validateMetadata(sql("SELECT * FROM personWithMeta"))
      validateMetadata(sql("SELECT id, name FROM personWithMeta"))
      validateMetadata(sql("SELECT * FROM personWithMeta JOIN salary ON id = personId"))
      validateMetadata(sql(
        "SELECT name, salary FROM personWithMeta JOIN salary ON id = personId"))
    }
  }

  test("SPARK-3371 Renaming a function expression with group by gives error") {
    spark.udf.register("len", (s: String) => s.length)
    checkAnswer(
      sql("SELECT len(value) as temp FROM testData WHERE key = 1 group by len(value)"),
      Row(1))
  }

  test("SPARK-3813 CASE a WHEN b THEN c [WHEN d THEN e]* [ELSE f] END") {
    checkAnswer(
      sql("SELECT CASE key WHEN 1 THEN 1 ELSE 0 END FROM testData WHERE key = 1 group by key"),
      Row(1))
  }

  test("SPARK-3813 CASE WHEN a THEN b [WHEN c THEN d]* [ELSE e] END") {
    checkAnswer(
      sql("SELECT CASE WHEN key = 1 THEN 1 ELSE 2 END FROM testData WHERE key = 1 group by key"),
      Row(1))
  }

  testQuietly(
    "SPARK-16748: SparkExceptions during planning should not wrapped in TreeNodeException") {
    intercept[SparkException] {
      val df = spark.range(0, 5).map(x => (1 / x).toString).toDF("a").orderBy("a")
      df.queryExecution.toRdd // force physical planning, but not execution of the plan
    }
  }

  test("Multiple join") {
    checkAnswer(
      sql(
        """SELECT a.key, b.key, c.key
          |FROM testData a
          |JOIN testData b ON a.key = b.key
          |JOIN testData c ON a.key = c.key
        """.stripMargin),
      (1 to 100).map(i => Row(i, i, i)))
  }

  test("SPARK-3483 Special chars in column names") {
    withTempView("records") {
      val data = Seq("""{"key?number1": "value1", "key.number2": "value2"}""").toDS()
      spark.read.json(data).createOrReplaceTempView("records")
      withSQLConf(SQLConf.SUPPORT_QUOTED_REGEX_COLUMN_NAME.key -> "false") {
        sql("SELECT `key?number1`, `key.number2` FROM records")
      }
    }
  }

  test("SPARK-3814 Support Bitwise & operator") {
    checkAnswer(sql("SELECT key&1 FROM testData WHERE key = 1 "), Row(1))
  }

  test("SPARK-3814 Support Bitwise | operator") {
    checkAnswer(sql("SELECT key|0 FROM testData WHERE key = 1 "), Row(1))
  }

  test("SPARK-3814 Support Bitwise ^ operator") {
    checkAnswer(sql("SELECT key^0 FROM testData WHERE key = 1 "), Row(1))
  }

  test("SPARK-3814 Support Bitwise ~ operator") {
    checkAnswer(sql("SELECT ~key FROM testData WHERE key = 1 "), Row(-2))
  }

  test("SPARK-4120 Join of multiple tables does not work in SparkSQL") {
    checkAnswer(
      sql(
        """SELECT a.key, b.key, c.key
          |FROM testData a,testData b,testData c
          |where a.key = b.key and a.key = c.key
        """.stripMargin),
      (1 to 100).map(i => Row(i, i, i)))
  }

  test("SPARK-4154 Query does not work if it has 'not between' in Spark SQL and HQL") {
    checkAnswer(sql("SELECT key FROM testData WHERE key not between 0 and 10 order by key"),
        (11 to 100).map(i => Row(i)))
  }

  test("SPARK-4207 Query which has syntax like 'not like' is not working in Spark SQL") {
    checkAnswer(sql("SELECT key FROM testData WHERE value not like '100%' order by key"),
        (1 to 99).map(i => Row(i)))
  }

  test("SPARK-4322 Grouping field with struct field as sub expression") {
    spark.read.json(Seq("""{"a": {"b": [{"c": 1}]}}""").toDS())
      .createOrReplaceTempView("data")
    checkAnswer(sql("SELECT a.b[0].c FROM data GROUP BY a.b[0].c"), Row(1))
    spark.catalog.dropTempView("data")

    spark.read.json(Seq("""{"a": {"b": 1}}""").toDS())
      .createOrReplaceTempView("data")
    checkAnswer(sql("SELECT a.b + 1 FROM data GROUP BY a.b + 1"), Row(2))
    spark.catalog.dropTempView("data")
  }

  test("SPARK-4432 Fix attribute reference resolution error when using ORDER BY") {
    checkAnswer(
      sql("SELECT a + b FROM testData2 ORDER BY a"),
      Seq(2, 3, 3, 4, 4, 5).map(Row(_))
    )
  }

  test("order by asc by default when not specify ascending and descending") {
    checkAnswer(
      sql("SELECT a, b FROM testData2 ORDER BY a desc, b"),
      Seq(Row(3, 1), Row(3, 2), Row(2, 1), Row(2, 2), Row(1, 1), Row(1, 2))
    )
  }

  test("Supporting relational operator '<=>' in Spark SQL") {
    withTempView("nulldata1", "nulldata2") {
      val nullCheckData1 = TestData(1, "1") :: TestData(2, null) :: Nil
      val rdd1 = sparkContext.parallelize((0 to 1).map(i => nullCheckData1(i)))
      rdd1.toDF().createOrReplaceTempView("nulldata1")
      val nullCheckData2 = TestData(1, "1") :: TestData(2, null) :: Nil
      val rdd2 = sparkContext.parallelize((0 to 1).map(i => nullCheckData2(i)))
      rdd2.toDF().createOrReplaceTempView("nulldata2")
      checkAnswer(sql("SELECT nulldata1.key FROM nulldata1 join " +
        "nulldata2 on nulldata1.value <=> nulldata2.value"),
        (1 to 2).map(i => Row(i)))
    }
  }

  test("Multi-column COUNT(DISTINCT ...)") {
    withTempView("distinctData") {
      val data = TestData(1, "val_1") :: TestData(2, "val_2") :: Nil
      val rdd = sparkContext.parallelize((0 to 1).map(i => data(i)))
      rdd.toDF().createOrReplaceTempView("distinctData")
      checkAnswer(sql("SELECT COUNT(DISTINCT key,value) FROM distinctData"), Row(2))
    }
  }

  test("SPARK-4699 case sensitivity SQL query") {
    withTempView("testTable1") {
      withSQLConf(SQLConf.CASE_SENSITIVE.key -> "false") {
        val data = TestData(1, "val_1") :: TestData(2, "val_2") :: Nil
        val rdd = sparkContext.parallelize((0 to 1).map(i => data(i)))
        rdd.toDF().createOrReplaceTempView("testTable1")
        checkAnswer(sql("SELECT VALUE FROM TESTTABLE1 where KEY = 1"), Row("val_1"))
      }
    }
  }

  test("SPARK-6145: ORDER BY test for nested fields") {
    withTempView("nestedOrder") {
      spark.read
        .json(Seq("""{"a": {"b": 1, "a": {"a": 1}}, "c": [{"d": 1}]}""").toDS())
        .createOrReplaceTempView("nestedOrder")

      checkAnswer(sql("SELECT 1 FROM nestedOrder ORDER BY a.b"), Row(1))
      checkAnswer(sql("SELECT a.b FROM nestedOrder ORDER BY a.b"), Row(1))
      checkAnswer(sql("SELECT 1 FROM nestedOrder ORDER BY a.a.a"), Row(1))
      checkAnswer(sql("SELECT a.a.a FROM nestedOrder ORDER BY a.a.a"), Row(1))
      checkAnswer(sql("SELECT 1 FROM nestedOrder ORDER BY c[0].d"), Row(1))
      checkAnswer(sql("SELECT c[0].d FROM nestedOrder ORDER BY c[0].d"), Row(1))
    }
  }

  test("SPARK-6145: special cases") {
    withTempView("t") {
      spark.read
        .json(Seq("""{"a": {"b": [1]}, "b": [{"a": 1}], "_c0": {"a": 1}}""").toDS())
        .createOrReplaceTempView("t")

      checkAnswer(sql("SELECT a.b[0] FROM t ORDER BY _c0.a"), Row(1))
      checkAnswer(sql("SELECT b[0].a FROM t ORDER BY _c0.a"), Row(1))
    }
  }

  test("SPARK-6898: complete support for special chars in column names") {
    withTempView("t") {
      spark.read
        .json(Seq("""{"a": {"c.b": 1}, "b.$q": [{"a@!.q": 1}], "q.w": {"w.i&": [1]}}""").toDS())
        .createOrReplaceTempView("t")

      withSQLConf(SQLConf.SUPPORT_QUOTED_REGEX_COLUMN_NAME.key -> "false") {
        checkAnswer(sql("SELECT a.`c.b`, `b.$q`[0].`a@!.q`, `q.w`.`w.i&`[0] FROM t"), Row(1, 1, 1))
      }
    }
  }

  test("SPARK-6583 order by aggregated function") {
    withTempView("orderByData") {
      Seq("1" -> 3, "1" -> 4, "2" -> 7, "2" -> 8, "3" -> 5, "3" -> 6, "4" -> 1, "4" -> 2)
        .toDF("a", "b").createOrReplaceTempView("orderByData")

      checkAnswer(
        sql(
          """
            |SELECT a
            |FROM orderByData
            |GROUP BY a
            |ORDER BY sum(b)
        """.stripMargin),
        Row("4") :: Row("1") :: Row("3") :: Row("2") :: Nil)

      checkAnswer(
        sql(
          """
            |SELECT sum(b)
            |FROM orderByData
            |GROUP BY a
            |ORDER BY sum(b)
        """.stripMargin),
        Row(3) :: Row(7) :: Row(11) :: Row(15) :: Nil)

      checkAnswer(
        sql(
          """
            |SELECT sum(b)
            |FROM orderByData
            |GROUP BY a
            |ORDER BY sum(b), max(b)
        """.stripMargin),
        Row(3) :: Row(7) :: Row(11) :: Row(15) :: Nil)

      checkAnswer(
        sql(
          """
            |SELECT a, sum(b)
            |FROM orderByData
            |GROUP BY a
            |ORDER BY sum(b)
        """.stripMargin),
        Row("4", 3) :: Row("1", 7) :: Row("3", 11) :: Row("2", 15) :: Nil)

      checkAnswer(
        sql(
          """
            |SELECT a, sum(b)
            |FROM orderByData
            |GROUP BY a
            |ORDER BY sum(b) + 1
          """.stripMargin),
        Row("4", 3) :: Row("1", 7) :: Row("3", 11) :: Row("2", 15) :: Nil)

      checkAnswer(
        sql(
          """
            |SELECT count(*)
            |FROM orderByData
            |GROUP BY a
            |ORDER BY count(*)
          """.stripMargin),
        Row(2) :: Row(2) :: Row(2) :: Row(2) :: Nil)

      checkAnswer(
        sql(
          """
            |SELECT a
            |FROM orderByData
            |GROUP BY a
            |ORDER BY a, count(*), sum(b)
          """.stripMargin),
        Row("1") :: Row("2") :: Row("3") :: Row("4") :: Nil)
    }
  }

  test("SPARK-7952: fix the equality check between boolean and numeric types") {
    withTempView("t") {
      // numeric field i, boolean field j, result of i = j, result of i <=> j
      Seq[(Integer, java.lang.Boolean, java.lang.Boolean, java.lang.Boolean)](
        (1, true, true, true),
        (0, false, true, true),
        (2, true, false, false),
        (2, false, false, false),
        (null, true, null, false),
        (null, false, null, false),
        (0, null, null, false),
        (1, null, null, false),
        (null, null, null, true)
      ).toDF("i", "b", "r1", "r2").createOrReplaceTempView("t")

      checkAnswer(sql("select i = b from t"), sql("select r1 from t"))
      checkAnswer(sql("select i <=> b from t"), sql("select r2 from t"))
    }
  }

  test("SPARK-7067: order by queries for complex ExtractValue chain") {
    withTempView("t") {
      spark.read
        .json(Seq("""{"a": {"b": [{"c": 1}]}, "b": [{"d": 1}]}""").toDS())
        .createOrReplaceTempView("t")
      checkAnswer(sql("SELECT a.b FROM t ORDER BY b[0].d"), Row(Seq(Row(1))))
    }
  }

  test("SPARK-8782: ORDER BY NULL") {
    withTempView("t") {
      Seq((1, 2), (1, 2)).toDF("a", "b").createOrReplaceTempView("t")
      checkAnswer(sql("SELECT * FROM t ORDER BY NULL"), Seq(Row(1, 2), Row(1, 2)))
    }
  }

  test("SPARK-8837: use keyword in column name") {
    withTempView("t") {
      val df = Seq(1 -> "a").toDF("count", "sort")
      checkAnswer(df.filter("count > 0"), Row(1, "a"))
      df.createOrReplaceTempView("t")
      checkAnswer(sql("select count, sort from t"), Row(1, "a"))
    }
  }

  test("SPARK-8753: add interval type") {
    import org.apache.spark.unsafe.types.CalendarInterval

    val df = sql("select interval 3 years -3 month 7 week 123 microseconds")
    checkAnswer(df, Row(new CalendarInterval(12 * 3 - 3, 7 * 7, 123 )))
    withTempPath(f => {
      // Currently we don't yet support saving out values of interval data type.
      val e = intercept[AnalysisException] {
        df.write.json(f.getCanonicalPath)
      }
      e.message.contains("Cannot save interval data type into external storage")
    })
  }

  test("SPARK-8945: add and subtract expressions for interval type") {
    val df = sql("select interval 3 years -3 month 7 week 123 microseconds as i")
    checkAnswer(df, Row(new CalendarInterval(12 * 3 - 3, 7 * 7, 123)))

    checkAnswer(df.select(df("i") + new CalendarInterval(2, 1, 123)),
      Row(new CalendarInterval(12 * 3 - 3 + 2, 7 * 7 + 1, 123 + 123)))

    checkAnswer(df.select(df("i") - new CalendarInterval(2, 1, 123)),
      Row(new CalendarInterval(12 * 3 - 3 - 2, 7 * 7 - 1, 123 - 123)))

    // unary minus
    checkAnswer(df.select(-df("i")),
      Row(new CalendarInterval(-(12 * 3 - 3), -7 * 7, -123)))
  }

  test("aggregation with codegen updates peak execution memory") {
    AccumulatorSuite.verifyPeakExecutionMemorySet(sparkContext, "aggregation with codegen") {
      testCodeGen(
        "SELECT key, count(value) FROM testData GROUP BY key",
        (1 to 100).map(i => Row(i, 1)))
    }
  }

  test("SPARK-10215 Div of Decimal returns null") {
    val d = Decimal(1.12321).toBigDecimal
    val df = Seq((d, 1)).toDF("a", "b")

    checkAnswer(
      df.selectExpr("b * a / b"),
      Seq(Row(d)))
    checkAnswer(
      df.selectExpr("b * a / b / b"),
      Seq(Row(d)))
    checkAnswer(
      df.selectExpr("b * a + b"),
      Seq(Row(BigDecimal("2.12321"))))
    checkAnswer(
      df.selectExpr("b * a - b"),
      Seq(Row(BigDecimal("0.12321"))))
    checkAnswer(
      df.selectExpr("b * a * b"),
      Seq(Row(d)))
  }

  test("precision smaller than scale") {
    checkAnswer(sql("select 10.00"), Row(BigDecimal("10.00")))
    checkAnswer(sql("select 1.00"), Row(BigDecimal("1.00")))
    checkAnswer(sql("select 0.10"), Row(BigDecimal("0.10")))
    checkAnswer(sql("select 0.01"), Row(BigDecimal("0.01")))
    checkAnswer(sql("select 0.001"), Row(BigDecimal("0.001")))
    checkAnswer(sql("select -0.01"), Row(BigDecimal("-0.01")))
    checkAnswer(sql("select -0.001"), Row(BigDecimal("-0.001")))
  }

  test("external sorting updates peak execution memory") {
    AccumulatorSuite.verifyPeakExecutionMemorySet(sparkContext, "external sort") {
      sql("SELECT * FROM testData2 ORDER BY a ASC, b ASC").collect()
    }
  }

  test("SPARK-9511: error with table starting with number") {
    withTempView("1one") {
      sparkContext.parallelize(1 to 10).map(i => (i, i.toString))
        .toDF("num", "str")
        .createOrReplaceTempView("1one")
      checkAnswer(sql("select count(num) from 1one"), Row(10))
    }
  }

  test("specifying database name for a temporary view is not allowed") {
    withTempPath { dir =>
      withTempView("db.t") {
        val path = dir.toURI.toString
        val df =
          sparkContext.parallelize(1 to 10).map(i => (i, i.toString)).toDF("num", "str")
        df
          .write
          .format("parquet")
          .save(path)

        // We don't support creating a temporary table while specifying a database
        intercept[AnalysisException] {
          spark.sql(
            s"""
              |CREATE TEMPORARY VIEW db.t
              |USING parquet
              |OPTIONS (
              |  path '$path'
              |)
             """.stripMargin)
        }.getMessage

        // If you use backticks to quote the name then it's OK.
        spark.sql(
          s"""
            |CREATE TEMPORARY VIEW `db.t`
            |USING parquet
            |OPTIONS (
            |  path '$path'
            |)
           """.stripMargin)
        checkAnswer(spark.table("`db.t`"), df)
      }
    }
  }

  test("SPARK-10130 type coercion for IF should have children resolved first") {
    withTempView("src") {
      Seq((1, 1), (-1, 1)).toDF("key", "value").createOrReplaceTempView("src")
      checkAnswer(
        sql("SELECT IF(a > 0, a, 0) FROM (SELECT key a FROM src) temp"), Seq(Row(1), Row(0)))
    }
  }

  test("SPARK-10389: order by non-attribute grouping expression on Aggregate") {
    withTempView("src") {
      Seq((1, 1), (-1, 1)).toDF("key", "value").createOrReplaceTempView("src")
      checkAnswer(sql("SELECT MAX(value) FROM src GROUP BY key + 1 ORDER BY key + 1"),
        Seq(Row(1), Row(1)))
      checkAnswer(sql("SELECT MAX(value) FROM src GROUP BY key + 1 ORDER BY (key + 1) * 2"),
        Seq(Row(1), Row(1)))
    }
  }

  test("SPARK-23281: verify the correctness of sort direction on composite order by clause") {
    withTempView("src") {
      Seq[(Integer, Integer)](
        (1, 1),
        (1, 3),
        (2, 3),
        (3, 3),
        (4, null),
        (5, null)
      ).toDF("key", "value").createOrReplaceTempView("src")

      checkAnswer(sql(
        """
          |SELECT MAX(value) as value, key as col2
          |FROM src
          |GROUP BY key
          |ORDER BY value desc, key
        """.stripMargin),
        Seq(Row(3, 1), Row(3, 2), Row(3, 3), Row(null, 4), Row(null, 5)))

      checkAnswer(sql(
        """
          |SELECT MAX(value) as value, key as col2
          |FROM src
          |GROUP BY key
          |ORDER BY value desc, key desc
        """.stripMargin),
        Seq(Row(3, 3), Row(3, 2), Row(3, 1), Row(null, 5), Row(null, 4)))

      checkAnswer(sql(
        """
          |SELECT MAX(value) as value, key as col2
          |FROM src
          |GROUP BY key
          |ORDER BY value asc, key desc
        """.stripMargin),
        Seq(Row(null, 5), Row(null, 4), Row(3, 3), Row(3, 2), Row(3, 1)))
    }
  }

  test("run sql directly on files") {
    val df = spark.range(100).toDF()
    withTempPath(f => {
      df.write.json(f.getCanonicalPath)
      checkAnswer(sql(s"select id from json.`${f.getCanonicalPath}`"),
        df)
      checkAnswer(sql(s"select id from `org.apache.spark.sql.json`.`${f.getCanonicalPath}`"),
        df)
      checkAnswer(sql(s"select a.id from json.`${f.getCanonicalPath}` as a"),
        df)
    })

    var e = intercept[AnalysisException] {
      sql("select * from in_valid_table")
    }
    assert(e.message.contains("Table or view not found"))

    e = intercept[AnalysisException] {
      sql("select * from no_db.no_table").show()
    }
    assert(e.message.contains("Table or view not found"))

    e = intercept[AnalysisException] {
      sql("select * from json.invalid_file")
    }
    assert(e.message.contains("Path does not exist"))

    e = intercept[AnalysisException] {
      sql(s"select id from `org.apache.spark.sql.hive.orc`.`file_path`")
    }
    assert(e.message.contains("Hive built-in ORC data source must be used with Hive support"))

    e = intercept[AnalysisException] {
      sql(s"select id from `org.apache.spark.sql.sources.HadoopFsRelationProvider`.`file_path`")
    }
    assert(e.message.contains("Table or view not found: " +
      "`org.apache.spark.sql.sources.HadoopFsRelationProvider`.file_path"))

    e = intercept[AnalysisException] {
      sql(s"select id from `Jdbc`.`file_path`")
    }
    assert(e.message.contains("Unsupported data source type for direct query on files: Jdbc"))

    e = intercept[AnalysisException] {
      sql(s"select id from `org.apache.spark.sql.execution.datasources.jdbc`.`file_path`")
    }
    assert(e.message.contains("Unsupported data source type for direct query on files: " +
      "org.apache.spark.sql.execution.datasources.jdbc"))
  }

  test("SortMergeJoin returns wrong results when using UnsafeRows") {
    // This test is for the fix of https://issues.apache.org/jira/browse/SPARK-10737.
    // This bug will be triggered when Tungsten is enabled and there are multiple
    // SortMergeJoin operators executed in the same task.
    val confs = SQLConf.AUTO_BROADCASTJOIN_THRESHOLD.key -> "1" :: Nil
    withSQLConf(confs: _*) {
      val df1 = (1 to 50).map(i => (s"str_$i", i)).toDF("i", "j")
      val df2 =
        df1
          .join(df1.select(df1("i")), "i")
          .select(df1("i"), df1("j"))

      val df3 = df2.withColumnRenamed("i", "i1").withColumnRenamed("j", "j1")
      val df4 =
        df2
          .join(df3, df2("i") === df3("i1"))
          .withColumn("diff", $"j" - $"j1")
          .select(df2("i"), df2("j"), $"diff")

      checkAnswer(
        df4,
        df1.withColumn("diff", lit(0)))
    }
  }

  test("SPARK-11303: filter should not be pushed down into sample") {
    val df = spark.range(100)
    List(true, false).foreach { withReplacement =>
      val sampled = df.sample(withReplacement, 0.1, 1)
      val sampledOdd = sampled.filter("id % 2 != 0")
      val sampledEven = sampled.filter("id % 2 = 0")
      assert(sampled.count() == sampledOdd.count() + sampledEven.count())
    }
  }

  test("Struct Star Expansion") {
    withTempView("structTable", "nestedStructTable", "specialCharacterTable", "nameConflict") {
      val structDf = testData2.select("a", "b").as("record")

      checkAnswer(
        structDf.select($"record.a", $"record.b"),
        Row(1, 1) :: Row(1, 2) :: Row(2, 1) :: Row(2, 2) :: Row(3, 1) :: Row(3, 2) :: Nil)

      checkAnswer(
        structDf.select($"record.*"),
        Row(1, 1) :: Row(1, 2) :: Row(2, 1) :: Row(2, 2) :: Row(3, 1) :: Row(3, 2) :: Nil)

      checkAnswer(
        structDf.select($"record.*", $"record.*"),
        Row(1, 1, 1, 1) :: Row(1, 2, 1, 2) :: Row(2, 1, 2, 1) :: Row(2, 2, 2, 2) ::
          Row(3, 1, 3, 1) :: Row(3, 2, 3, 2) :: Nil)

      checkAnswer(
        sql("select struct(a, b) as r1, struct(b, a) as r2 from testData2")
          .select($"r1.*", $"r2.*"),
        Row(1, 1, 1, 1) :: Row(1, 2, 2, 1) :: Row(2, 1, 1, 2) :: Row(2, 2, 2, 2) ::
          Row(3, 1, 1, 3) :: Row(3, 2, 2, 3) :: Nil)

      // Try with a temporary view
      sql("select struct(a, b) as record from testData2").createOrReplaceTempView("structTable")
      checkAnswer(
        sql("SELECT record.* FROM structTable"),
        Row(1, 1) :: Row(1, 2) :: Row(2, 1) :: Row(2, 2) :: Row(3, 1) :: Row(3, 2) :: Nil)

      checkAnswer(sql(
        """
          | SELECT min(struct(record.*)) FROM
          |   (select struct(a,b) as record from testData2) tmp
      """.stripMargin),
        Row(Row(1, 1)) :: Nil)

      // Try with an alias on the select list
      checkAnswer(sql(
        """
          | SELECT max(struct(record.*)) as r FROM
          |   (select struct(a,b) as record from testData2) tmp
      """.stripMargin).select($"r.*"),
        Row(3, 2) :: Nil)

      // With GROUP BY
      checkAnswer(sql(
        """
          | SELECT min(struct(record.*)) FROM
          |   (select a as a, struct(a,b) as record from testData2) tmp
          | GROUP BY a
      """.stripMargin),
        Row(Row(1, 1)) :: Row(Row(2, 1)) :: Row(Row(3, 1)) :: Nil)

      // With GROUP BY and alias
      checkAnswer(sql(
        """
          | SELECT max(struct(record.*)) as r FROM
          |   (select a as a, struct(a,b) as record from testData2) tmp
          | GROUP BY a
      """.stripMargin).select($"r.*"),
        Row(1, 2) :: Row(2, 2) :: Row(3, 2) :: Nil)

      // With GROUP BY and alias and additional fields in the struct
      checkAnswer(sql(
        """
          | SELECT max(struct(a, record.*, b)) as r FROM
          |   (select a as a, b as b, struct(a,b) as record from testData2) tmp
          | GROUP BY a
      """.stripMargin).select($"r.*"),
        Row(1, 1, 2, 2) :: Row(2, 2, 2, 2) :: Row(3, 3, 2, 2) :: Nil)

      // Create a data set that contains nested structs.
      val nestedStructData = sql(
        """
          | SELECT struct(r1, r2) as record FROM
          |   (SELECT struct(a, b) as r1, struct(b, a) as r2 FROM testData2) tmp
      """.stripMargin)

      checkAnswer(nestedStructData.select($"record.*"),
        Row(Row(1, 1), Row(1, 1)) :: Row(Row(1, 2), Row(2, 1)) :: Row(Row(2, 1), Row(1, 2)) ::
          Row(Row(2, 2), Row(2, 2)) :: Row(Row(3, 1), Row(1, 3)) :: Row(Row(3, 2), Row(2, 3)) ::
          Nil)
      checkAnswer(nestedStructData.select($"record.r1"),
        Row(Row(1, 1)) :: Row(Row(1, 2)) :: Row(Row(2, 1)) :: Row(Row(2, 2)) ::
          Row(Row(3, 1)) :: Row(Row(3, 2)) :: Nil)
      checkAnswer(
        nestedStructData.select($"record.r1.*"),
        Row(1, 1) :: Row(1, 2) :: Row(2, 1) :: Row(2, 2) :: Row(3, 1) :: Row(3, 2) :: Nil)

      // Try with a temporary view
      withTempView("nestedStructTable") {
        nestedStructData.createOrReplaceTempView("nestedStructTable")
        checkAnswer(
          sql("SELECT record.* FROM nestedStructTable"),
          nestedStructData.select($"record.*"))
        checkAnswer(
          sql("SELECT record.r1 FROM nestedStructTable"),
          nestedStructData.select($"record.r1"))
        checkAnswer(
          sql("SELECT record.r1.* FROM nestedStructTable"),
          nestedStructData.select($"record.r1.*"))

        // Try resolving something not there.
        assert(intercept[AnalysisException](sql("SELECT abc.* FROM nestedStructTable"))
          .getMessage.contains("cannot resolve"))
      }

      // Create paths with unusual characters
      withSQLConf(SQLConf.SUPPORT_QUOTED_REGEX_COLUMN_NAME.key -> "false") {
        val specialCharacterPath = sql(
          """
          | SELECT struct(`col$.a_`, `a.b.c.`) as `r&&b.c` FROM
          |   (SELECT struct(a, b) as `col$.a_`, struct(b, a) as `a.b.c.` FROM testData2) tmp
      """.stripMargin)
        withTempView("specialCharacterTable") {
          specialCharacterPath.createOrReplaceTempView("specialCharacterTable")
          checkAnswer(
            specialCharacterPath.select($"`r&&b.c`.*"),
            nestedStructData.select($"record.*"))
          checkAnswer(
          sql(
            "SELECT `r&&b.c`.`col$.a_` FROM specialCharacterTable"),
          nestedStructData.select($"record.r1"))
          checkAnswer(
            sql("SELECT `r&&b.c`.`a.b.c.` FROM specialCharacterTable"),
            nestedStructData.select($"record.r2"))
          checkAnswer(
            sql("SELECT `r&&b.c`.`col$.a_`.* FROM specialCharacterTable"),
            nestedStructData.select($"record.r1.*"))
        }
      }

      // Try star expanding a scalar. This should fail.
      assert(intercept[AnalysisException](sql("select a.* from testData2")).getMessage.contains(
        "Can only star expand struct data types."))
    }
  }

  test("Struct Star Expansion - Name conflict") {
    // Create a data set that contains a naming conflict
    val nameConflict = sql("SELECT struct(a, b) as nameConflict, a as a FROM testData2")
    withTempView("nameConflict") {
      nameConflict.createOrReplaceTempView("nameConflict")
      // Unqualified should resolve to table.
      checkAnswer(sql("SELECT nameConflict.* FROM nameConflict"),
        Row(Row(1, 1), 1) :: Row(Row(1, 2), 1) :: Row(Row(2, 1), 2) :: Row(Row(2, 2), 2) ::
          Row(Row(3, 1), 3) :: Row(Row(3, 2), 3) :: Nil)
      // Qualify the struct type with the table name.
      checkAnswer(sql("SELECT nameConflict.nameConflict.* FROM nameConflict"),
        Row(1, 1) :: Row(1, 2) :: Row(2, 1) :: Row(2, 2) :: Row(3, 1) :: Row(3, 2) :: Nil)
    }
  }

  test("Star Expansion - group by") {
    withSQLConf(SQLConf.DATAFRAME_RETAIN_GROUP_COLUMNS.key -> "false") {
      checkAnswer(
        testData2.groupBy($"a", $"b").agg($"*"),
        sql("SELECT * FROM testData2 group by a, b"))
    }
  }

  test("Star Expansion - table with zero column") {
    withTempView("temp_table_no_cols") {
      val rddNoCols = sparkContext.parallelize(1 to 10).map(_ => Row.empty)
      val dfNoCols = spark.createDataFrame(rddNoCols, StructType(Seq.empty))
      dfNoCols.createTempView("temp_table_no_cols")

      // ResolvedStar
      checkAnswer(
        dfNoCols,
        dfNoCols.select(dfNoCols.col("*")))

      // UnresolvedStar
      checkAnswer(
        dfNoCols,
        sql("SELECT * FROM temp_table_no_cols"))
      checkAnswer(
        dfNoCols,
        dfNoCols.select($"*"))

      var e = intercept[AnalysisException] {
        sql("SELECT a.* FROM temp_table_no_cols a")
      }.getMessage
      assert(e.contains("cannot resolve 'a.*' given input columns ''"))

      e = intercept[AnalysisException] {
        dfNoCols.select($"b.*")
      }.getMessage
      assert(e.contains("cannot resolve 'b.*' given input columns ''"))
    }
  }

  test("Common subexpression elimination") {
    // TODO: support subexpression elimination in whole stage codegen
    withSQLConf(SQLConf.WHOLESTAGE_CODEGEN_ENABLED.key -> "false") {
      // select from a table to prevent constant folding.
      val df = sql("SELECT a, b from testData2 limit 1")
      checkAnswer(df, Row(1, 1))

      checkAnswer(df.selectExpr("a + 1", "a + 1"), Row(2, 2))
      checkAnswer(df.selectExpr("a + 1", "a + 1 + 1"), Row(2, 3))

      // This does not work because the expressions get grouped like (a + a) + 1
      checkAnswer(df.selectExpr("a + 1", "a + a + 1"), Row(2, 3))
      checkAnswer(df.selectExpr("a + 1", "a + (a + 1)"), Row(2, 3))

      // Identity udf that tracks the number of times it is called.
      val countAcc = sparkContext.longAccumulator("CallCount")
      spark.udf.register("testUdf", (x: Int) => {
        countAcc.add(1)
        x
      })

      // Evaluates df, verifying it is equal to the expectedResult and the accumulator's value
      // is correct.
      def verifyCallCount(df: DataFrame, expectedResult: Row, expectedCount: Int): Unit = {
        countAcc.setValue(0)
        QueryTest.checkAnswer(
          df, Seq(expectedResult), checkToRDD = false /* avoid duplicate exec */)
        assert(countAcc.value == expectedCount)
      }

      verifyCallCount(df.selectExpr("testUdf(a)"), Row(1), 1)
      verifyCallCount(df.selectExpr("testUdf(a)", "testUdf(a)"), Row(1, 1), 1)
      verifyCallCount(df.selectExpr("testUdf(a + 1)", "testUdf(a + 1)"), Row(2, 2), 1)
      verifyCallCount(df.selectExpr("testUdf(a + 1)", "testUdf(a)"), Row(2, 1), 2)
      verifyCallCount(
        df.selectExpr("testUdf(a + 1) + testUdf(a + 1)", "testUdf(a + 1)"), Row(4, 2), 1)

      verifyCallCount(
        df.selectExpr("testUdf(a + 1) + testUdf(1 + b)", "testUdf(a + 1)"), Row(4, 2), 2)

      val testUdf = functions.udf((x: Int) => {
        countAcc.add(1)
        x
      })
      verifyCallCount(
        df.groupBy().agg(sum(testUdf($"b") + testUdf($"b") + testUdf($"b"))), Row(3.0), 1)

      verifyCallCount(
        df.selectExpr("testUdf(a + 1) + testUdf(1 + a)", "testUdf(a + 1)"), Row(4, 2), 1)

      // Try disabling it via configuration.
      spark.conf.set(SQLConf.SUBEXPRESSION_ELIMINATION_ENABLED.key, "false")
      verifyCallCount(df.selectExpr("testUdf(a)", "testUdf(a)"), Row(1, 1), 2)
      spark.conf.set(SQLConf.SUBEXPRESSION_ELIMINATION_ENABLED.key, "true")
      verifyCallCount(df.selectExpr("testUdf(a)", "testUdf(a)"), Row(1, 1), 1)
    }
  }

  test("SPARK-10707: nullability should be correctly propagated through set operations (1)") {
    // This test produced an incorrect result of 1 before the SPARK-10707 fix because of the
    // NullPropagation rule: COUNT(v) got replaced with COUNT(1) because the output column of
    // UNION was incorrectly considered non-nullable:
    checkAnswer(
      sql("""SELECT count(v) FROM (
            |  SELECT v FROM (
            |    SELECT 'foo' AS v UNION ALL
            |    SELECT NULL AS v
            |  ) my_union WHERE isnull(v)
            |) my_subview""".stripMargin),
      Seq(Row(0)))
  }

  test("SPARK-10707: nullability should be correctly propagated through set operations (2)") {
    // This test uses RAND() to stop column pruning for Union and checks the resulting isnull
    // value. This would produce an incorrect result before the fix in SPARK-10707 because the "v"
    // column of the union was considered non-nullable.
    checkAnswer(
      sql(
        """
          |SELECT a FROM (
          |  SELECT ISNULL(v) AS a, RAND() FROM (
          |    SELECT 'foo' AS v UNION ALL SELECT null AS v
          |  ) my_union
          |) my_view
        """.stripMargin),
      Row(false) :: Row(true) :: Nil)
  }

  test("filter on a grouping column that is not presented in SELECT") {
    checkAnswer(
      sql("select count(1) from (select 1 as a) t group by a having a > 0"),
      Row(1) :: Nil)
  }

  test("SPARK-13056: Null in map value causes NPE") {
    val df = Seq(1 -> Map("abc" -> "somestring", "cba" -> null)).toDF("key", "value")
    withTempView("maptest") {
      df.createOrReplaceTempView("maptest")
      // local optimization will by pass codegen code, so we should keep the filter `key=1`
      checkAnswer(sql("SELECT value['abc'] FROM maptest where key = 1"), Row("somestring"))
      checkAnswer(sql("SELECT value['cba'] FROM maptest where key = 1"), Row(null))
    }
  }

  test("hash function") {
    val df = Seq(1 -> "a", 2 -> "b").toDF("i", "j")
    withTempView("tbl") {
      df.createOrReplaceTempView("tbl")
      checkAnswer(
        df.select(hash($"i", $"j")),
        sql("SELECT hash(i, j) from tbl")
      )
    }
  }

  test("SPARK-27619: Throw analysis exception when hash and xxhash64 is used on MapType") {
    Seq("hash", "xxhash64").foreach {
      case hashExpression =>
        intercept[AnalysisException] {
          spark.createDataset(Map(1 -> 10, 2 -> 20) :: Nil).selectExpr(s"$hashExpression(*)")
        }
    }
  }

  test(s"SPARK-27619: When ${SQLConf.LEGACY_ALLOW_HASH_ON_MAPTYPE.key} is true, hash can be " +
    "used on Maptype") {
    Seq("hash", "xxhash64").foreach {
      case hashExpression =>
        withSQLConf(SQLConf.LEGACY_ALLOW_HASH_ON_MAPTYPE.key -> "true") {
          val df = spark.createDataset(Map() :: Nil)
          checkAnswer(df.selectExpr(s"$hashExpression(*)"), sql(s"SELECT $hashExpression(map())"))
        }
    }
  }

  test("xxhash64 function") {
    val df = Seq(1 -> "a", 2 -> "b").toDF("i", "j")
    withTempView("tbl") {
      df.createOrReplaceTempView("tbl")
      checkAnswer(
        df.select(xxhash64($"i", $"j")),
        sql("SELECT xxhash64(i, j) from tbl")
      )
    }
  }

  test("join with using clause") {
    val df1 = Seq(("r1c1", "r1c2", "t1r1c3"),
      ("r2c1", "r2c2", "t1r2c3"), ("r3c1x", "r3c2", "t1r3c3")).toDF("c1", "c2", "c3")
    val df2 = Seq(("r1c1", "r1c2", "t2r1c3"),
      ("r2c1", "r2c2", "t2r2c3"), ("r3c1y", "r3c2", "t2r3c3")).toDF("c1", "c2", "c3")
    val df3 = Seq((null, "r1c2", "t3r1c3"),
      ("r2c1", "r2c2", "t3r2c3"), ("r3c1y", "r3c2", "t3r3c3")).toDF("c1", "c2", "c3")
    withTempView("t1", "t2", "t3") {
      df1.createOrReplaceTempView("t1")
      df2.createOrReplaceTempView("t2")
      df3.createOrReplaceTempView("t3")
      // inner join with one using column
      checkAnswer(
        sql("SELECT * FROM t1 join t2 using (c1)"),
        Row("r1c1", "r1c2", "t1r1c3", "r1c2", "t2r1c3") ::
          Row("r2c1", "r2c2", "t1r2c3", "r2c2", "t2r2c3") :: Nil)

      // inner join with two using columns
      checkAnswer(
        sql("SELECT * FROM t1 join t2 using (c1, c2)"),
        Row("r1c1", "r1c2", "t1r1c3", "t2r1c3") ::
          Row("r2c1", "r2c2", "t1r2c3", "t2r2c3") :: Nil)

      // Left outer join with one using column.
      checkAnswer(
        sql("SELECT * FROM t1 left join t2 using (c1)"),
        Row("r1c1", "r1c2", "t1r1c3", "r1c2", "t2r1c3") ::
          Row("r2c1", "r2c2", "t1r2c3", "r2c2", "t2r2c3") ::
          Row("r3c1x", "r3c2", "t1r3c3", null, null) :: Nil)

      // Right outer join with one using column.
      checkAnswer(
        sql("SELECT * FROM t1 right join t2 using (c1)"),
        Row("r1c1", "r1c2", "t1r1c3", "r1c2", "t2r1c3") ::
          Row("r2c1", "r2c2", "t1r2c3", "r2c2", "t2r2c3") ::
          Row("r3c1y", null, null, "r3c2", "t2r3c3") :: Nil)

      // Full outer join with one using column.
      checkAnswer(
        sql("SELECT * FROM t1 full outer join t2 using (c1)"),
        Row("r1c1", "r1c2", "t1r1c3", "r1c2", "t2r1c3") ::
          Row("r2c1", "r2c2", "t1r2c3", "r2c2", "t2r2c3") ::
          Row("r3c1x", "r3c2", "t1r3c3", null, null) ::
          Row("r3c1y", null,
            null, "r3c2", "t2r3c3") :: Nil)

      // Full outer join with null value in join column.
      checkAnswer(
        sql("SELECT * FROM t1 full outer join t3 using (c1)"),
        Row("r1c1", "r1c2", "t1r1c3", null, null) ::
          Row("r2c1", "r2c2", "t1r2c3", "r2c2", "t3r2c3") ::
          Row("r3c1x", "r3c2", "t1r3c3", null, null) ::
          Row("r3c1y", null, null, "r3c2", "t3r3c3") ::
          Row(null, null, null, "r1c2", "t3r1c3") :: Nil)

      // Self join with using columns.
      checkAnswer(
        sql("SELECT * FROM t1 join t1 using (c1)"),
        Row("r1c1", "r1c2", "t1r1c3", "r1c2", "t1r1c3") ::
          Row("r2c1", "r2c2", "t1r2c3", "r2c2", "t1r2c3") ::
          Row("r3c1x", "r3c2", "t1r3c3", "r3c2", "t1r3c3") :: Nil)
    }
  }

  test("SPARK-15327: fail to compile generated code with complex data structure") {
    withTempDir{ dir =>
      val json =
        """
          |{"h": {"b": {"c": [{"e": "adfgd"}], "a": [{"e": "testing", "count": 3}],
          |"b": [{"e": "test", "count": 1}]}}, "d": {"b": {"c": [{"e": "adfgd"}],
          |"a": [{"e": "testing", "count": 3}], "b": [{"e": "test", "count": 1}]}},
          |"c": {"b": {"c": [{"e": "adfgd"}], "a": [{"count": 3}],
          |"b": [{"e": "test", "count": 1}]}}, "a": {"b": {"c": [{"e": "adfgd"}],
          |"a": [{"count": 3}], "b": [{"e": "test", "count": 1}]}},
          |"e": {"b": {"c": [{"e": "adfgd"}], "a": [{"e": "testing", "count": 3}],
          |"b": [{"e": "test", "count": 1}]}}, "g": {"b": {"c": [{"e": "adfgd"}],
          |"a": [{"e": "testing", "count": 3}], "b": [{"e": "test", "count": 1}]}},
          |"f": {"b": {"c": [{"e": "adfgd"}], "a": [{"e": "testing", "count": 3}],
          |"b": [{"e": "test", "count": 1}]}}, "b": {"b": {"c": [{"e": "adfgd"}],
          |"a": [{"count": 3}], "b": [{"e": "test", "count": 1}]}}}'
          |
        """.stripMargin
      spark.read.json(Seq(json).toDS()).write.mode("overwrite").parquet(dir.toString)
      spark.read.parquet(dir.toString).collect()
    }
  }

  test("data source table created in InMemoryCatalog should be able to read/write") {
    withTable("tbl") {
      val provider = spark.sessionState.conf.defaultDataSourceName
      sql(s"CREATE TABLE tbl(i INT, j STRING) USING $provider")
      checkAnswer(sql("SELECT i, j FROM tbl"), Nil)

      Seq(1 -> "a", 2 -> "b").toDF("i", "j").write.mode("overwrite").insertInto("tbl")
      checkAnswer(sql("SELECT i, j FROM tbl"), Row(1, "a") :: Row(2, "b") :: Nil)

      Seq(3 -> "c", 4 -> "d").toDF("i", "j").write.mode("append").saveAsTable("tbl")
      checkAnswer(
        sql("SELECT i, j FROM tbl"),
        Row(1, "a") :: Row(2, "b") :: Row(3, "c") :: Row(4, "d") :: Nil)
    }
  }

  test("Eliminate noop ordinal ORDER BY") {
    withSQLConf(SQLConf.ORDER_BY_ORDINAL.key -> "true") {
      val plan1 = sql("SELECT 1.0, 'abc', year(current_date()) ORDER BY 1, 2, 3")
      val plan2 = sql("SELECT 1.0, 'abc', year(current_date())")
      comparePlans(plan1.queryExecution.optimizedPlan, plan2.queryExecution.optimizedPlan)
    }
  }

  test("check code injection is prevented") {
    // The end of comment (*/) should be escaped.
    var literal =
      """|*/
         |{
         |  new Object() {
         |    void f() { throw new RuntimeException("This exception is injected."); }
         |  }.f();
         |}
         |/*""".stripMargin
    var expected =
      """|*/
         |{
         |  new Object() {
         |    void f() { throw new RuntimeException("This exception is injected."); }
         |  }.f();
         |}
         |/*""".stripMargin
    checkAnswer(
      sql(s"SELECT '$literal' AS DUMMY"),
      Row(s"$expected") :: Nil)

    // `\u002A` is `*` and `\u002F` is `/`
    // so if the end of comment consists of those characters in queries, we need to escape them.
    literal =
      """|\\u002A/
         |{
         |  new Object() {
         |    void f() { throw new RuntimeException("This exception is injected."); }
         |  }.f();
         |}
         |/*""".stripMargin
    expected =
      s"""|${"\\u002A/"}
          |{
          |  new Object() {
          |    void f() { throw new RuntimeException("This exception is injected."); }
          |  }.f();
          |}
          |/*""".stripMargin
    checkAnswer(
      sql(s"SELECT '$literal' AS DUMMY"),
      Row(s"$expected") :: Nil)

    literal =
      """|\\\\u002A/
         |{
         |  new Object() {
         |    void f() { throw new RuntimeException("This exception is injected."); }
         |  }.f();
         |}
         |/*""".stripMargin
    expected =
      """|\\u002A/
         |{
         |  new Object() {
         |    void f() { throw new RuntimeException("This exception is injected."); }
         |  }.f();
         |}
         |/*""".stripMargin
    checkAnswer(
      sql(s"SELECT '$literal' AS DUMMY"),
      Row(s"$expected") :: Nil)

    literal =
      """|\\u002a/
         |{
         |  new Object() {
         |    void f() { throw new RuntimeException("This exception is injected."); }
         |  }.f();
         |}
         |/*""".stripMargin
    expected =
      s"""|${"\\u002a/"}
          |{
          |  new Object() {
          |    void f() { throw new RuntimeException("This exception is injected."); }
          |  }.f();
          |}
          |/*""".stripMargin
    checkAnswer(
      sql(s"SELECT '$literal' AS DUMMY"),
      Row(s"$expected") :: Nil)

    literal =
      """|\\\\u002a/
         |{
         |  new Object() {
         |    void f() { throw new RuntimeException("This exception is injected."); }
         |  }.f();
         |}
         |/*""".stripMargin
    expected =
      """|\\u002a/
         |{
         |  new Object() {
         |    void f() { throw new RuntimeException("This exception is injected."); }
         |  }.f();
         |}
         |/*""".stripMargin
    checkAnswer(
      sql(s"SELECT '$literal' AS DUMMY"),
      Row(s"$expected") :: Nil)

    literal =
      """|*\\u002F
         |{
         |  new Object() {
         |    void f() { throw new RuntimeException("This exception is injected."); }
         |  }.f();
         |}
         |/*""".stripMargin
    expected =
      s"""|${"*\\u002F"}
          |{
          |  new Object() {
          |    void f() { throw new RuntimeException("This exception is injected."); }
          |  }.f();
          |}
          |/*""".stripMargin
    checkAnswer(
      sql(s"SELECT '$literal' AS DUMMY"),
      Row(s"$expected") :: Nil)

    literal =
      """|*\\\\u002F
         |{
         |  new Object() {
         |    void f() { throw new RuntimeException("This exception is injected."); }
         |  }.f();
         |}
         |/*""".stripMargin
    expected =
      """|*\\u002F
         |{
         |  new Object() {
         |    void f() { throw new RuntimeException("This exception is injected."); }
         |  }.f();
         |}
         |/*""".stripMargin
    checkAnswer(
      sql(s"SELECT '$literal' AS DUMMY"),
      Row(s"$expected") :: Nil)

    literal =
      """|*\\u002f
         |{
         |  new Object() {
         |    void f() { throw new RuntimeException("This exception is injected."); }
         |  }.f();
         |}
         |/*""".stripMargin
    expected =
      s"""|${"*\\u002f"}
          |{
          |  new Object() {
          |    void f() { throw new RuntimeException("This exception is injected."); }
          |  }.f();
          |}
          |/*""".stripMargin
    checkAnswer(
      sql(s"SELECT '$literal' AS DUMMY"),
      Row(s"$expected") :: Nil)

    literal =
      """|*\\\\u002f
         |{
         |  new Object() {
         |    void f() { throw new RuntimeException("This exception is injected."); }
         |  }.f();
         |}
         |/*""".stripMargin
    expected =
      """|*\\u002f
         |{
         |  new Object() {
         |    void f() { throw new RuntimeException("This exception is injected."); }
         |  }.f();
         |}
         |/*""".stripMargin
    checkAnswer(
      sql(s"SELECT '$literal' AS DUMMY"),
      Row(s"$expected") :: Nil)

    literal =
      """|\\u002A\\u002F
         |{
         |  new Object() {
         |    void f() { throw new RuntimeException("This exception is injected."); }
         |  }.f();
         |}
         |/*""".stripMargin
    expected =
      s"""|${"\\u002A\\u002F"}
          |{
          |  new Object() {
          |    void f() { throw new RuntimeException("This exception is injected."); }
          |  }.f();
          |}
          |/*""".stripMargin
    checkAnswer(
      sql(s"SELECT '$literal' AS DUMMY"),
      Row(s"$expected") :: Nil)

    literal =
      """|\\\\u002A\\u002F
         |{
         |  new Object() {
         |    void f() { throw new RuntimeException("This exception is injected."); }
         |  }.f();
         |}
         |/*""".stripMargin
    expected =
      s"""|${"\\\\u002A\\u002F"}
          |{
          |  new Object() {
          |    void f() { throw new RuntimeException("This exception is injected."); }
          |  }.f();
          |}
          |/*""".stripMargin
    checkAnswer(
      sql(s"SELECT '$literal' AS DUMMY"),
      Row(s"$expected") :: Nil)

    literal =
      """|\\u002A\\\\u002F
         |{
         |  new Object() {
         |    void f() { throw new RuntimeException("This exception is injected."); }
         |  }.f();
         |}
         |/*""".stripMargin
    expected =
      s"""|${"\\u002A\\\\u002F"}
          |{
          |  new Object() {
          |    void f() { throw new RuntimeException("This exception is injected."); }
          |  }.f();
          |}
          |/*""".stripMargin
    checkAnswer(
      sql(s"SELECT '$literal' AS DUMMY"),
      Row(s"$expected") :: Nil)

    literal =
      """|\\\\u002A\\\\u002F
         |{
         |  new Object() {
         |    void f() { throw new RuntimeException("This exception is injected."); }
         |  }.f();
         |}
         |/*""".stripMargin
    expected =
      """|\\u002A\\u002F
         |{
         |  new Object() {
         |    void f() { throw new RuntimeException("This exception is injected."); }
         |  }.f();
         |}
         |/*""".stripMargin
    checkAnswer(
      sql(s"SELECT '$literal' AS DUMMY"),
      Row(s"$expected") :: Nil)
  }

  test("SPARK-15752 optimize metadata only query for datasource table") {
    withSQLConf(SQLConf.OPTIMIZER_METADATA_ONLY.key -> "true") {
      withTable("srcpart_15752") {
        val data = (1 to 10).map(i => (i, s"data-$i", i % 2, if ((i % 2) == 0) "a" else "b"))
          .toDF("col1", "col2", "partcol1", "partcol2")
        data.write.partitionBy("partcol1", "partcol2").mode("append").saveAsTable("srcpart_15752")
        checkAnswer(
          sql("select partcol1 from srcpart_15752 group by partcol1"),
          Row(0) :: Row(1) :: Nil)
        checkAnswer(
          sql("select partcol1 from srcpart_15752 where partcol1 = 1 group by partcol1"),
          Row(1))
        checkAnswer(
          sql("select partcol1, count(distinct partcol2) from srcpart_15752 group by partcol1"),
          Row(0, 1) :: Row(1, 1) :: Nil)
        checkAnswer(
          sql("select partcol1, count(distinct partcol2) from srcpart_15752  where partcol1 = 1 " +
            "group by partcol1"),
          Row(1, 1) :: Nil)
        checkAnswer(sql("select distinct partcol1 from srcpart_15752"), Row(0) :: Row(1) :: Nil)
        checkAnswer(sql("select distinct partcol1 from srcpart_15752 where partcol1 = 1"), Row(1))
        checkAnswer(
          sql("select distinct col from (select partcol1 + 1 as col from srcpart_15752 " +
            "where partcol1 = 1) t"),
          Row(2))
        checkAnswer(sql("select max(partcol1) from srcpart_15752"), Row(1))
        checkAnswer(sql("select max(partcol1) from srcpart_15752 where partcol1 = 1"), Row(1))
        checkAnswer(sql("select max(partcol1) from (select partcol1 from srcpart_15752) t"), Row(1))
        checkAnswer(
          sql("select max(col) from (select partcol1 + 1 as col from srcpart_15752 " +
            "where partcol1 = 1) t"),
          Row(2))
      }
    }
  }

  test("SPARK-16975: Column-partition path starting '_' should be handled correctly") {
    withTempDir { dir =>
      val dataDir = new File(dir, "data").getCanonicalPath
      spark.range(10).withColumn("_col", $"id").write.partitionBy("_col").save(dataDir)
      spark.read.load(dataDir)
    }
  }

  test("SPARK-16644: Aggregate should not put aggregate expressions to constraints") {
    withTable("tbl") {
      sql("CREATE TABLE tbl(a INT, b INT) USING parquet")
      checkAnswer(sql(
        """
          |SELECT
          |  a,
          |  MAX(b) AS c1,
          |  b AS c2
          |FROM tbl
          |WHERE a = b
          |GROUP BY a, b
          |HAVING c1 = 1
        """.stripMargin), Nil)
    }
  }

  test("SPARK-16674: field names containing dots for both fields and partitioned fields") {
    withTempPath { path =>
      val data = (1 to 10).map(i => (i, s"data-$i", i % 2, if ((i % 2) == 0) "a" else "b"))
        .toDF("col.1", "col.2", "part.col1", "part.col2")
      data.write
        .format("parquet")
        .partitionBy("part.col1", "part.col2")
        .save(path.getCanonicalPath)
      val readBack = spark.read.format("parquet").load(path.getCanonicalPath)
      checkAnswer(
        readBack.selectExpr("`part.col1`", "`col.1`"),
        data.selectExpr("`part.col1`", "`col.1`"))
    }
  }

  test("SPARK-17515: CollectLimit.execute() should perform per-partition limits") {
    val numRecordsRead = spark.sparkContext.longAccumulator
    spark.range(1, 100, 1, numPartitions = 10).map { x =>
      numRecordsRead.add(1)
      x
    }.limit(1).queryExecution.toRdd.count()
    assert(numRecordsRead.value === 10)
  }

  test("CREATE TABLE USING should not fail if a same-name temp view exists") {
    withTable("same_name") {
      withTempView("same_name") {
        spark.range(10).createTempView("same_name")
        sql("CREATE TABLE same_name(i int) USING json")
        checkAnswer(spark.table("same_name"), spark.range(10).toDF())
        assert(spark.table("default.same_name").collect().isEmpty)
      }
    }
  }

  test("SPARK-18053: ARRAY equality is broken") {
    withTable("array_tbl") {
      spark.range(10).select(array($"id").as("arr")).write.saveAsTable("array_tbl")
      assert(sql("SELECT * FROM array_tbl where arr = ARRAY(1L)").count == 1)
    }
  }

  test("SPARK-19157: should be able to change spark.sql.runSQLOnFiles at runtime") {
    withTempPath { path =>
      Seq(1 -> "a").toDF("i", "j").write.parquet(path.getCanonicalPath)

      val newSession = spark.newSession()
      val originalValue = newSession.sessionState.conf.runSQLonFile

      try {
        newSession.sessionState.conf.setConf(SQLConf.RUN_SQL_ON_FILES, false)
        intercept[AnalysisException] {
          newSession.sql(s"SELECT i, j FROM parquet.`${path.getCanonicalPath}`")
        }

        newSession.sessionState.conf.setConf(SQLConf.RUN_SQL_ON_FILES, true)
        checkAnswer(
          newSession.sql(s"SELECT i, j FROM parquet.`${path.getCanonicalPath}`"),
          Row(1, "a"))
      } finally {
        newSession.sessionState.conf.setConf(SQLConf.RUN_SQL_ON_FILES, originalValue)
      }
    }
  }

  test("should be able to resolve a persistent view") {
    withTable("t1", "t2") {
      withView("v1") {
        sql("CREATE TABLE `t1` USING parquet AS SELECT * FROM VALUES(1, 1) AS t1(a, b)")
        sql("CREATE TABLE `t2` USING parquet AS SELECT * FROM VALUES('a', 2, 1.0) AS t2(d, e, f)")
        sql("CREATE VIEW `v1`(x, y) AS SELECT * FROM t1")
        checkAnswer(spark.table("v1").orderBy("x"), Row(1, 1))

        sql("ALTER VIEW `v1` AS SELECT * FROM t2")
        checkAnswer(spark.table("v1").orderBy("f"), Row("a", 2, 1.0))
      }
    }
  }

  test("SPARK-19059: read file based table whose name starts with underscore") {
    withTable("_tbl") {
      sql("CREATE TABLE `_tbl`(i INT) USING parquet")
      sql("INSERT INTO `_tbl` VALUES (1), (2), (3)")
      checkAnswer( sql("SELECT * FROM `_tbl`"), Row(1) :: Row(2) :: Row(3) :: Nil)
    }
  }

  test("SPARK-19334: check code injection is prevented") {
    // The end of comment (*/) should be escaped.
    val badQuery =
      """|SELECT inline(array(cast(struct(1) AS
         |  struct<`=
         |    new Object() {
         |      {f();}
         |      public void f() {throw new RuntimeException("This exception is injected.");}
         |      public int x;
         |    }.x
         |  `:int>)))""".stripMargin.replaceAll("\n", "")

    checkAnswer(sql(badQuery), Row(1) :: Nil)
  }

  test("SPARK-19650: An action on a Command should not trigger a Spark job") {
    // Create a listener that checks if new jobs have started.
    val jobStarted = new AtomicBoolean(false)
    val listener = new SparkListener {
      override def onJobStart(jobStart: SparkListenerJobStart): Unit = {
        jobStarted.set(true)
      }
    }

    // Make sure no spurious job starts are pending in the listener bus.
    sparkContext.listenerBus.waitUntilEmpty()
    sparkContext.addSparkListener(listener)
    try {
      // Execute the command.
      sql("show databases").head()

      // Make sure we have seen all events triggered by DataFrame.show()
      sparkContext.listenerBus.waitUntilEmpty()
    } finally {
      sparkContext.removeSparkListener(listener)
    }
    assert(!jobStarted.get(), "Command should not trigger a Spark job.")
  }

  test("SPARK-20164: AnalysisException should be tolerant to null query plan") {
    try {
      throw new AnalysisException("", None, None, plan = null)
    } catch {
      case ae: AnalysisException => assert(ae.plan == null && ae.getMessage == ae.getSimpleMessage)
    }
  }

  test("SPARK-12868: Allow adding jars from hdfs ") {
    val jarFromHdfs = "hdfs://doesnotmatter/test.jar"
    val jarFromInvalidFs = "fffs://doesnotmatter/test.jar"

    // if 'hdfs' is not supported, MalformedURLException will be thrown
    new URL(jarFromHdfs)

    intercept[MalformedURLException] {
      new URL(jarFromInvalidFs)
    }
  }

  test("RuntimeReplaceable functions should not take extra parameters") {
    val e = intercept[AnalysisException](sql("SELECT nvl(1, 2, 3)"))
    assert(e.message.contains("Invalid number of arguments"))
  }

  test("SPARK-21228: InSet incorrect handling of structs") {
    withTempView("A") {
      // reduce this from the default of 10 so the repro query text is not too long
      withSQLConf((SQLConf.OPTIMIZER_INSET_CONVERSION_THRESHOLD.key -> "3")) {
        // a relation that has 1 column of struct type with values (1,1), ..., (9, 9)
        spark.range(1, 10).selectExpr("named_struct('a', id, 'b', id) as a")
          .createOrReplaceTempView("A")
        val df = sql(
          """
            |SELECT * from
            | (SELECT MIN(a) as minA FROM A) AA -- this Aggregate will return UnsafeRows
            | -- the IN will become InSet with a Set of GenericInternalRows
            | -- a GenericInternalRow is never equal to an UnsafeRow so the query would
            | -- returns 0 results, which is incorrect
            | WHERE minA IN (NAMED_STRUCT('a', 1L, 'b', 1L), NAMED_STRUCT('a', 2L, 'b', 2L),
            |   NAMED_STRUCT('a', 3L, 'b', 3L))
          """.stripMargin)
        checkAnswer(df, Row(Row(1, 1)))
      }
    }
  }

  test("SPARK-21247: Allow case-insensitive type equality in Set operation") {
    withSQLConf(SQLConf.CASE_SENSITIVE.key -> "false") {
      sql("SELECT struct(1 a) UNION ALL (SELECT struct(2 A))")
      sql("SELECT struct(1 a) EXCEPT (SELECT struct(2 A))")

      withTable("t", "S") {
        sql("CREATE TABLE t(c struct<f:int>) USING parquet")
        sql("CREATE TABLE S(C struct<F:int>) USING parquet")
        Seq(("c", "C"), ("C", "c"), ("c.f", "C.F"), ("C.F", "c.f")).foreach {
          case (left, right) =>
            checkAnswer(sql(s"SELECT * FROM t, S WHERE t.$left = S.$right"), Seq.empty)
        }
      }
    }

    withSQLConf(SQLConf.CASE_SENSITIVE.key -> "true") {
      val m1 = intercept[AnalysisException] {
        sql("SELECT struct(1 a) UNION ALL (SELECT struct(2 A))")
      }.message
      assert(m1.contains("Union can only be performed on tables with the compatible column types"))

      val m2 = intercept[AnalysisException] {
        sql("SELECT struct(1 a) EXCEPT (SELECT struct(2 A))")
      }.message
      assert(m2.contains("Except can only be performed on tables with the compatible column types"))

      withTable("t", "S") {
        sql("CREATE TABLE t(c struct<f:int>) USING parquet")
        sql("CREATE TABLE S(C struct<F:int>) USING parquet")
        checkAnswer(sql("SELECT * FROM t, S WHERE t.c.f = S.C.F"), Seq.empty)
        val m = intercept[AnalysisException] {
          sql("SELECT * FROM t, S WHERE c = C")
        }.message
        assert(
          m.contains(
            "cannot resolve '(spark_catalog.default.t.`c` = spark_catalog.default.S.`C`)' " +
            "due to data type mismatch"))
      }
    }
  }

  test("SPARK-21335: support un-aliased subquery") {
    withTempView("v") {
      Seq(1 -> "a").toDF("i", "j").createOrReplaceTempView("v")
      checkAnswer(sql("SELECT i from (SELECT i FROM v)"), Row(1))

      val e = intercept[AnalysisException](sql("SELECT v.i from (SELECT i FROM v)"))
      assert(e.message ==
        "cannot resolve '`v.i`' given input columns: [__auto_generated_subquery_name.i]")

      checkAnswer(sql("SELECT __auto_generated_subquery_name.i from (SELECT i FROM v)"), Row(1))
    }
  }

  test("SPARK-21743: top-most limit should not cause memory leak") {
    // In unit test, Spark will fail the query if memory leak detected.
    spark.range(100).groupBy("id").count().limit(1).collect()
  }

  test("SPARK-21652: rule confliction of InferFiltersFromConstraints and ConstantPropagation") {
    withTempView("t1", "t2") {
      Seq((1, 1)).toDF("col1", "col2").createOrReplaceTempView("t1")
      Seq(1, 2).toDF("col").createOrReplaceTempView("t2")
      val df = sql(
        """
          |SELECT *
          |FROM t1, t2
          |WHERE t1.col1 = 1 AND 1 = t1.col2 AND t1.col1 = t2.col AND t1.col2 = t2.col
        """.stripMargin)
      checkAnswer(df, Row(1, 1, 1))
    }
  }

  test("SPARK-23079: constraints should be inferred correctly with aliases") {
    withTable("t") {
      spark.range(5).write.saveAsTable("t")
      val t = spark.read.table("t")
      val left = t.withColumn("xid", $"id" + lit(1)).as("x")
      val right = t.withColumnRenamed("id", "xid").as("y")
      val df = left.join(right, "xid").filter("id = 3").toDF()
      checkAnswer(df, Row(4, 3))
    }
  }

  test("SPARK-22266: the same aggregate function was calculated multiple times") {
    val query = "SELECT a, max(b+1), max(b+1) + 1 FROM testData2 GROUP BY a"
    val df = sql(query)
    val physical = df.queryExecution.sparkPlan
    val aggregateExpressions = physical.collectFirst {
      case agg : HashAggregateExec => agg.aggregateExpressions
      case agg : SortAggregateExec => agg.aggregateExpressions
    }
    assert (aggregateExpressions.isDefined)
    assert (aggregateExpressions.get.size == 1)
    checkAnswer(df, Row(1, 3, 4) :: Row(2, 3, 4) :: Row(3, 3, 4) :: Nil)
  }

  test("Support filter clause for aggregate function with hash aggregate") {
    Seq(("COUNT(a)", 3), ("COLLECT_LIST(a)", Seq(1, 2, 3))).foreach { funcToResult =>
      val query = s"SELECT ${funcToResult._1} FILTER (WHERE b > 1) FROM testData2"
      val df = sql(query)
      val physical = df.queryExecution.sparkPlan
      val aggregateExpressions = physical.collect {
        case agg: HashAggregateExec => agg.aggregateExpressions
        case agg: ObjectHashAggregateExec => agg.aggregateExpressions
      }.flatten
      aggregateExpressions.foreach { expr =>
        if (expr.mode == Complete || expr.mode == Partial) {
          assert(expr.filter.isDefined)
        } else {
          assert(expr.filter.isEmpty)
        }
      }
      checkAnswer(df, Row(funcToResult._2))
    }
  }

  test("Support filter clause for aggregate function uses SortAggregateExec") {
    withSQLConf(SQLConf.USE_OBJECT_HASH_AGG.key -> "false") {
      val df = sql("SELECT PERCENTILE(a, 1) FILTER (WHERE b > 1) FROM testData2")
      val physical = df.queryExecution.sparkPlan
      val aggregateExpressions = physical.collect {
        case agg: SortAggregateExec => agg.aggregateExpressions
      }.flatten
      aggregateExpressions.foreach { expr =>
        if (expr.mode == Complete || expr.mode == Partial) {
          assert(expr.filter.isDefined)
        } else {
          assert(expr.filter.isEmpty)
        }
      }
      checkAnswer(df, Row(3))
    }
  }

  test("Non-deterministic aggregate functions should not be deduplicated") {
    val query = "SELECT a, first_value(b), first_value(b) + 1 FROM testData2 GROUP BY a"
    val df = sql(query)
    val physical = df.queryExecution.sparkPlan
    val aggregateExpressions = physical.collectFirst {
      case agg : HashAggregateExec => agg.aggregateExpressions
      case agg : SortAggregateExec => agg.aggregateExpressions
    }
    assert (aggregateExpressions.isDefined)
    assert (aggregateExpressions.get.size == 2)
  }

  test("SPARK-22356: overlapped columns between data and partition schema in data source tables") {
    withTempPath { path =>
      Seq((1, 1, 1), (1, 2, 1)).toDF("i", "p", "j")
        .write.mode("overwrite").parquet(new File(path, "p=1").getCanonicalPath)
      withTable("t") {
        sql(s"create table t using parquet options(path='${path.getCanonicalPath}')")
        // We should respect the column order in data schema.
        assert(spark.table("t").columns === Array("i", "p", "j"))
        checkAnswer(spark.table("t"), Row(1, 1, 1) :: Row(1, 1, 1) :: Nil)
        // The DESC TABLE should report same schema as table scan.
        assert(sql("desc t").select("col_name")
          .as[String].collect().mkString(",").contains("i,p,j"))
      }
    }
  }

  test("SPARK-24696 ColumnPruning rule fails to remove extra Project") {
    withTable("fact_stats", "dim_stats") {
      val factData = Seq((1, 1, 99, 1), (2, 2, 99, 2), (3, 1, 99, 3), (4, 2, 99, 4))
      val storeData = Seq((1, "BW", "DE"), (2, "AZ", "US"))
      spark.udf.register("filterND", udf((value: Int) => value > 2).asNondeterministic)
      factData.toDF("date_id", "store_id", "product_id", "units_sold")
        .write.mode("overwrite").partitionBy("store_id").format("parquet").saveAsTable("fact_stats")
      storeData.toDF("store_id", "state_province", "country")
        .write.mode("overwrite").format("parquet").saveAsTable("dim_stats")
      val df = sql(
        """
          |SELECT f.date_id, f.product_id, f.store_id FROM
          |(SELECT date_id, product_id, store_id
          |   FROM fact_stats WHERE filterND(date_id)) AS f
          |JOIN dim_stats s
          |ON f.store_id = s.store_id WHERE s.country = 'DE'
        """.stripMargin)
      checkAnswer(df, Seq(Row(3, 99, 1)))
    }
  }


  test("SPARK-24940: coalesce and repartition hint") {
    withTempView("nums1") {
      val numPartitionsSrc = 10
      spark.range(0, 100, 1, numPartitionsSrc).createOrReplaceTempView("nums1")
      assert(spark.table("nums1").rdd.getNumPartitions == numPartitionsSrc)

      withTable("nums") {
        sql("CREATE TABLE nums (id INT) USING parquet")

        Seq(5, 20, 2).foreach { numPartitions =>
          sql(
            s"""
               |INSERT OVERWRITE TABLE nums
               |SELECT /*+ REPARTITION($numPartitions) */ *
               |FROM nums1
             """.stripMargin)
          assert(spark.table("nums").inputFiles.length == numPartitions)

          sql(
            s"""
               |INSERT OVERWRITE TABLE nums
               |SELECT /*+ COALESCE($numPartitions) */ *
               |FROM nums1
             """.stripMargin)
          // Coalesce can not increase the number of partitions
          assert(spark.table("nums").inputFiles.length == Seq(numPartitions, numPartitionsSrc).min)
        }
      }
    }
  }

  test("SPARK-25084: 'distribute by' on multiple columns may lead to codegen issue") {
    withView("spark_25084") {
      val count = 1000
      val df = spark.range(count)
      val columns = (0 until 400).map{ i => s"id as id$i" }
      val distributeExprs = (0 until 100).map(c => s"id$c").mkString(",")
      df.selectExpr(columns : _*).createTempView("spark_25084")
      assert(
        spark.sql(s"select * from spark_25084 distribute by ($distributeExprs)").count === count)
    }
  }

  test("SPARK-25144 'distinct' causes memory leak") {
    val ds = List(Foo(Some("bar"))).toDS
    val result = ds.flatMap(_.bar).distinct
    result.rdd.isEmpty
  }

  test("SPARK-25454: decimal division with negative scale") {
    // TODO: completely fix this issue even when LITERAL_PRECISE_PRECISION is true.
    withSQLConf(SQLConf.LITERAL_PICK_MINIMUM_PRECISION.key -> "false") {
      checkAnswer(sql("select 26393499451 / (1e6 * 1000)"), Row(BigDecimal("26.3934994510000")))
    }
  }

  test("SPARK-25988: self join with aliases on partitioned tables #1") {
    withTempView("tmpView1", "tmpView2") {
      withTable("tab1", "tab2") {
        sql(
          """
            |CREATE TABLE `tab1` (`col1` INT, `TDATE` DATE)
            |USING CSV
            |PARTITIONED BY (TDATE)
          """.stripMargin)
        spark.table("tab1").where("TDATE >= '2017-08-15'").createOrReplaceTempView("tmpView1")
        sql("CREATE TABLE `tab2` (`TDATE` DATE) USING parquet")
        sql(
          """
            |CREATE OR REPLACE TEMPORARY VIEW tmpView2 AS
            |SELECT N.tdate, col1 AS aliasCol1
            |FROM tmpView1 N
            |JOIN tab2 Z
            |ON N.tdate = Z.tdate
          """.stripMargin)
        withSQLConf(SQLConf.AUTO_BROADCASTJOIN_THRESHOLD.key -> "0") {
          sql("SELECT * FROM tmpView2 x JOIN tmpView2 y ON x.tdate = y.tdate").collect()
        }
      }
    }
  }

  test("SPARK-25988: self join with aliases on partitioned tables #2") {
    withTempView("tmp") {
      withTable("tab1", "tab2") {
        sql(
          """
            |CREATE TABLE `tab1` (`EX` STRING, `TDATE` DATE)
            |USING parquet
            |PARTITIONED BY (tdate)
          """.stripMargin)
        sql("CREATE TABLE `tab2` (`TDATE` DATE) USING parquet")
        sql(
          """
            |CREATE OR REPLACE TEMPORARY VIEW TMP as
            |SELECT  N.tdate, EX AS new_ex
            |FROM tab1 N
            |JOIN tab2 Z
            |ON N.tdate = Z.tdate
          """.stripMargin)
        sql(
          """
            |SELECT * FROM TMP x JOIN TMP y
            |ON x.tdate = y.tdate
          """.stripMargin).queryExecution.executedPlan
      }
    }
  }

  test("SPARK-26366: verify ReplaceExceptWithFilter") {
    Seq(true, false).foreach { enabled =>
      withSQLConf(SQLConf.REPLACE_EXCEPT_WITH_FILTER.key -> enabled.toString) {
        val df = spark.createDataFrame(
          sparkContext.parallelize(Seq(Row(0, 3, 5),
            Row(0, 3, null),
            Row(null, 3, 5),
            Row(0, null, 5),
            Row(0, null, null),
            Row(null, null, 5),
            Row(null, 3, null),
            Row(null, null, null))),
          StructType(Seq(StructField("c1", IntegerType),
            StructField("c2", IntegerType),
            StructField("c3", IntegerType))))
        val where = "c2 >= 3 OR c1 >= 0"
        val whereNullSafe =
          """
            |(c2 IS NOT NULL AND c2 >= 3)
            |OR (c1 IS NOT NULL AND c1 >= 0)
          """.stripMargin

        val df_a = df.filter(where)
        val df_b = df.filter(whereNullSafe)
        checkAnswer(df.except(df_a), df.except(df_b))

        val whereWithIn = "c2 >= 3 OR c1 in (2)"
        val whereWithInNullSafe =
          """
            |(c2 IS NOT NULL AND c2 >= 3)
          """.stripMargin
        val dfIn_a = df.filter(whereWithIn)
        val dfIn_b = df.filter(whereWithInNullSafe)
        checkAnswer(df.except(dfIn_a), df.except(dfIn_b))
      }
    }
  }

  test("SPARK-26402: accessing nested fields with different cases in case insensitive mode") {
    withSQLConf(SQLConf.CASE_SENSITIVE.key -> "true") {
      val msg = intercept[AnalysisException] {
        withTable("t") {
          sql("create table t (s struct<i: Int>) using json")
          checkAnswer(sql("select s.I from t group by s.i"), Nil)
        }
      }.message
      assert(msg.contains("No such struct field I in i"))
    }

    withSQLConf(SQLConf.CASE_SENSITIVE.key -> "false") {
      withTable("t") {
        sql("create table t (s struct<i: Int>) using json")
        checkAnswer(sql("select s.I from t group by s.i"), Nil)
      }
    }
  }

  test("SPARK-27699 Validate pushed down filters") {
    def checkPushedFilters(format: String, df: DataFrame, filters: Array[sources.Filter]): Unit = {
      val scan = df.queryExecution.sparkPlan
        .find(_.isInstanceOf[BatchScanExec]).get.asInstanceOf[BatchScanExec]
        .scan
      format match {
        case "orc" =>
          assert(scan.isInstanceOf[OrcScan])
          assert(scan.asInstanceOf[OrcScan].pushedFilters === filters)
        case "parquet" =>
          assert(scan.isInstanceOf[ParquetScan])
          assert(scan.asInstanceOf[ParquetScan].pushedFilters === filters)
        case _ =>
          fail(s"unknown format $format")
      }
    }

    Seq("orc", "parquet").foreach { format =>
      withSQLConf(SQLConf.USE_V1_SOURCE_LIST.key -> "") {
        withTempPath { dir =>
          spark.range(10).map(i => (i, i.toString)).toDF("id", "s")
            .write
            .format(format)
            .save(dir.getCanonicalPath)
          val df = spark.read.format(format).load(dir.getCanonicalPath)
          checkPushedFilters(
            format,
            df.where(('id < 2 and 's.contains("foo")) or ('id > 10 and 's.contains("bar"))),
            Array(sources.Or(sources.LessThan("id", 2), sources.GreaterThan("id", 10))))
          checkPushedFilters(
            format,
            df.where('s.contains("foo") or ('id > 10 and 's.contains("bar"))),
            Array.empty)
          checkPushedFilters(
            format,
            df.where('id < 2 and not('id > 10 and 's.contains("bar"))),
            Array(sources.IsNotNull("id"), sources.LessThan("id", 2)))
        }
      }
    }
  }

  test("SPARK-26709: OptimizeMetadataOnlyQuery does not handle empty records correctly") {
    withSQLConf(SQLConf.USE_V1_SOURCE_LIST.key -> "parquet") {
      Seq(true, false).foreach { enableOptimizeMetadataOnlyQuery =>
        withSQLConf(SQLConf.OPTIMIZER_METADATA_ONLY.key ->
          enableOptimizeMetadataOnlyQuery.toString) {
          withTable("t") {
            sql("CREATE TABLE t (col1 INT, p1 INT) USING PARQUET PARTITIONED BY (p1)")
            sql("INSERT INTO TABLE t PARTITION (p1 = 5) SELECT ID FROM range(1, 1)")
            if (enableOptimizeMetadataOnlyQuery) {
              // The result is wrong if we enable the configuration.
              checkAnswer(sql("SELECT MAX(p1) FROM t"), Row(5))
            } else {
              checkAnswer(sql("SELECT MAX(p1) FROM t"), Row(null))
            }
            checkAnswer(sql("SELECT MAX(col1) FROM t"), Row(null))
          }

          withTempPath { path =>
            val tabLocation = path.getCanonicalPath
            val partLocation1 = tabLocation + "/p=3"
            val partLocation2 = tabLocation + "/p=1"
            // SPARK-23271 empty RDD when saved should write a metadata only file
            val df = spark.emptyDataFrame.select(lit(1).as("col"))
            df.write.parquet(partLocation1)
            val df2 = spark.range(10).toDF("col")
            df2.write.parquet(partLocation2)
            val readDF = spark.read.parquet(tabLocation)
            if (enableOptimizeMetadataOnlyQuery) {
              // The result is wrong if we enable the configuration.
              checkAnswer(readDF.selectExpr("max(p)"), Row(3))
            } else {
              checkAnswer(readDF.selectExpr("max(p)"), Row(1))
            }
            checkAnswer(readDF.selectExpr("max(col)"), Row(9))
          }
        }
      }
    }
  }

  test("reset command should not fail with cache") {
    withTable("tbl") {
      val provider = spark.sessionState.conf.defaultDataSourceName
      sql(s"CREATE TABLE tbl(i INT, j STRING) USING $provider")
      sql("reset")
      sql("cache table tbl")
      sql("reset")
    }
  }

  test("string date comparison") {
    withTempView("t1") {
      spark.range(1).selectExpr("date '2000-01-01' as d").createOrReplaceTempView("t1")
      val result = Date.valueOf("2000-01-01")
      checkAnswer(sql("select * from t1 where d < '2000'"), Nil)
      checkAnswer(sql("select * from t1 where d < '2001'"), Row(result))
      checkAnswer(sql("select * from t1 where d < '2000-01'"), Nil)
      checkAnswer(sql("select * from t1 where d < '2000-01-01'"), Nil)
      checkAnswer(sql("select * from t1 where d < '2000-1-1'"), Nil)
      checkAnswer(sql("select * from t1 where d <= '2000-1-1'"), Row(result))
      checkAnswer(sql("select * from t1 where d <= '1999-12-30'"), Nil)
      checkAnswer(sql("select * from t1 where d = '2000-1-1'"), Row(result))
      checkAnswer(sql("select * from t1 where d = '2000-01-01'"), Row(result))
      checkAnswer(sql("select * from t1 where d = '2000-1-02'"), Nil)
      checkAnswer(sql("select * from t1 where d > '2000-01-01'"), Nil)
      checkAnswer(sql("select * from t1 where d > '1999'"), Row(result))
      checkAnswer(sql("select * from t1 where d >= '2000'"), Row(result))
      checkAnswer(sql("select * from t1 where d >= '2000-1'"), Row(result))
      checkAnswer(sql("select * from t1 where d >= '2000-1-1'"), Row(result))
      checkAnswer(sql("select * from t1 where d >= '2000-1-01'"), Row(result))
      checkAnswer(sql("select * from t1 where d >= '2000-01-1'"), Row(result))
      checkAnswer(sql("select * from t1 where d >= '2000-01-01'"), Row(result))
      checkAnswer(sql("select * from t1 where d >= '2000-01-02'"), Nil)
      checkAnswer(sql("select * from t1 where '2000' >= d"), Row(result))
      checkAnswer(sql("select * from t1 where d > '2000-13'"), Nil)

      withSQLConf(SQLConf.LEGACY_CAST_DATETIME_TO_STRING.key -> "true") {
        checkAnswer(sql("select * from t1 where d < '2000'"), Nil)
        checkAnswer(sql("select * from t1 where d < '2001'"), Row(result))
        checkAnswer(sql("select * from t1 where d < '2000-1-1'"), Row(result))
        checkAnswer(sql("select * from t1 where d <= '1999'"), Nil)
        checkAnswer(sql("select * from t1 where d >= '2000'"), Row(result))
        checkAnswer(sql("select * from t1 where d > '1999-13'"), Row(result))
        checkAnswer(sql("select to_date('2000-01-01') > '1'"), Row(true))
      }
    }
  }

  test("string timestamp comparison") {
    spark.range(1)
      .selectExpr("timestamp '2000-01-01 01:10:00.000' as d")
      .createOrReplaceTempView("t1")
    val result = Timestamp.valueOf("2000-01-01 01:10:00")
    checkAnswer(sql("select * from t1 where d < '2000'"), Nil)
    checkAnswer(sql("select * from t1 where d < '2001'"), Row(result))
    checkAnswer(sql("select * from t1 where d < '2000-01'"), Nil)
    checkAnswer(sql("select * from t1 where d < '2000-1-1'"), Nil)
    checkAnswer(sql("select * from t1 where d < '2000-01-01 01:10:00.000'"), Nil)
    checkAnswer(sql("select * from t1 where d < '2000-01-01 02:10:00.000'"), Row(result))
    checkAnswer(sql("select * from t1 where d <= '2000-1-1 01:10:00'"), Row(result))
    checkAnswer(sql("select * from t1 where d <= '2000-1-1 01:00:00'"), Nil)
    checkAnswer(sql("select * from t1 where d = '2000-1-1 01:10:00.000'"), Row(result))
    checkAnswer(sql("select * from t1 where d = '2000-01-01 01:10:00.000'"), Row(result))
    checkAnswer(sql("select * from t1 where d = '2000-1-02 01:10:00.000'"), Nil)
    checkAnswer(sql("select * from t1 where d > '2000'"), Row(result))
    checkAnswer(sql("select * from t1 where d > '2000-1'"), Row(result))
    checkAnswer(sql("select * from t1 where d > '2000-1-1'"), Row(result))
    checkAnswer(sql("select * from t1 where d > '2000-1-1 01:00:00.000'"), Row(result))
    checkAnswer(sql("select * from t1 where d > '2001'"), Nil)
    checkAnswer(sql("select * from t1 where d > '2000-01-02'"), Nil)
    checkAnswer(sql("select * from t1 where d >= '2000-1-01'"), Row(result))
    checkAnswer(sql("select * from t1 where d >= '2000-01-1'"), Row(result))
    checkAnswer(sql("select * from t1 where d >= '2000-01-01'"), Row(result))
    checkAnswer(sql("select * from t1 where d >= '2000-01-01 01:10:00.000'"), Row(result))
    checkAnswer(sql("select * from t1 where d >= '2000-01-02 01:10:00.000'"), Nil)
    checkAnswer(sql("select * from t1 where '2000' >= d"), Nil)
    checkAnswer(sql("select * from t1 where d > '2000-13'"), Nil)

    withSQLConf(SQLConf.LEGACY_CAST_DATETIME_TO_STRING.key -> "true") {
      checkAnswer(sql("select * from t1 where d < '2000'"), Nil)
      checkAnswer(sql("select * from t1 where d < '2001'"), Row(result))
      checkAnswer(sql("select * from t1 where d <= '2000-1-1'"), Row(result))
      checkAnswer(sql("select * from t1 where d <= '2000-01-02'"), Row(result))
      checkAnswer(sql("select * from t1 where d <= '1999'"), Nil)
      checkAnswer(sql("select * from t1 where d >= '2000'"), Row(result))
      checkAnswer(sql("select * from t1 where d > '1999-13'"), Row(result))
      checkAnswer(sql("select to_timestamp('2000-01-01 01:10:00') > '1'"), Row(true))
    }
    sql("DROP VIEW t1")
  }

  test("SPARK-28156: self-join should not miss cached view") {
    withTable("table1") {
      withView("table1_vw") {
        withTempView("cachedview") {
          val df = Seq.tabulate(5) { x => (x, x + 1, x + 2, x + 3) }.toDF("a", "b", "c", "d")
          df.write.mode("overwrite").format("orc").saveAsTable("table1")
          sql("drop view if exists table1_vw")
          sql("create view table1_vw as select * from table1")

          val cachedView = sql("select a, b, c, d from table1_vw")

          cachedView.createOrReplaceTempView("cachedview")
          cachedView.persist()

          val queryDf = sql(
            s"""select leftside.a, leftside.b
               |from cachedview leftside
               |join cachedview rightside
               |on leftside.a = rightside.a
           """.stripMargin)

          val inMemoryTableScan = collect(queryDf.queryExecution.executedPlan) {
            case i: InMemoryTableScanExec => i
          }
          assert(inMemoryTableScan.size == 2)
          checkAnswer(queryDf, Row(0, 1) :: Row(1, 2) :: Row(2, 3) :: Row(3, 4) :: Row(4, 5) :: Nil)
        }
      }
    }

  }

  test("SPARK-29000: arithmetic computation overflow when don't allow decimal precision loss ") {
    withSQLConf(SQLConf.DECIMAL_OPERATIONS_ALLOW_PREC_LOSS.key -> "false") {
      val df1 = sql("select case when 1=2 then 1 else 100.000000000000000000000000 end * 1")
      checkAnswer(df1, Array(Row(100)))
      val df2 = sql("select case when 1=2 then 1 else 100.000000000000000000000000 end * " +
        "case when 1=2 then 2 else 1 end")
      checkAnswer(df2, Array(Row(100)))
      val df3 = sql("select case when 1=2 then 1 else 1.000000000000000000000001 end / 10")
      checkAnswer(df3, Array(Row(new java.math.BigDecimal("0.100000000000000000000000100"))))
    }
  }

  test("SPARK-29239: Subquery should not cause NPE when eliminating subexpression") {
    withSQLConf(SQLConf.WHOLESTAGE_CODEGEN_ENABLED.key -> "false",
        SQLConf.SUBQUERY_REUSE_ENABLED.key -> "false",
        SQLConf.CODEGEN_FACTORY_MODE.key -> "CODEGEN_ONLY",
        SQLConf.OPTIMIZER_EXCLUDED_RULES.key -> ConvertToLocalRelation.ruleName) {
      withTempView("t1", "t2") {
        sql("create temporary view t1 as select * from values ('val1a', 10L) as t1(t1a, t1b)")
        sql("create temporary view t2 as select * from values ('val3a', 110L) as t2(t2a, t2b)")
        val df = sql("SELECT min, min from (SELECT (SELECT min(t2b) FROM t2) min " +
          "FROM t1 WHERE t1a = 'val1c')")
        assert(df.collect().size == 0)
      }
    }
  }

  test("SPARK-29213: FilterExec should not throw NPE") {
    withTempView("t1", "t2", "t3") {
      sql("SELECT ''").as[String].map(identity).toDF("x").createOrReplaceTempView("t1")
      sql("SELECT * FROM VALUES 0, CAST(NULL AS BIGINT)")
        .as[java.lang.Long]
        .map(identity)
        .toDF("x")
        .createOrReplaceTempView("t2")
      sql("SELECT ''").as[String].map(identity).toDF("x").createOrReplaceTempView("t3")
      sql(
        """
          |SELECT t1.x
          |FROM t1
          |LEFT JOIN (
          |    SELECT x FROM (
          |        SELECT x FROM t2
          |        UNION ALL
          |        SELECT SUBSTR(x,5) x FROM t3
          |    ) a
          |    WHERE LENGTH(x)>0
          |) t3
          |ON t1.x=t3.x
        """.stripMargin).collect()
    }
  }

  test("SPARK-29682: Conflicting attributes in Expand are resolved") {
    val numsDF = Seq(1, 2, 3).toDF("nums")
    val cubeDF = numsDF.cube("nums").agg(max(lit(0)).as("agcol"))

    checkAnswer(
      cubeDF.join(cubeDF, "nums"),
      Row(1, 0, 0) :: Row(2, 0, 0) :: Row(3, 0, 0) :: Nil)
  }

  test("SPARK-29860: Fix dataType mismatch issue for InSubquery") {
    withTempView("ta", "tb", "tc", "td", "te", "tf") {
      sql("CREATE TEMPORARY VIEW ta AS SELECT * FROM VALUES(CAST(1 AS DECIMAL(8, 0))) AS ta(id)")
      sql("CREATE TEMPORARY VIEW tb AS SELECT * FROM VALUES(CAST(1 AS DECIMAL(7, 2))) AS tb(id)")
      sql("CREATE TEMPORARY VIEW tc AS SELECT * FROM VALUES(CAST(1 AS DOUBLE)) AS tc(id)")
      sql("CREATE TEMPORARY VIEW td AS SELECT * FROM VALUES(CAST(1 AS FLOAT)) AS td(id)")
      sql("CREATE TEMPORARY VIEW te AS SELECT * FROM VALUES(CAST(1 AS BIGINT)) AS te(id)")
      sql("CREATE TEMPORARY VIEW tf AS SELECT * FROM VALUES(CAST(1 AS DECIMAL(38, 38))) AS tf(id)")
      val df1 = sql("SELECT id FROM ta WHERE id IN (SELECT id FROM tb)")
      checkAnswer(df1, Row(new java.math.BigDecimal(1)))
      val df2 = sql("SELECT id FROM ta WHERE id IN (SELECT id FROM tc)")
      checkAnswer(df2, Row(new java.math.BigDecimal(1)))
      val df3 = sql("SELECT id FROM ta WHERE id IN (SELECT id FROM td)")
      checkAnswer(df3, Row(new java.math.BigDecimal(1)))
      val df4 = sql("SELECT id FROM ta WHERE id IN (SELECT id FROM te)")
      checkAnswer(df4, Row(new java.math.BigDecimal(1)))
      val df5 = sql("SELECT id FROM ta WHERE id IN (SELECT id FROM tf)")
      checkAnswer(df5, Array.empty[Row])
    }
  }

  test("SPARK-30447: fix constant propagation inside NOT") {
    withTempView("t") {
      Seq[Integer](1, null).toDF("c").createOrReplaceTempView("t")
      val df = sql("SELECT * FROM t WHERE NOT(c = 1 AND c + 1 = 1)")

      checkAnswer(df, Row(1))
    }
  }

  test("SPARK-26218: Fix the corner case when casting float to Integer") {
    withSQLConf(SQLConf.ANSI_ENABLED.key -> "true") {
      intercept[ArithmeticException](
        sql("SELECT CAST(CAST(2147483648 as FLOAT) as Integer)").collect()
      )
      intercept[ArithmeticException](
        sql("SELECT CAST(CAST(2147483648 as DOUBLE) as Integer)").collect()
      )
    }
  }

  test("SPARK-30870: Column pruning shouldn't alias a nested column for the whole structure") {
    withTable("t") {
      val df = sql(
        """
          |SELECT value
          |FROM VALUES array(named_struct('field', named_struct('a', 1, 'b', 2))) AS (value)
        """.stripMargin)
      df.write.format("parquet").saveAsTable("t")

      val df2 = spark.table("t")
        .limit(100)
        .select(size(col("value.field")))
      val projects = df2.queryExecution.optimizedPlan.collect {
        case p: Project => p
      }
      assert(projects.length == 1)
      val aliases = NestedColumnAliasingSuite.collectGeneratedAliases(projects(0))
      assert(aliases.length == 0)
    }
  }

  test("SPARK-30955: Exclude Generate output when aliasing in nested column pruning") {
    val df1 = sql(
      """
        |SELECT explodedvalue.*
        |FROM VALUES array(named_struct('nested', named_struct('a', 1, 'b', 2))) AS (value)
        |LATERAL VIEW explode(value) AS explodedvalue
      """.stripMargin)
    checkAnswer(df1, Row(Row(1, 2)) :: Nil)

    val df2 = sql(
      """
        |SELECT explodedvalue.nested.a
        |FROM VALUES array(named_struct('nested', named_struct('a', 1, 'b', 2))) AS (value)
        |LATERAL VIEW explode(value) AS explodedvalue
      """.stripMargin)
    checkAnswer(df2, Row(1) :: Nil)
  }

  test("SPARK-30279 Support 32 or more grouping attributes for GROUPING_ID()") {
    withTempView("t") {
      sql("CREATE TEMPORARY VIEW t AS SELECT * FROM " +
        s"VALUES(${(0 until 65).map { _ => 1 }.mkString(", ")}, 3) AS " +
        s"t(${(0 until 65).map { i => s"k$i" }.mkString(", ")}, v)")

      def testGropingIDs(numGroupingSet: Int, expectedIds: Seq[Any] = Nil): Unit = {
        val groupingCols = (0 until numGroupingSet).map { i => s"k$i" }
        val df = sql("SELECT GROUPING_ID(), SUM(v) FROM t GROUP BY " +
          s"GROUPING SETS ((${groupingCols.mkString(",")}), (${groupingCols.init.mkString(",")}))")
        checkAnswer(df, expectedIds.map { id => Row(id, 3) })
      }

      withSQLConf(SQLConf.LEGACY_INTEGER_GROUPING_ID.key -> "true") {
        testGropingIDs(32, Seq(0, 1))
        val errMsg = intercept[AnalysisException] {
          testGropingIDs(33)
        }.getMessage
        assert(errMsg.contains("Grouping sets size cannot be greater than 32"))
      }

      withSQLConf(SQLConf.LEGACY_INTEGER_GROUPING_ID.key -> "false") {
        testGropingIDs(64, Seq(0L, 1L))
        val errMsg = intercept[AnalysisException] {
          testGropingIDs(65)
        }.getMessage
        assert(errMsg.contains("Grouping sets size cannot be greater than 64"))
      }
    }
  }

  test("SPARK-31166: UNION map<null, null> and other maps should not fail") {
    checkAnswer(
      sql("(SELECT map()) UNION ALL (SELECT map(1, 2))"),
      Seq(Row(Map[Int, Int]()), Row(Map(1 -> 2))))
  }

  test("SPARK-31242: clone SparkSession should respect sessionInitWithConfigDefaults") {
    // Note, only the conf explicitly set in SparkConf(e.g. in SharedSparkSessionBase) would cause
    // problem before the fix.
    withSQLConf(SQLConf.CODEGEN_FALLBACK.key -> "true") {
      val cloned = spark.cloneSession()
      SparkSession.setActiveSession(cloned)
      assert(SQLConf.get.getConf(SQLConf.CODEGEN_FALLBACK) === true)
    }
  }

  test("SPARK-31594: Do not display the seed of rand/randn with no argument in output schema") {
    def checkIfSeedExistsInExplain(df: DataFrame): Unit = {
      val output = new java.io.ByteArrayOutputStream()
      Console.withOut(output) {
        df.explain()
      }
      val projectExplainOutput = output.toString.split("\n").find(_.contains("Project")).get
      assert(projectExplainOutput.matches(""".*randn?\(-?[0-9]+\).*"""))
    }
    val df1 = sql("SELECT rand()")
    assert(df1.schema.head.name === "rand()")
    checkIfSeedExistsInExplain(df1)
    val df2 = sql("SELECT rand(1L)")
    assert(df2.schema.head.name === "rand(1)")
    checkIfSeedExistsInExplain(df2)
    val df3 = sql("SELECT randn()")
    assert(df3.schema.head.name === "randn()")
    checkIfSeedExistsInExplain(df1)
    val df4 = sql("SELECT randn(1L)")
    assert(df4.schema.head.name === "randn(1)")
    checkIfSeedExistsInExplain(df2)
  }

  test("SPARK-31670: Trim unnecessary Struct field alias in Aggregate/GroupingSets") {
    withTempView("t") {
      sql(
        """
          |CREATE TEMPORARY VIEW t(a, b, c) AS
          |SELECT * FROM VALUES
          |('A', 1, NAMED_STRUCT('row_id', 1, 'json_string', '{"i": 1}')),
          |('A', 2, NAMED_STRUCT('row_id', 2, 'json_string', '{"i": 1}')),
          |('A', 2, NAMED_STRUCT('row_id', 2, 'json_string', '{"i": 2}')),
          |('B', 1, NAMED_STRUCT('row_id', 3, 'json_string', '{"i": 1}')),
          |('C', 3, NAMED_STRUCT('row_id', 4, 'json_string', '{"i": 1}'))
        """.stripMargin)

      checkAnswer(
        sql(
          """
            |SELECT a, c.json_string, SUM(b)
            |FROM t
            |GROUP BY a, c.json_string
            |""".stripMargin),
        Row("A", "{\"i\": 1}", 3) :: Row("A", "{\"i\": 2}", 2) ::
          Row("B", "{\"i\": 1}", 1) :: Row("C", "{\"i\": 1}", 3) :: Nil)

      checkAnswer(
        sql(
          """
            |SELECT a, c.json_string, SUM(b)
            |FROM t
            |GROUP BY a, c.json_string
            |WITH CUBE
            |""".stripMargin),
        Row("A", "{\"i\": 1}", 3) :: Row("A", "{\"i\": 2}", 2) :: Row("A", null, 5) ::
          Row("B", "{\"i\": 1}", 1) :: Row("B", null, 1) ::
          Row("C", "{\"i\": 1}", 3) :: Row("C", null, 3) ::
          Row(null, "{\"i\": 1}", 7) :: Row(null, "{\"i\": 2}", 2) :: Row(null, null, 9) :: Nil)

      checkAnswer(
        sql(
          """
            |SELECT a, get_json_object(c.json_string, '$.i'), SUM(b)
            |FROM t
            |GROUP BY a, get_json_object(c.json_string, '$.i')
            |WITH CUBE
            |""".stripMargin),
        Row("A", "1", 3) :: Row("A", "2", 2) :: Row("A", null, 5) ::
          Row("B", "1", 1) :: Row("B", null, 1) ::
          Row("C", "1", 3) :: Row("C", null, 3) ::
          Row(null, "1", 7) :: Row(null, "2", 2) :: Row(null, null, 9) :: Nil)

      checkAnswer(
        sql(
          """
            |SELECT a, c.json_string AS json_string, SUM(b)
            |FROM t
            |GROUP BY a, c.json_string
            |WITH CUBE
            |""".stripMargin),
        Row("A", null, 5) :: Row("A", "{\"i\": 1}", 3) :: Row("A", "{\"i\": 2}", 2) ::
          Row("B", null, 1) :: Row("B", "{\"i\": 1}", 1) ::
          Row("C", null, 3) :: Row("C", "{\"i\": 1}", 3) ::
          Row(null, null, 9) :: Row(null, "{\"i\": 1}", 7) :: Row(null, "{\"i\": 2}", 2) :: Nil)

      checkAnswer(
        sql(
          """
            |SELECT a, c.json_string as js, SUM(b)
            |FROM t
            |GROUP BY a, c.json_string
            |WITH CUBE
            |""".stripMargin),
        Row("A", null, 5) :: Row("A", "{\"i\": 1}", 3) :: Row("A", "{\"i\": 2}", 2) ::
          Row("B", null, 1) :: Row("B", "{\"i\": 1}", 1) ::
          Row("C", null, 3) :: Row("C", "{\"i\": 1}", 3) ::
          Row(null, null, 9) :: Row(null, "{\"i\": 1}", 7) :: Row(null, "{\"i\": 2}", 2) :: Nil)

      checkAnswer(
        sql(
          """
            |SELECT a, c.json_string as js, SUM(b)
            |FROM t
            |GROUP BY a, c.json_string
            |WITH ROLLUP
            |""".stripMargin),
        Row("A", null, 5) :: Row("A", "{\"i\": 1}", 3) :: Row("A", "{\"i\": 2}", 2) ::
          Row("B", null, 1) :: Row("B", "{\"i\": 1}", 1) ::
          Row("C", null, 3) :: Row("C", "{\"i\": 1}", 3) ::
          Row(null, null, 9) :: Nil)

      checkAnswer(
        sql(
          """
            |SELECT a, c.json_string, SUM(b)
            |FROM t
            |GROUP BY a, c.json_string
            |GROUPING sets((a),(a, c.json_string))
            |""".stripMargin),
        Row("A", null, 5) :: Row("A", "{\"i\": 1}", 3) :: Row("A", "{\"i\": 2}", 2) ::
          Row("B", null, 1) :: Row("B", "{\"i\": 1}", 1) ::
          Row("C", null, 3) :: Row("C", "{\"i\": 1}", 3) :: Nil)
    }
  }

  test("SPARK-31761: test byte, short, integer overflow for (Divide) integral type") {
    checkAnswer(sql("Select -2147483648 DIV -1"), Seq(Row(Integer.MIN_VALUE.toLong * -1)))
    checkAnswer(sql("select CAST(-128 as Byte) DIV CAST (-1 as Byte)"),
      Seq(Row(Byte.MinValue.toLong * -1)))
    checkAnswer(sql("select CAST(-32768 as short) DIV CAST (-1 as short)"),
      Seq(Row(Short.MinValue.toLong * -1)))
  }

  test("normalize special floating numbers in subquery") {
    withTempView("v1", "v2", "v3") {
      Seq(-0.0).toDF("d").createTempView("v1")
      Seq(0.0).toDF("d").createTempView("v2")
      spark.range(2).createTempView("v3")

      // non-correlated subquery
      checkAnswer(sql("SELECT (SELECT v1.d FROM v1 JOIN v2 ON v1.d = v2.d)"), Row(-0.0))
      // correlated subquery
      checkAnswer(
        sql(
          """
            |SELECT id FROM v3 WHERE EXISTS
            |  (SELECT v1.d FROM v1 JOIN v2 ON v1.d = v2.d WHERE id > 0)
            |""".stripMargin), Row(1))
    }
  }

  test("SPARK-31875: remove hints from plan when spark.sql.optimizer.disableHints = true") {
    withSQLConf(SQLConf.DISABLE_HINTS.key -> "true") {
      withTempView("t1", "t2") {
        Seq[Integer](1, 2).toDF("c1").createOrReplaceTempView("t1")
        Seq[Integer](1, 2).toDF("c1").createOrReplaceTempView("t2")
        val repartitionHints = Seq(
          "COALESCE(2)",
          "REPARTITION(c1)",
          "REPARTITION(c1, 2)",
          "REPARTITION_BY_RANGE(c1, 2)",
          "REPARTITION_BY_RANGE(c1)"
        )
        val joinHints = Seq(
          "BROADCASTJOIN (t1)",
          "MAPJOIN(t1)",
          "SHUFFLE_MERGE(t1)",
          "MERGEJOIN(t1)",
          "SHUFFLE_REPLICATE_NL(t1)"
        )

        repartitionHints.foreach { hintName =>
          val sqlText = s"SELECT /*+ $hintName */ * FROM t1"
          val sqlTextWithoutHint = "SELECT * FROM t1"
          val expectedPlan = sql(sqlTextWithoutHint)
          val actualPlan = sql(sqlText)
          comparePlans(actualPlan.queryExecution.analyzed, expectedPlan.queryExecution.analyzed)
        }

        joinHints.foreach { hintName =>
          val sqlText = s"SELECT /*+ $hintName */ * FROM t1 INNER JOIN t2 ON t1.c1 = t2.c1"
          val sqlTextWithoutHint = "SELECT * FROM t1 INNER JOIN t2 ON t1.c1 = t2.c1"
          val expectedPlan = sql(sqlTextWithoutHint)
          val actualPlan = sql(sqlText)
          comparePlans(actualPlan.queryExecution.analyzed, expectedPlan.queryExecution.analyzed)
        }
      }
    }
  }

  test("SPARK-32372: ResolveReferences.dedupRight should only rewrite attributes for ancestor " +
    "plans of the conflict plan") {
    sql("SELECT name, avg(age) as avg_age FROM person GROUP BY name")
      .createOrReplaceTempView("person_a")
    sql("SELECT p1.name, p2.avg_age FROM person p1 JOIN person_a p2 ON p1.name = p2.name")
      .createOrReplaceTempView("person_b")
    sql("SELECT * FROM person_a UNION SELECT * FROM person_b")
      .createOrReplaceTempView("person_c")
    checkAnswer(
      sql("SELECT p1.name, p2.avg_age FROM person_c p1 JOIN person_c p2 ON p1.name = p2.name"),
      Row("jim", 20.0) :: Row("mike", 30.0) :: Nil)
  }

  test("SPARK-32280: Avoid duplicate rewrite attributes when there're multiple JOINs") {
    sql("SELECT 1 AS id").createOrReplaceTempView("A")
    sql("SELECT id, 'foo' AS kind FROM A").createOrReplaceTempView("B")
    sql("SELECT l.id as id FROM B AS l LEFT SEMI JOIN B AS r ON l.kind = r.kind")
      .createOrReplaceTempView("C")
    checkAnswer(sql("SELECT 0 FROM ( SELECT * FROM B JOIN C USING (id)) " +
      "JOIN ( SELECT * FROM B JOIN C USING (id)) USING (id)"), Row(0))
  }

  test("SPARK-32788: non-partitioned table scan should not have partition filter") {
    withTable("t") {
      spark.range(1).write.saveAsTable("t")
      checkAnswer(sql("SELECT id FROM t WHERE (SELECT true)"), Row(0L))
    }
  }

  test("SPARK-33306: Timezone is needed when cast Date to String") {
    withTempView("t1", "t2") {
      spark.sql("select to_date(concat('2000-01-0', id)) as d from range(1, 2)")
        .createOrReplaceTempView("t1")
      spark.sql("select concat('2000-01-0', id) as d from range(1, 2)")
        .createOrReplaceTempView("t2")
      val result = Date.valueOf("2000-01-01")

      checkAnswer(sql("select t1.d from t1 join t2 on t1.d = t2.d"), Row(result))
      withSQLConf(SQLConf.LEGACY_CAST_DATETIME_TO_STRING.key -> "true") {
        checkAnswer(sql("select t1.d from t1 join t2 on t1.d = t2.d"), Row(result))
      }
    }
  }

  test("SPARK-33338: GROUP BY using literal map should not fail") {
    withTempDir { dir =>
      sql(s"CREATE TABLE t USING ORC LOCATION '${dir.toURI}' AS SELECT map('k1', 'v1') m, 'k1' k")
      Seq(
        "SELECT map('k1', 'v1')[k] FROM t GROUP BY 1",
        "SELECT map('k1', 'v1')[k] FROM t GROUP BY map('k1', 'v1')[k]",
        "SELECT map('k1', 'v1')[k] a FROM t GROUP BY a").foreach { statement =>
        checkAnswer(sql(statement), Row("v1"))
      }
    }
  }

  test("SPARK-33084: Add jar support Ivy URI in SQL") {
    val sc = spark.sparkContext
    // default transitive=false, only download specified jar
    sql("ADD JAR ivy://org.apache.hive.hcatalog:hive-hcatalog-core:2.3.7")
    assert(sc.listJars()
      .exists(_.contains("org.apache.hive.hcatalog_hive-hcatalog-core-2.3.7.jar")))

    // test download ivy URL jar return multiple jars
    sql("ADD JAR ivy://org.scala-js:scalajs-test-interface_2.12:1.2.0?transitive=true")
    assert(sc.listJars().exists(_.contains("scalajs-library_2.12")))
    assert(sc.listJars().exists(_.contains("scalajs-test-interface_2.12")))

    sql("ADD JAR ivy://org.apache.hive:hive-contrib:2.3.7" +
      "?exclude=org.pentaho:pentaho-aggdesigner-algorithm&transitive=true")
    assert(sc.listJars().exists(_.contains("org.apache.hive_hive-contrib-2.3.7.jar")))
    assert(sc.listJars().exists(_.contains("org.apache.hive_hive-exec-2.3.7.jar")))
    assert(!sc.listJars().exists(_.contains("org.pentaho.pentaho_aggdesigner-algorithm")))
  }

  test("SPARK-33677: LikeSimplification should be skipped if pattern contains any escapeChar") {
    withTempView("df") {
      Seq("m@ca").toDF("s").createOrReplaceTempView("df")

      val e = intercept[AnalysisException] {
        sql("SELECT s LIKE 'm%@ca' ESCAPE '%' FROM df").collect()
      }
      assert(e.message.contains("the pattern 'm%@ca' is invalid, " +
        "the escape character is not allowed to precede '@'"))

      checkAnswer(sql("SELECT s LIKE 'm@@ca' ESCAPE '@' FROM df"), Row(true))
    }
  }

  test("limit partition num to 1 when distributing by foldable expressions") {
    withSQLConf((SQLConf.SHUFFLE_PARTITIONS.key, "5")) {
      Seq(1, "1, 2", null, "version()").foreach { expr =>
        val plan = sql(s"select * from values (1), (2), (3) t(a) distribute by $expr")
          .queryExecution.optimizedPlan
        val res = plan.collect {
          case r: RepartitionByExpression if r.numPartitions == 1 => true
        }
        assert(res.nonEmpty)
      }
    }
  }

  test("SPARK-33593: Vector reader got incorrect data with binary partition value") {
    Seq("false", "true").foreach(value => {
      withSQLConf(SQLConf.PARQUET_VECTORIZED_READER_ENABLED.key -> value) {
        withTable("t1") {
          sql(
            """CREATE TABLE t1(name STRING, id BINARY, part BINARY)
              |USING PARQUET PARTITIONED BY (part)""".stripMargin)
          sql("INSERT INTO t1 PARTITION(part = 'Spark SQL') VALUES('a', X'537061726B2053514C')")
          checkAnswer(sql("SELECT name, cast(id as string), cast(part as string) FROM t1"),
            Row("a", "Spark SQL", "Spark SQL"))
        }
      }

      withSQLConf(SQLConf.ORC_VECTORIZED_READER_ENABLED.key -> value) {
        withTable("t2") {
          sql(
            """CREATE TABLE t2(name STRING, id BINARY, part BINARY)
              |USING ORC PARTITIONED BY (part)""".stripMargin)
          sql("INSERT INTO t2 PARTITION(part = 'Spark SQL') VALUES('a', X'537061726B2053514C')")
          checkAnswer(sql("SELECT name, cast(id as string), cast(part as string) FROM t2"),
            Row("a", "Spark SQL", "Spark SQL"))
        }
      }
    })
  }

<<<<<<< HEAD
  test("SPARK-33591: null as a partition value") {
    val t = "part_table"
    withTable(t) {
      sql(s"CREATE TABLE $t (col1 INT, p1 STRING) USING PARQUET PARTITIONED BY (p1)")
      sql(s"INSERT INTO TABLE $t PARTITION (p1 = null) SELECT 0")
      checkAnswer(sql(s"SELECT * FROM $t"), Row(0, null))
=======
  test("SPARK-33084: Add jar support Ivy URI in SQL -- jar contains udf class") {
    val sumFuncClass = "org.apache.spark.examples.sql.Spark33084"
    val functionName = "test_udf"
    withTempDir { dir =>
      System.setProperty("ivy.home", dir.getAbsolutePath)
      val sourceJar = new File(Thread.currentThread().getContextClassLoader
        .getResource("SPARK-33084.jar").getFile)
      val targetCacheJarDir = new File(dir.getAbsolutePath +
        "/local/org.apache.spark/SPARK-33084/1.0/jars/")
      targetCacheJarDir.mkdir()
      // copy jar to local cache
      FileUtils.copyFileToDirectory(sourceJar, targetCacheJarDir)
      withTempView("v1") {
        withUserDefinedFunction(
          s"default.$functionName" -> false,
          functionName -> true) {
          // create temporary function without class
          val e = intercept[AnalysisException] {
            sql(s"CREATE TEMPORARY FUNCTION $functionName AS '$sumFuncClass'")
          }.getMessage
          assert(e.contains("Can not load class 'org.apache.spark.examples.sql.Spark33084"))
          sql("ADD JAR ivy://org.apache.spark:SPARK-33084:1.0")
          sql(s"CREATE TEMPORARY FUNCTION $functionName AS '$sumFuncClass'")
          // create a view using a function in 'default' database
          sql(s"CREATE TEMPORARY VIEW v1 AS SELECT $functionName(col1) FROM VALUES (1), (2), (3)")
          // view v1 should still using function defined in `default` database
          checkAnswer(sql("SELECT * FROM v1"), Seq(Row(2.0)))
        }
      }
      System.clearProperty("ivy.home")
>>>>>>> 0617dfce
    }
  }
}

case class Foo(bar: Option[String])<|MERGE_RESOLUTION|>--- conflicted
+++ resolved
@@ -3793,14 +3793,6 @@
     })
   }
 
-<<<<<<< HEAD
-  test("SPARK-33591: null as a partition value") {
-    val t = "part_table"
-    withTable(t) {
-      sql(s"CREATE TABLE $t (col1 INT, p1 STRING) USING PARQUET PARTITIONED BY (p1)")
-      sql(s"INSERT INTO TABLE $t PARTITION (p1 = null) SELECT 0")
-      checkAnswer(sql(s"SELECT * FROM $t"), Row(0, null))
-=======
   test("SPARK-33084: Add jar support Ivy URI in SQL -- jar contains udf class") {
     val sumFuncClass = "org.apache.spark.examples.sql.Spark33084"
     val functionName = "test_udf"
@@ -3831,7 +3823,15 @@
         }
       }
       System.clearProperty("ivy.home")
->>>>>>> 0617dfce
+    }
+  }
+
+  test("SPARK-33591: null as a partition value") {
+    val t = "part_table"
+    withTable(t) {
+      sql(s"CREATE TABLE $t (col1 INT, p1 STRING) USING PARQUET PARTITIONED BY (p1)")
+      sql(s"INSERT INTO TABLE $t PARTITION (p1 = null) SELECT 0")
+      checkAnswer(sql(s"SELECT * FROM $t"), Row(0, null))
     }
   }
 }
