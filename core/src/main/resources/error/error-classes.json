{
  "AMBIGUOUS_FIELD_NAME" : {
    "message" : [ "Field name <fieldName> is ambiguous and has <n> matching fields in the struct." ],
    "sqlState" : "42000"
  },
  "ARITHMETIC_OVERFLOW" : {
    "message" : [ "<message>.<alternative> If necessary set <config> to <configVal> (except for ANSI interval type) to bypass this error." ],
    "sqlState" : "22003"
  },
  "CANNOT_CAST_DATATYPE" : {
    "message" : [ "Cannot cast <sourceType> to <targetType>." ],
    "sqlState" : "22005"
  },
  "CANNOT_CHANGE_DECIMAL_PRECISION" : {
    "message" : [ "<value> cannot be represented as Decimal(<precision>, <scale>). If necessary set <config> to <configVal> to bypass this error." ],
    "sqlState" : "22005"
  },
  "CANNOT_PARSE_DECIMAL" : {
    "message" : [ "Cannot parse decimal" ],
    "sqlState" : "42000"
  },
  "CANNOT_UP_CAST_DATATYPE" : {
    "message" : [ "Cannot up cast <value> from <sourceType> to <targetType>.\n<details>" ]
  },
  "CAST_INVALID_INPUT" : {
<<<<<<< HEAD
    "message" : [ "The value <value> of the type <sourceType> cannot be cast to <targetType> because it is malformed. To return NULL instead, use `try_cast`. If necessary set <config> to <configVal> to bypass this error." ],
=======
    "message" : [ "The value <value> of the type <sourceType> cannot be cast to <targetType> because it is malformed. Correct the value as per the syntax, or change its target type. To return NULL instead, use `try_cast`. If necessary set <config> to \"false\" to bypass this error." ],
>>>>>>> 625afb4e
    "sqlState" : "42000"
  },
  "CAST_OVERFLOW" : {
    "message" : [ "The value <value> of the type <sourceType> cannot be cast to <targetType> due to an overflow. To return NULL instead, use `try_cast`. If necessary set <config> to <configVal> to bypass this error." ],
    "sqlState" : "22005"
  },
  "CONCURRENT_QUERY" : {
    "message" : [ "Another instance of this query was just started by a concurrent session." ]
  },
  "DATETIME_OVERFLOW" : {
    "message" : [ "Datetime operation overflow: <operation>." ],
    "sqlState" : "22008"
  },
  "DIVIDE_BY_ZERO" : {
    "message" : [ "Division by zero. To return NULL instead, use `try_divide`. If necessary set <config> to <configVal> (except for ANSI interval type) to bypass this error." ],
    "sqlState" : "22012"
  },
  "DUPLICATE_KEY" : {
    "message" : [ "Found duplicate keys <keyColumn>" ],
    "sqlState" : "23000"
  },
  "FAILED_EXECUTE_UDF" : {
    "message" : [ "Failed to execute user defined function (<functionName>: (<signature>) => <result>)" ]
  },
  "FAILED_RENAME_PATH" : {
    "message" : [ "Failed to rename <sourcePath> to <targetPath> as destination already exists" ],
    "sqlState" : "22023"
  },
  "FORBIDDEN_OPERATION" : {
    "message" : [ "The operation <statement> is not allowed on <objectType>: <objectName>" ]
  },
  "GRAPHITE_SINK_INVALID_PROTOCOL" : {
    "message" : [ "Invalid Graphite protocol: <protocol>" ]
  },
  "GRAPHITE_SINK_PROPERTY_MISSING" : {
    "message" : [ "Graphite sink requires '<property>' property." ]
  },
  "GROUPING_COLUMN_MISMATCH" : {
    "message" : [ "Column of grouping (<grouping>) can't be found in grouping columns <groupingColumns>" ],
    "sqlState" : "42000"
  },
  "GROUPING_ID_COLUMN_MISMATCH" : {
    "message" : [ "Columns of grouping_id (<groupingIdColumn>) does not match grouping columns (<groupByColumns>)" ],
    "sqlState" : "42000"
  },
  "GROUPING_SIZE_LIMIT_EXCEEDED" : {
    "message" : [ "Grouping sets size cannot be greater than <maxSize>" ]
  },
  "INCOMPARABLE_PIVOT_COLUMN" : {
    "message" : [ "Invalid pivot column <columnName>. Pivot columns must be comparable." ],
    "sqlState" : "42000"
  },
  "INCOMPATIBLE_DATASOURCE_REGISTER" : {
    "message" : [ "Detected an incompatible DataSourceRegister. Please remove the incompatible library from classpath or upgrade it. Error: <message>" ]
  },
  "INCONSISTENT_BEHAVIOR_CROSS_VERSION" : {
    "message" : [ "You may get a different result due to the upgrading to" ],
    "subClass" : {
      "DATETIME_PATTERN_RECOGNITION" : {
        "message" : [ " Spark >= 3.0: \nFail to recognize <pattern> pattern in the DateTimeFormatter. 1) You can set <config> to <configVal> to restore the behavior before Spark 3.0. 2) You can form a valid datetime pattern with the guide from https://spark.apache.org/docs/latest/sql-ref-datetime-pattern.html" ]
      },
      "PARSE_DATETIME_BY_NEW_PARSER" : {
        "message" : [ " Spark >= 3.0: \nFail to parse <datetime> in the new parser. You can set <config> to <configVal1> to restore the behavior before Spark 3.0, or set to <configVal2> and treat it as an invalid datetime string." ]
      },
      "READ_ANCIENT_DATETIME" : {
        "message" : [ " Spark >= 3.0: \nreading dates before 1582-10-15 or timestamps before 1900-01-01T00:00:00Z\nfrom <format> files can be ambiguous, as the files may be written by\nSpark 2.x or legacy versions of Hive, which uses a legacy hybrid calendar\nthat is different from Spark 3.0+'s Proleptic Gregorian calendar.\nSee more details in SPARK-31404. You can set the SQL config <config1> or\nthe datasource option <option1> to <configVal1> to rebase the datetime values\nw.r.t. the calendar difference during reading. To read the datetime values\nas it is, set the SQL config <config2> or the datasource option <option2>\nto <configVal2>.\n" ]
      },
      "WRITE_ANCIENT_DATETIME" : {
        "message" : [ " Spark >= 3.0: \nwriting dates before 1582-10-15 or timestamps before 1900-01-01T00:00:00Z\ninto <format> files can be dangerous, as the files may be read by Spark 2.x\nor legacy versions of Hive later, which uses a legacy hybrid calendar that\nis different from Spark 3.0+'s Proleptic Gregorian calendar. See more\ndetails in SPARK-31404. You can set <config1> to <configVal1> to rebase the\ndatetime values w.r.t. the calendar difference during writing, to get maximum\ninteroperability. Or set <config2> to <configVal2> to write the datetime\nvalues as it is, if you are sure that the written files will only be read by\nSpark 3.0+ or other systems that use Proleptic Gregorian calendar.\n" ]
      }
    }
  },
  "INDEX_OUT_OF_BOUNDS" : {
    "message" : [ "Index <indexValue> must be between 0 and the length of the ArrayData." ],
    "sqlState" : "22023"
  },
  "INTERNAL_ERROR" : {
    "message" : [ "<message>" ]
  },
  "INVALID_ARRAY_INDEX" : {
    "message" : [ "The index <indexValue> is out of bounds. The array has <arraySize> elements. If necessary set <config> to <configVal> to bypass this error." ]
  },
  "INVALID_ARRAY_INDEX_IN_ELEMENT_AT" : {
    "message" : [ "The index <indexValue> is out of bounds. The array has <arraySize> elements. To return NULL instead, use `try_element_at`. If necessary set <config> to <configVal> to bypass this error." ]
  },
  "INVALID_BUCKET_FILE" : {
    "message" : [ "Invalid bucket file: <path>" ]
  },
  "INVALID_FIELD_NAME" : {
    "message" : [ "Field name <fieldName> is invalid: <path> is not a struct." ],
    "sqlState" : "42000"
  },
  "INVALID_FRACTION_OF_SECOND" : {
    "message" : [ "The fraction of sec must be zero. Valid range is [0, 60]. If necessary set <config> to <configVal> to bypass this error. " ],
    "sqlState" : "22023"
  },
  "INVALID_JSON_SCHEMA_MAP_TYPE" : {
    "message" : [ "Input schema <jsonSchema> can only contain STRING as a key type for a MAP." ]
  },
  "INVALID_PANDAS_UDF_PLACEMENT" : {
    "message" : [ "The group aggregate pandas UDF <functionName> cannot be invoked together with as other, non-pandas aggregate functions." ]
  },
  "INVALID_PARAMETER_VALUE" : {
    "message" : [ "The value of parameter(s) '<parameter>' in <functionName> is invalid: <expected>" ],
    "sqlState" : "22023"
  },
  "INVALID_PROPERTY_KEY" : {
    "message" : [ "<key> is an invalid property key, please use quotes, e.g. SET <key>=<value>" ]
  },
  "INVALID_PROPERTY_VALUE" : {
    "message" : [ "<value> is an invalid property value, please use quotes, e.g. SET <key>=<value>" ]
  },
  "INVALID_SQL_SYNTAX" : {
    "message" : [ "Invalid SQL syntax: <inputString>" ],
    "sqlState" : "42000"
  },
  "MAP_KEY_DOES_NOT_EXIST" : {
    "message" : [ "Key <keyValue> does not exist. To return NULL instead, use `try_element_at`. If necessary set <config> to <configVal> to bypass this error." ]
  },
  "MISSING_COLUMN" : {
    "message" : [ "Column '<columnName>' does not exist. Did you mean one of the following? [<proposal>]" ],
    "sqlState" : "42000"
  },
  "MISSING_STATIC_PARTITION_COLUMN" : {
    "message" : [ "Unknown static partition column: <columnName>" ],
    "sqlState" : "42000"
  },
  "MULTI_UDF_INTERFACE_ERROR" : {
    "message" : [ "Not allowed to implement multiple UDF interfaces, UDF class <class>" ]
  },
  "MULTI_VALUE_SUBQUERY_ERROR" : {
    "message" : [ "more than one row returned by a subquery used as an expression: <plan>" ]
  },
  "NON_LITERAL_PIVOT_VALUES" : {
    "message" : [ "Literal expressions required for pivot values, found <expression>." ],
    "sqlState" : "42000"
  },
  "NON_PARTITION_COLUMN" : {
    "message" : [ "PARTITION clause cannot contain the non-partition column: <columnName>." ],
    "sqlState" : "42000"
  },
  "NO_HANDLER_FOR_UDAF" : {
    "message" : [ "No handler for UDAF '<functionName>'. Use sparkSession.udf.register(...) instead." ]
  },
  "NO_UDF_INTERFACE_ERROR" : {
    "message" : [ "UDF class <class> doesn't implement any UDF interface" ]
  },
  "PARSE_CHAR_MISSING_LENGTH" : {
    "message" : [ "DataType <type> requires a length parameter, for example <type>(10). Please specify the length." ],
    "sqlState" : "42000"
  },
  "PARSE_EMPTY_STATEMENT" : {
    "message" : [ "Syntax error, unexpected empty statement" ],
    "sqlState" : "42000"
  },
  "PARSE_SYNTAX_ERROR" : {
    "message" : [ "Syntax error at or near <error><hint>" ],
    "sqlState" : "42000"
  },
  "PIVOT_VALUE_DATA_TYPE_MISMATCH" : {
    "message" : [ "Invalid pivot value '<value>': value data type <valueType> does not match pivot column data type <pivotType>" ],
    "sqlState" : "42000"
  },
  "RENAME_SRC_PATH_NOT_FOUND" : {
    "message" : [ "Failed to rename as <sourcePath> was not found" ],
    "sqlState" : "22023"
  },
  "RESET_PERMISSION_TO_ORIGINAL" : {
    "message" : [ "Failed to set original permission <permission> back to the created path: <path>. Exception: <message>" ]
  },
  "SECOND_FUNCTION_ARGUMENT_NOT_INTEGER" : {
    "message" : [ "The second argument of '<functionName>' function needs to be an integer." ],
    "sqlState" : "22023"
  },
  "UNABLE_TO_ACQUIRE_MEMORY" : {
    "message" : [ "Unable to acquire <requestedBytes> bytes of memory, got <receivedBytes>" ]
  },
  "UNRECOGNIZED_SQL_TYPE" : {
    "message" : [ "Unrecognized SQL type <typeName>" ],
    "sqlState" : "42000"
  },
  "UNSUPPORTED_DATATYPE" : {
    "message" : [ "Unsupported data type <typeName>" ],
    "sqlState" : "0A000"
  },
  "UNSUPPORTED_DESERIALIZER" : {
    "message" : [ "The deserializer is not supported: " ],
    "subClass" : {
      "DATA_TYPE_MISMATCH" : {
        "message" : [ "need <quantifier> <desiredType> field but got <dataType>." ]
      },
      "FIELD_NUMBER_MISMATCH" : {
        "message" : [ "try to map <schema> to Tuple<ordinal>, but failed as the number of fields does not line up." ]
      }
    }
  },
  "UNSUPPORTED_FEATURE" : {
    "message" : [ "The feature is not supported: " ],
    "subClass" : {
      "AES_MODE" : {
        "message" : [ "AES-<mode> with the padding <padding> by the <functionName> function." ]
      },
      "DESC_TABLE_COLUMN_PARTITION" : {
        "message" : [ "DESC TABLE COLUMN for a specific partition." ]
      },
      "DISTRIBUTE_BY" : {
        "message" : [ "DISTRIBUTE BY clause." ]
      },
      "INSERT_PARTITION_SPEC_IF_NOT_EXISTS" : {
        "message" : [ "INSERT INTO <tableName> IF NOT EXISTS in the PARTITION spec." ]
      },
      "JDBC_TRANSACTION" : {
        "message" : [ "The target JDBC server does not support transactions and can only support ALTER TABLE with a single action." ]
      },
      "LATERAL_JOIN_OF_TYPE" : {
        "message" : [ "<joinType> JOIN with LATERAL correlation." ]
      },
      "LATERAL_JOIN_USING" : {
        "message" : [ "JOIN USING with LATERAL correlation." ]
      },
      "LATERAL_NATURAL_JOIN" : {
        "message" : [ "NATURAL join with LATERAL correlation." ]
      },
      "LITERAL_TYPE" : {
        "message" : [ "Literal for '<value>' of <type>." ]
      },
      "NATURAL_CROSS_JOIN" : {
        "message" : [ "NATURAL CROSS JOIN." ]
      },
      "ORC_TYPE_CAST" : {
        "message" : [ "Unable to convert <orcType> of Orc to data type <toType>." ]
      },
      "PANDAS_UDAF_IN_PIVOT" : {
        "message" : [ "Pandas user defined aggregate function in the PIVOT clause." ]
      },
      "PIVOT_AFTER_GROUP_BY" : {
        "message" : [ "PIVOT clause following a GROUP BY clause." ]
      },
      "PIVOT_TYPE" : {
        "message" : [ "Pivoting by the value '<value>' of the column data type <type>." ]
      },
      "PYTHON_UDF_IN_ON_CLAUSE" : {
        "message" : [ "Python UDF in the ON clause of a <joinType> JOIN." ]
      },
      "REPEATED_PIVOT" : {
        "message" : [ "Repeated PIVOT operation." ]
      },
      "SET_NAMESPACE_PROPERTY" : {
        "message" : [ "<property> is a reserved namespace property, <msg>." ]
      },
      "SET_PROPERTIES_AND_DBPROPERTIES" : {
        "message" : [ "set PROPERTIES and DBPROPERTIES at the same time." ]
      },
      "SET_TABLE_PROPERTY" : {
        "message" : [ "<property> is a reserved table property, <msg>." ]
      },
      "TOO_MANY_TYPE_ARGUMENTS_FOR_UDF_CLASS" : {
        "message" : [ "UDF class with <n> type arguments." ]
      },
      "TRANSFORM_DISTINCT_ALL" : {
        "message" : [ "TRANSFORM with the DISTINCT/ALL clause." ]
      },
      "TRANSFORM_NON_HIVE" : {
        "message" : [ "TRANSFORM with SERDE is only supported in hive mode." ]
      }
    },
    "sqlState" : "0A000"
  },
  "UNSUPPORTED_GENERATOR" : {
    "message" : [ "The generator is not supported: " ],
    "subClass" : {
      "MULTI_GENERATOR" : {
        "message" : [ "only one generator allowed per <clause> clause but found <size>: <generators>" ]
      },
      "NESTED_IN_EXPRESSIONS" : {
        "message" : [ "nested in expressions <expressions>" ]
      },
      "NOT_GENERATOR" : {
        "message" : [ "<name> is expected to be a generator. However, its class is <classCanonicalName>, which is not a generator." ]
      },
      "OUTSIDE_SELECT" : {
        "message" : [ "outside the SELECT clause, found: <plan>" ]
      }
    }
  },
  "UNSUPPORTED_GROUPING_EXPRESSION" : {
    "message" : [ "grouping()/grouping_id() can only be used with GroupingSets/Cube/Rollup" ]
  },
  "UNSUPPORTED_SAVE_MODE" : {
    "message" : [ "The save mode <saveMode> is not supported for: " ],
    "subClass" : {
      "EXISTENT_PATH" : {
        "message" : [ "an existent path." ]
      },
      "NON_EXISTENT_PATH" : {
        "message" : [ "a non-existent path." ]
      }
    }
  },
  "UNTYPED_SCALA_UDF" : {
    "message" : [ "You're using untyped Scala UDF, which does not have the input type information. Spark may blindly pass null to the Scala closure with primitive-type argument, and the closure will see the default value of the Java type for the null argument, e.g. `udf((x: Int) => x, IntegerType)`, the result is 0 for null input. To get rid of this error, you could:\n1. use typed Scala UDF APIs(without return type parameter), e.g. `udf((x: Int) => x)`\n2. use Java UDF APIs, e.g. `udf(new UDF1[String, Integer] { override def call(s: String): Integer = s.length() }, IntegerType)`, if input types are all non primitive\n3. set <config> to <configVal> and use this API with caution" ]
  },
  "WRITING_JOB_ABORTED" : {
    "message" : [ "Writing job aborted" ],
    "sqlState" : "40000"
  }
}<|MERGE_RESOLUTION|>--- conflicted
+++ resolved
@@ -23,11 +23,7 @@
     "message" : [ "Cannot up cast <value> from <sourceType> to <targetType>.\n<details>" ]
   },
   "CAST_INVALID_INPUT" : {
-<<<<<<< HEAD
-    "message" : [ "The value <value> of the type <sourceType> cannot be cast to <targetType> because it is malformed. To return NULL instead, use `try_cast`. If necessary set <config> to <configVal> to bypass this error." ],
-=======
-    "message" : [ "The value <value> of the type <sourceType> cannot be cast to <targetType> because it is malformed. Correct the value as per the syntax, or change its target type. To return NULL instead, use `try_cast`. If necessary set <config> to \"false\" to bypass this error." ],
->>>>>>> 625afb4e
+    "message" : [ "The value <value> of the type <sourceType> cannot be cast to <targetType> because it is malformed. Correct the value as per the syntax, or change its target type. To return NULL instead, use `try_cast`. If necessary set <config> to <configVal> to bypass this error." ],
     "sqlState" : "42000"
   },
   "CAST_OVERFLOW" : {
