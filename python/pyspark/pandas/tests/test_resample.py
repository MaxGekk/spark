--- conflicted
+++ resolved
@@ -253,21 +253,12 @@
         self._test_resample(self.pdf6, self.psdf6, ["29S", "10MIN", "3H"], "left", "right", "var")
 
     def test_series_resample(self):
-<<<<<<< HEAD
-        self._test_resample(self.pdf1.A, self.psdf1.A, ["4Y"], ["sum"])
-        self._test_resample(self.pdf2.A, self.psdf2.A, ["13M"], ["sum"])
-        # self._test_resample(self.pdf3.A, self.psdf3.A, ["18H"], ["sum"])
-        self._test_resample(self.pdf4.A, self.psdf4.A, ["6D"], ["sum"])
-        self._test_resample(self.pdf5.A, self.psdf5.A, ["47T"], ["sum"])
-        self._test_resample(self.pdf6.A, self.psdf6.A, ["111S"], ["sum"])
-=======
         self._test_resample(self.pdf1.A, self.psdf1.A, ["4Y"], "right", None, "min")
         self._test_resample(self.pdf2.A, self.psdf2.A, ["13M"], "right", "left", "max")
         self._test_resample(self.pdf3.A, self.psdf3.A, ["1001H"], "right", "right", "sum")
         self._test_resample(self.pdf4.A, self.psdf4.A, ["6D"], None, None, "mean")
         self._test_resample(self.pdf5.A, self.psdf5.A, ["47T"], "left", "left", "var")
         self._test_resample(self.pdf6.A, self.psdf6.A, ["111S"], "right", "right", "std")
->>>>>>> 8860f694
 
     def test_resample_on(self):
         np.random.seed(77)
