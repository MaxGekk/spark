--- conflicted
+++ resolved
@@ -146,15 +146,6 @@
     }
   }
 
-<<<<<<< HEAD
-  test("SPARK-33591: null as a partition value") {
-    withNamespaceAndTable("ns", "tbl") { t =>
-      sql(s"CREATE TABLE $t (col1 INT, p1 STRING) $defaultUsing PARTITIONED BY (p1)")
-      sql(s"ALTER TABLE $t ADD PARTITION (p1 = null)")
-      checkPartitions(t, Map("p1" -> nullPartitionValue))
-      sql(s"ALTER TABLE $t DROP PARTITION (p1 = null)")
-      checkPartitions(t)
-=======
   test("SPARK-33990: don not return data from dropped partition") {
     withNamespaceAndTable("ns", "tbl") { t =>
       sql(s"CREATE TABLE $t (id int, part int) $defaultUsing PARTITIONED BY (part)")
@@ -178,7 +169,16 @@
       sql(s"ALTER TABLE $t DROP PARTITION (part=0)")
       assert(spark.catalog.isCached(t))
       QueryTest.checkAnswer(sql(s"SELECT * FROM $t"), Seq(Row(1, 1)))
->>>>>>> 45a4ff8e
+    }
+  }
+
+  test("SPARK-33591: null as a partition value") {
+    withNamespaceAndTable("ns", "tbl") { t =>
+      sql(s"CREATE TABLE $t (col1 INT, p1 STRING) $defaultUsing PARTITIONED BY (p1)")
+      sql(s"ALTER TABLE $t ADD PARTITION (p1 = null)")
+      checkPartitions(t, Map("p1" -> nullPartitionValue))
+      sql(s"ALTER TABLE $t DROP PARTITION (p1 = null)")
+      checkPartitions(t)
     }
   }
 }