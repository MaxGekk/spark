/*
 * Licensed to the Apache Software Foundation (ASF) under one or more
 * contributor license agreements.  See the NOTICE file distributed with
 * this work for additional information regarding copyright ownership.
 * The ASF licenses this file to You under the Apache License, Version 2.0
 * (the "License"); you may not use this file except in compliance with
 * the License.  You may obtain a copy of the License at
 *
 *    http://www.apache.org/licenses/LICENSE-2.0
 *
 * Unless required by applicable law or agreed to in writing, software
 * distributed under the License is distributed on an "AS IS" BASIS,
 * WITHOUT WARRANTIES OR CONDITIONS OF ANY KIND, either express or implied.
 * See the License for the specific language governing permissions and
 * limitations under the License.
 */

package org.apache.spark.sql.execution.datasources.parquet

import java.nio.file.{Files, Paths, StandardCopyOption}
import java.sql.{Date, Timestamp}

import org.apache.spark.{SparkConf, SparkException, SparkUpgradeException}
import org.apache.spark.sql.{QueryTest, Row, SPARK_LEGACY_DATETIME, SPARK_LEGACY_INT96}
import org.apache.spark.sql.catalyst.util.DateTimeTestUtils
import org.apache.spark.sql.internal.SQLConf
import org.apache.spark.sql.internal.SQLConf.{LegacyBehaviorPolicy, ParquetOutputTimestampType}
import org.apache.spark.sql.internal.SQLConf.LegacyBehaviorPolicy.{CORRECTED, EXCEPTION, LEGACY}
import org.apache.spark.sql.test.SharedSparkSession

abstract class ParquetRebaseDatetimeSuite
  extends QueryTest
  with ParquetTest
  with SharedSparkSession {

  import testImplicits._

  // It generates input files for the test below:
  // "SPARK-31159: compatibility with Spark 2.4 in reading dates/timestamps"
  ignore("SPARK-31806: generate test files for checking compatibility with Spark 2.4") {
    val resourceDir = "sql/core/src/test/resources/test-data"
    val version = "2_4_5"
    val N = 8
    def save(
        in: Seq[(String, String)],
        t: String,
        dstFile: String,
        options: Map[String, String] = Map.empty): Unit = {
      withTempDir { dir =>
        in.toDF("dict", "plain")
          .select($"dict".cast(t), $"plain".cast(t))
          .repartition(1)
          .write
          .mode("overwrite")
          .options(options)
          .parquet(dir.getCanonicalPath)
        Files.copy(
          dir.listFiles().filter(_.getName.endsWith(".snappy.parquet")).head.toPath,
          Paths.get(resourceDir, dstFile),
          StandardCopyOption.REPLACE_EXISTING)
      }
    }
    DateTimeTestUtils.withDefaultTimeZone(DateTimeTestUtils.LA) {
      withSQLConf(SQLConf.SESSION_LOCAL_TIMEZONE.key -> DateTimeTestUtils.LA.getId) {
        save(
          (1 to N).map(i => ("1001-01-01", s"1001-01-0$i")),
          "date",
          s"before_1582_date_v$version.snappy.parquet")
        withSQLConf(SQLConf.PARQUET_OUTPUT_TIMESTAMP_TYPE.key -> "TIMESTAMP_MILLIS") {
          save(
            (1 to N).map(i => ("1001-01-01 01:02:03.123", s"1001-01-0$i 01:02:03.123")),
            "timestamp",
            s"before_1582_timestamp_millis_v$version.snappy.parquet")
        }
        val usTs = (1 to N).map(i => ("1001-01-01 01:02:03.123456", s"1001-01-0$i 01:02:03.123456"))
        withSQLConf(SQLConf.PARQUET_OUTPUT_TIMESTAMP_TYPE.key -> "TIMESTAMP_MICROS") {
          save(usTs, "timestamp", s"before_1582_timestamp_micros_v$version.snappy.parquet")
        }
        withSQLConf(SQLConf.PARQUET_OUTPUT_TIMESTAMP_TYPE.key -> "INT96") {
          // Comparing to other logical types, Parquet-MR chooses dictionary encoding for the
          // INT96 logical type because it consumes less memory for small column cardinality.
          // Huge parquet files doesn't make sense to place to the resource folder. That's why
          // we explicitly set `parquet.enable.dictionary` and generate two files w/ and w/o
          // dictionary encoding.
          save(
            usTs,
            "timestamp",
            s"before_1582_timestamp_int96_plain_v$version.snappy.parquet",
            Map("parquet.enable.dictionary" -> "false"))
          save(
            usTs,
            "timestamp",
            s"before_1582_timestamp_int96_dict_v$version.snappy.parquet",
            Map("parquet.enable.dictionary" -> "true"))
        }
      }
    }
  }

<<<<<<< HEAD
  protected def failInRead(path: String): Unit

  private def inReadConfToOptions(
      conf: String,
      mode: LegacyBehaviorPolicy.Value): Map[String, String] = conf match {
    case SQLConf.LEGACY_PARQUET_INT96_REBASE_MODE_IN_READ.key =>
      Map(ParquetOptions.INT96_REBASE_MODE -> mode.toString)
    case _ => Map(ParquetOptions.DATETIME_REBASE_MODE -> mode.toString)
  }

  private def runInMode(
      conf: String,
      modes: Seq[LegacyBehaviorPolicy.Value])(f: Map[String, String] => Unit): Unit = {
    modes.foreach { mode =>
      withSQLConf(conf -> mode.toString) { f(Map.empty) }
    }
    withSQLConf(conf -> EXCEPTION.toString) {
      modes.foreach { mode =>
        f(inReadConfToOptions(conf, mode))
      }
    }
  }

=======
>>>>>>> 6e05e991
  test("SPARK-31159: compatibility with Spark 2.4 in reading dates/timestamps") {
    val N = 8
    // test reading the existing 2.4 files and new 3.0 files (with rebase on/off) together.
    def checkReadMixedFiles[T](
        fileName: String,
        catalystType: String,
        rowFunc: Int => (String, String),
        toJavaType: String => T,
        checkDefaultLegacyRead: String => Unit,
        tsOutputType: String = "TIMESTAMP_MICROS",
        inWriteConf: String = SQLConf.LEGACY_PARQUET_REBASE_MODE_IN_WRITE.key,
        inReadConf: String = SQLConf.LEGACY_PARQUET_REBASE_MODE_IN_READ.key): Unit = {
      withTempPaths(2) { paths =>
        paths.foreach(_.delete())
        val path2_4 = getResourceParquetFilePath("test-data/" + fileName)
        val path3_0 = paths(0).getCanonicalPath
        val path3_0_rebase = paths(1).getCanonicalPath
        val df = Seq.tabulate(N)(rowFunc).toDF("dict", "plain")
          .select($"dict".cast(catalystType), $"plain".cast(catalystType))
        withSQLConf(SQLConf.PARQUET_OUTPUT_TIMESTAMP_TYPE.key -> tsOutputType) {
          checkDefaultLegacyRead(path2_4)
          // By default we should fail to write ancient datetime values.
          if (tsOutputType != "INT96") {
            val e = intercept[SparkException](df.write.parquet(path3_0))
            assert(e.getCause.getCause.getCause.isInstanceOf[SparkUpgradeException])
          }
          withSQLConf(inWriteConf -> CORRECTED.toString) {
            df.write.mode("overwrite").parquet(path3_0)
          }
          withSQLConf(inWriteConf -> LEGACY.toString) {
            df.write.parquet(path3_0_rebase)
          }
        }
        // For Parquet files written by Spark 3.0, we know the writer info and don't need the
        // config to guide the rebase behavior.
        runInMode(inReadConf, Seq(LEGACY)) { options =>
          checkAnswer(
            spark.read.format("parquet").options(options).load(path2_4, path3_0, path3_0_rebase),
            (0 until N).flatMap { i =>
              val (dictS, plainS) = rowFunc(i)
              Seq.tabulate(3) { _ =>
                Row(toJavaType(dictS), toJavaType(plainS))
              }
            })
        }
      }
    }
    def successInRead(path: String): Unit = spark.read.parquet(path).collect()
    def failInRead(path: String): Unit = {
      val e = intercept[SparkException](spark.read.parquet(path).collect())
      assert(e.getCause.isInstanceOf[SparkUpgradeException])
    }
    Seq(
      // By default we should fail to read ancient datetime values when parquet files don't
      // contain Spark version.
      "2_4_5" -> failInRead _,
      "2_4_6" -> successInRead _).foreach { case (version, checkDefaultRead) =>
      withAllParquetReaders {
        checkReadMixedFiles(
          s"before_1582_date_v$version.snappy.parquet",
          "date",
          (i: Int) => ("1001-01-01", s"1001-01-0${i + 1}"),
          java.sql.Date.valueOf,
          checkDefaultRead)
        checkReadMixedFiles(
          s"before_1582_timestamp_micros_v$version.snappy.parquet",
          "timestamp",
          (i: Int) => ("1001-01-01 01:02:03.123456", s"1001-01-0${i + 1} 01:02:03.123456"),
          java.sql.Timestamp.valueOf,
          checkDefaultRead)
        checkReadMixedFiles(
          s"before_1582_timestamp_millis_v$version.snappy.parquet",
          "timestamp",
          (i: Int) => ("1001-01-01 01:02:03.123", s"1001-01-0${i + 1} 01:02:03.123"),
          java.sql.Timestamp.valueOf,
          checkDefaultRead,
          tsOutputType = "TIMESTAMP_MILLIS")
      }
    }
    Seq(
      "2_4_5" -> failInRead _,
      "2_4_6" -> successInRead _).foreach { case (version, checkDefaultRead) =>
      withAllParquetReaders {
        Seq("plain", "dict").foreach { enc =>
          checkReadMixedFiles(
            s"before_1582_timestamp_int96_${enc}_v$version.snappy.parquet",
            "timestamp",
            (i: Int) => ("1001-01-01 01:02:03.123456", s"1001-01-0${i + 1} 01:02:03.123456"),
            java.sql.Timestamp.valueOf,
            checkDefaultRead,
            tsOutputType = "INT96",
            inWriteConf = SQLConf.LEGACY_PARQUET_INT96_REBASE_MODE_IN_WRITE.key,
            inReadConf = SQLConf.LEGACY_PARQUET_INT96_REBASE_MODE_IN_READ.key)
        }
      }
    }
  }

  test("SPARK-31159: rebasing timestamps in write") {
    val N = 8
    Seq(false, true).foreach { dictionaryEncoding =>
      Seq(
        (
          "TIMESTAMP_MILLIS",
          "1001-01-01 01:02:03.123",
          "1001-01-07 01:09:05.123",
          SQLConf.LEGACY_PARQUET_REBASE_MODE_IN_WRITE.key,
          SQLConf.LEGACY_PARQUET_REBASE_MODE_IN_READ.key),
        (
          "TIMESTAMP_MICROS",
          "1001-01-01 01:02:03.123456",
          "1001-01-07 01:09:05.123456",
          SQLConf.LEGACY_PARQUET_REBASE_MODE_IN_WRITE.key,
          SQLConf.LEGACY_PARQUET_REBASE_MODE_IN_READ.key),
        (
          "INT96",
          "1001-01-01 01:02:03.123456",
          "1001-01-07 01:09:05.123456",
          SQLConf.LEGACY_PARQUET_INT96_REBASE_MODE_IN_WRITE.key,
          SQLConf.LEGACY_PARQUET_INT96_REBASE_MODE_IN_READ.key
        )
      ).foreach { case (outType, tsStr, nonRebased, inWriteConf, inReadConf) =>
        withClue(s"output type $outType") {
          withSQLConf(SQLConf.PARQUET_OUTPUT_TIMESTAMP_TYPE.key -> outType) {
            withTempPath { dir =>
              val path = dir.getAbsolutePath
              withSQLConf(inWriteConf -> LEGACY.toString) {
                Seq.tabulate(N)(_ => tsStr).toDF("tsS")
                  .select($"tsS".cast("timestamp").as("ts"))
                  .repartition(1)
                  .write
                  .option("parquet.enable.dictionary", dictionaryEncoding)
                  .parquet(path)
              }

              withAllParquetReaders {
                // The file metadata indicates if it needs rebase or not, so we can always get the
                // correct result regardless of the "rebase mode" config.
                runInMode(inReadConf, Seq(LEGACY, CORRECTED, EXCEPTION)) { options =>
                  checkAnswer(
                    spark.read.options(options).parquet(path),
                    Seq.tabulate(N)(_ => Row(Timestamp.valueOf(tsStr))))
                }

                // Force to not rebase to prove the written datetime values are rebased
                // and we will get wrong result if we don't rebase while reading.
                withSQLConf("spark.test.forceNoRebase" -> "true") {
                  checkAnswer(
                    spark.read.parquet(path),
                    Seq.tabulate(N)(_ => Row(Timestamp.valueOf(nonRebased))))
                }
              }
            }
          }
        }
      }
    }
  }

  test("SPARK-31159: rebasing dates in write") {
    val N = 8
    Seq(false, true).foreach { dictionaryEncoding =>
      withTempPath { dir =>
        val path = dir.getAbsolutePath
        withSQLConf(SQLConf.LEGACY_PARQUET_REBASE_MODE_IN_WRITE.key -> LEGACY.toString) {
          Seq.tabulate(N)(_ => "1001-01-01").toDF("dateS")
            .select($"dateS".cast("date").as("date"))
            .repartition(1)
            .write
            .option("parquet.enable.dictionary", dictionaryEncoding)
            .parquet(path)
        }

        withAllParquetReaders {
          // The file metadata indicates if it needs rebase or not, so we can always get the
          // correct result regardless of the "rebase mode" config.
          runInMode(
            SQLConf.LEGACY_PARQUET_REBASE_MODE_IN_READ.key,
            Seq(LEGACY, CORRECTED, EXCEPTION)) { options =>
            checkAnswer(
              spark.read.options(options).parquet(path),
              Seq.tabulate(N)(_ => Row(Date.valueOf("1001-01-01"))))
          }

          // Force to not rebase to prove the written datetime values are rebased and we will get
          // wrong result if we don't rebase while reading.
          withSQLConf("spark.test.forceNoRebase" -> "true") {
            checkAnswer(
              spark.read.parquet(path),
              Seq.tabulate(N)(_ => Row(Date.valueOf("1001-01-07"))))
          }
        }
      }
    }
  }

  test("SPARK-33163: write the metadata key 'org.apache.spark.legacyDateTime'") {
    def checkMetadataKey(dir: java.io.File, exists: Boolean): Unit = {
      Seq("timestamp '1000-01-01 01:02:03'", "date '1000-01-01'").foreach { dt =>
        withSQLConf(SQLConf.PARQUET_OUTPUT_TIMESTAMP_TYPE.key ->
          ParquetOutputTimestampType.TIMESTAMP_MICROS.toString) {
          sql(s"SELECT $dt AS dt")
            .repartition(1)
            .write
            .mode("overwrite")
            .parquet(dir.getAbsolutePath)
          val metaData = getMetaData(dir)
          val expected = if (exists) Some("") else None
          assert(metaData.get(SPARK_LEGACY_DATETIME) === expected)
        }
      }
    }
    withSQLConf(SQLConf.LEGACY_PARQUET_REBASE_MODE_IN_WRITE.key -> LEGACY.toString) {
      withTempPath { dir =>
        checkMetadataKey(dir, exists = true)
      }
    }
    withSQLConf(SQLConf.LEGACY_PARQUET_REBASE_MODE_IN_WRITE.key -> CORRECTED.toString) {
      withTempPath { dir =>
        checkMetadataKey(dir, exists = false)
      }
    }
    withSQLConf(SQLConf.LEGACY_PARQUET_REBASE_MODE_IN_WRITE.key -> EXCEPTION.toString) {
      withTempPath { dir => intercept[SparkException] { checkMetadataKey(dir, exists = false) } }
    }
  }

  test("SPARK-33160: write the metadata key 'org.apache.spark.legacyINT96'") {
    def saveTs(dir: java.io.File, ts: String = "1000-01-01 01:02:03"): Unit = {
      Seq(Timestamp.valueOf(ts)).toDF()
        .repartition(1)
        .write
        .parquet(dir.getAbsolutePath)
    }
    withSQLConf(SQLConf.LEGACY_PARQUET_INT96_REBASE_MODE_IN_WRITE.key -> LEGACY.toString) {
      withTempPath { dir =>
        saveTs(dir)
        assert(getMetaData(dir)(SPARK_LEGACY_INT96) === "")
      }
    }
    withSQLConf(SQLConf.LEGACY_PARQUET_INT96_REBASE_MODE_IN_WRITE.key -> CORRECTED.toString) {
      withTempPath { dir =>
        saveTs(dir)
        assert(getMetaData(dir).get(SPARK_LEGACY_INT96).isEmpty)
      }
    }
    withSQLConf(SQLConf.LEGACY_PARQUET_INT96_REBASE_MODE_IN_WRITE.key -> EXCEPTION.toString) {
      withTempPath { dir => intercept[SparkException] { saveTs(dir) } }
    }
    withSQLConf(SQLConf.LEGACY_PARQUET_INT96_REBASE_MODE_IN_WRITE.key -> EXCEPTION.toString) {
      withTempPath { dir =>
        saveTs(dir, "2020-10-22 01:02:03")
        assert(getMetaData(dir).get(SPARK_LEGACY_INT96).isEmpty)
      }
    }
  }
}

class ParquetRebaseDatetimeV1Suite extends ParquetRebaseDatetimeSuite {
  override protected def sparkConf: SparkConf =
    super
      .sparkConf
      .set(SQLConf.USE_V1_SOURCE_LIST, "parquet")
}

class ParquetRebaseDatetimeV2Suite extends ParquetRebaseDatetimeSuite {
  override protected def sparkConf: SparkConf =
    super
      .sparkConf
      .set(SQLConf.USE_V1_SOURCE_LIST, "")
}<|MERGE_RESOLUTION|>--- conflicted
+++ resolved
@@ -97,9 +97,6 @@
     }
   }
 
-<<<<<<< HEAD
-  protected def failInRead(path: String): Unit
-
   private def inReadConfToOptions(
       conf: String,
       mode: LegacyBehaviorPolicy.Value): Map[String, String] = conf match {
@@ -121,8 +118,6 @@
     }
   }
 
-=======
->>>>>>> 6e05e991
   test("SPARK-31159: compatibility with Spark 2.4 in reading dates/timestamps") {
     val N = 8
     // test reading the existing 2.4 files and new 3.0 files (with rebase on/off) together.
